--- conflicted
+++ resolved
@@ -13,167 +13,7 @@
 
 # Kafka Tools
 
-<<<<<<< HEAD
-This project offers many kafka tools to simplify the life for kafka users.
-
-1. [Kafka quick start](#kafka-cluster-quick-start): set up a true kafka cluster in one minute
-2. [Kafka performance](./docs/performance_benchmark.md): 可產生不同類型資料集測試讀寫速度及E2E延遲的工具
-3. [Kafka_Prometheus](./docs/run_prometheus.md):  整合 Kafka 與 Prometheus
-4. [快速啟動Grafana](./docs/run_grafana.md): 建置圖形化介面監控Kafka server、Host端資源使用量
-5. [Kafka metric explorer](#kafka-metric-explorer): utility for accessing kafka Mbean metrics via JMX.
-6. [Kafka replica syncing monitor](#Kafka-replica-syncing-monitor): Tracking replica syncing progress.
-7. [Astraea Web Server 中文文件連結](./docs/web_server/README.md)
-8. [Astraea Partitioner 測試](docs/dispatcher_experiments/README.md)
-
-[Github packages](https://github.com/orgs/skiptests/packages?repo_name=astraea) offers the docker image to run mentioned tools
-
-```shell
-./docker/start_app.sh web --bootstrap.servers 192.168.50.178:19993 --port 12345"
-```
-
----
-
-## Kafka Cluster Quick Start
-
-The following scripts can build a kafka cluster by containers in one minute.
-
-### Run Zookeeper
-
-```shell
-./docker/start_zookeeper.sh
-```
-
-The script creates a zookeeper instance by container. Also, it will show the command used to add broker instance. For example:
-
-```shell
-=================================================
-run ./docker/start_broker.sh zookeeper.connect=192.168.50.178:17228 to join kafka broker
-=================================================
-```
-
-You can define `VERSION` to change the binary version.
-
-### Run Kafka Broker
-
-After the zk env is running, you can copy the command (see above example) from zk script output to set up kafka. For example:
-
-```shell
-./docker/start_broker.sh zookeeper.connect=192.168.50.178:17228
-```
-
-The console will show the broker connection information and JMX address. For example:
-
-```shell
-=================================================
-broker id: 677
-broker address: 192.168.50.178:12747
-jmx address: 192.168.50.178:10216
-exporter address: 192.168.50.178:10558
-=================================================
-```
-
-1. `broker address` is used by kafka client code. The alias is bootstrap server.
-2. `jmx address` exports the java metrics by JMX
-3. `exporter address` is the address of prometheus exporter.
-
-You can set `CONFLUENT_BROKER` to true, if you want start the confluent version of the kafka cluster. For example:
-
-```shell
-env CONFLUENT_BROKER=true ./docker/start_broker.sh zookeeper.connect=192.168.50.178:17228
-```
-
-The console will show the broker connection information and exporter address. For example:
-
-```shell
-=================================================
-broker id: 1001
-broker address: 192.168.103.39:15230
-exporter address: 192.168.103.39:18928
-=================================================
-```
-
-There are 4 useful ENVs which can change JVM/container configuration.
-
-1. VERSION -> define the kafka version
-2. REVISION -> define the revision of kafka source code. If this is defined, it will run distribution based on the source code
-3. HEAP_OPTS -> define JVM memory options
-4. DATA_FOLDERS -> define the host folders used by broker. You should define it if you want to keep data after terminating container
-
-### Run Node Exporter
-
-[Node Exporter](https://github.com/prometheus/node_exporter) is a famous utility for exporting machine metrics. It is 
-recommended using node exporter in conjunction with Prometheus to observe the test environment state.
-
-```shell
-./docker/start_node_exporter.sh
-```
-
-```shell
-[INFO] Container ID of node_exporter: d67d5d1daaaaf57792d145a8a8a5bd470207e698c8ca544f3023bdfcac914271
-[INFO] node_exporter running at http://192.168.0.2:9100
-```
-
-### Run Grafana
-
-[Grafana](https://github.com/grafana/grafana) is a famous application for display system states. It is recommended to use Grafana
-in conjunction with Prometheus to observe the test environment state.
-
-#### Start Grafana
-
-This project offers a way to quickly create a Grafana container instance for **test purpose**.
-
-```shell
-./docker/start_grafana.sh start
-```
-
-```shell
-aa8a47da91a2e0974a38690525f9148c9697f7ffc752611ef06248ffb09ef53a
-[INFO] Default username/password for grafana docker image is admin/admin
-[INFO] Access Grafana dashboard here:  http://192.168.0.2:3000
-```
-
-#### Add Prometheus DataSource
-
-Grafana needs to know where the metrics are, so he can show you the pretty diagram. The first step is setting up the 
-the data source for your Grafana instance.
-
-The following command set up a Prometheus data source for the Grafana instance we previously created.
-
-```shell
-./docker/start_grafana.sh add_prom_source <USERNAME>:<PASSWORD> Prometheus http://192.168.0.2:9090
-```
-```json
-{
-  "datasource": {
-    "id": 1,
-    "uid": "7jbIw-Tnz",
-    "orgId": 1,
-    "name": "Prometheus",
-    "type": "prometheus",
-    "typeLogoUrl": "",
-    "access": "proxy",
-    "url": "http://192.168.0.2:9090",
-    "password": "",
-    "user": "",
-    "database": "",
-    "basicAuth": false,
-    "basicAuthUser": "",
-    "basicAuthPassword": "",
-    "withCredentials": false,
-    "isDefault": false,
-    "jsonData": {},
-    "secureJsonFields": {},
-    "version": 1,
-    "readOnly": false
-  },
-  "id": 1,
-  "message": "Datasource added",
-  "name": "Prometheus"
-}
-```
-=======
 `Astraea` 提供各式工具來降低`Kafka`門檻以及提高`Kafka`效能
->>>>>>> a562cba7
 
 1. [快速啟動 Zookeeper ](./docs/run_zookeeper.md): 使用容器化的方式快速建立`zookeeper`服務
 2. [快速啟動 Kafka ](./docs/run_kafka_broker.md): 使用容器化的方式快速建立`kafka broker`服務
@@ -183,6 +23,7 @@
 6. [Web Server](./docs/web_server/README.md): 可透過`Restful APIs`操作`Kafka`叢集
 7. [Kafka metric explorer](#kafka-metric-explorer): utility for accessing kafka Mbean metrics via JMX. (deprecated)
 8. [Kafka replica syncing monitor](#Kafka-replica-syncing-monitor): Tracking replica syncing progress. (deprecated)
+9. [Astraea Partitioner 測試](docs/dispatcher_experiments/README.md): Astraea Partitioner 測試報告
 ---
 
 ## Kafka Metric Explorer
