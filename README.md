![alt text](./logo/opening.gif)

# Authors
- Chia-Ping Tsai <chia7712@gmail.com>
- Yi-Chen   Wang <warren215215@gmail.com>
- Ching-Hong Fang <fjh7777@gmail.com>
- Zheng-Xian Li <garyparrottt@gmail.com>
- Xiang-Jun Sun <sean0651101@gmail.com>
- Zhi-Mao Teng <zhimao.teng@gmail.com>
- Jia-Sheng Chen <haser1156@gmail.com>
- Chao-Heng Lee <chaohengstudent@gmail.com>
- Yi-Huan Lee <yi.huan.max@gmail.com>

# Kafka Tools

`Astraea` 提供各式工具來降低`Kafka`門檻以及提高`Kafka`效能

1. [快速啟動 Zookeeper ](./docs/run_zookeeper.md): 使用容器化的方式快速建立`zookeeper`服務
2. [快速啟動 Kafka ](./docs/run_kafka_broker.md): 使用容器化的方式快速建立`kafka broker`服務
3. [Performance Tool ](./docs/performance_benchmark.md): 可模擬多種使用情境來驗證`Kafka`叢集的吞吐量和延遲
4. [快速啟動 Prometheus ](./docs/run_prometheus.md):  建構`Kafka`叢集資訊收集系統
5. [快速啟動 Grafana ](./docs/run_grafana.md): 建置圖形化介面監控`kafka`叢集使用狀況
<<<<<<< HEAD
6. [Web Server](./docs/web_server/README.md): 可透過`Restful APIs`操作`Kafka`叢集
7. [Kafka replica syncing monitor](#Kafka-replica-syncing-monitor): Tracking replica syncing progress. (deprecated)
8. [Partitioner 測試](docs/dispatcher_experiments/README.md): Partitioner 測試報告

---

## Kafka Replica Syncing Monitor

This tool will track partition replica syncing progress. This tool can be used to observe 
the partition migration process.

### Start monitor syncing progress

```shell
$ ./gradlew run --args="monitor --bootstrap.servers 192.168.103.39:9092"

[2021-11-23T16:00:26.282676667]
  Topic "my-topic":
  | Partition 0:
  | | replica on broker   0 => [####################] 100.00% [leader, synced]
  | | replica on broker   2 => [                    ]   1.37% 0.00 B/s (unknown) []
  | Partition 1:
  | | replica on broker   0 => [####################] 100.00% [leader, synced]
  | | replica on broker   2 => [                    ]   1.35% 0.00 B/s (unknown) []

[2021-11-23T16:00:26.862637796]
  Topic "my-topic":
  | Partition 0:
  | | replica on broker   0 => [####################] 100.00% [leader, synced]
  | | replica on broker   2 => [#                   ]   5.62% 240.54 MB/s (11s estimated) []
  | Partition 1:
  | | replica on broker   0 => [####################] 100.00% [leader, synced]
  | | replica on broker   2 => [#                   ]   5.25% 242.53 MB/s (12s estimated) []

[2021-11-23T16:00:27.400814839]
  Topic "my-topic":
  | Partition 0:
  | | replica on broker   0 => [####################] 100.00% [leader, synced]
  | | replica on broker   2 => [##                  ]   9.90% 242.53 MB/s (10s estimated) []
  | Partition 1:
  | | replica on broker   0 => [####################] 100.00% [leader, synced]
  | | replica on broker   2 => [##                  ]   9.13% 240.54 MB/s (11s estimated) []

...
```

### Replica Syncing Monitor Configurations

1. --bootstrap.servers: the server to connect to
2. --interval: the frequency(time interval in second) to check replica state, support floating point value. (default: 1 second)
3. --prop.file: the path to a file that containing the properties to be passed to kafka admin.
4. --topic: topics to track (default: track all non-synced partition by default)
5. --track: keep track even if all the replicas are synced. Also attempts to discover any non-synced replicas. (default: false)
=======
6. [Web Server](./docs/web_server/README.md): 可透過`Restful APIs`操作`Kafka`叢集
>>>>>>> 75bcc3fa
<|MERGE_RESOLUTION|>--- conflicted
+++ resolved
@@ -20,60 +20,5 @@
 3. [Performance Tool ](./docs/performance_benchmark.md): 可模擬多種使用情境來驗證`Kafka`叢集的吞吐量和延遲
 4. [快速啟動 Prometheus ](./docs/run_prometheus.md):  建構`Kafka`叢集資訊收集系統
 5. [快速啟動 Grafana ](./docs/run_grafana.md): 建置圖形化介面監控`kafka`叢集使用狀況
-<<<<<<< HEAD
 6. [Web Server](./docs/web_server/README.md): 可透過`Restful APIs`操作`Kafka`叢集
-7. [Kafka replica syncing monitor](#Kafka-replica-syncing-monitor): Tracking replica syncing progress. (deprecated)
-8. [Partitioner 測試](docs/dispatcher_experiments/README.md): Partitioner 測試報告
-
----
-
-## Kafka Replica Syncing Monitor
-
-This tool will track partition replica syncing progress. This tool can be used to observe 
-the partition migration process.
-
-### Start monitor syncing progress
-
-```shell
-$ ./gradlew run --args="monitor --bootstrap.servers 192.168.103.39:9092"
-
-[2021-11-23T16:00:26.282676667]
-  Topic "my-topic":
-  | Partition 0:
-  | | replica on broker   0 => [####################] 100.00% [leader, synced]
-  | | replica on broker   2 => [                    ]   1.37% 0.00 B/s (unknown) []
-  | Partition 1:
-  | | replica on broker   0 => [####################] 100.00% [leader, synced]
-  | | replica on broker   2 => [                    ]   1.35% 0.00 B/s (unknown) []
-
-[2021-11-23T16:00:26.862637796]
-  Topic "my-topic":
-  | Partition 0:
-  | | replica on broker   0 => [####################] 100.00% [leader, synced]
-  | | replica on broker   2 => [#                   ]   5.62% 240.54 MB/s (11s estimated) []
-  | Partition 1:
-  | | replica on broker   0 => [####################] 100.00% [leader, synced]
-  | | replica on broker   2 => [#                   ]   5.25% 242.53 MB/s (12s estimated) []
-
-[2021-11-23T16:00:27.400814839]
-  Topic "my-topic":
-  | Partition 0:
-  | | replica on broker   0 => [####################] 100.00% [leader, synced]
-  | | replica on broker   2 => [##                  ]   9.90% 242.53 MB/s (10s estimated) []
-  | Partition 1:
-  | | replica on broker   0 => [####################] 100.00% [leader, synced]
-  | | replica on broker   2 => [##                  ]   9.13% 240.54 MB/s (11s estimated) []
-
-...
-```
-
-### Replica Syncing Monitor Configurations
-
-1. --bootstrap.servers: the server to connect to
-2. --interval: the frequency(time interval in second) to check replica state, support floating point value. (default: 1 second)
-3. --prop.file: the path to a file that containing the properties to be passed to kafka admin.
-4. --topic: topics to track (default: track all non-synced partition by default)
-5. --track: keep track even if all the replicas are synced. Also attempts to discover any non-synced replicas. (default: false)
-=======
-6. [Web Server](./docs/web_server/README.md): 可透過`Restful APIs`操作`Kafka`叢集
->>>>>>> 75bcc3fa
+7. [Partitioner 測試](docs/dispatcher_experiments/README.md): Partitioner 測試報告