--- conflicted
+++ resolved
@@ -3,9 +3,5 @@
 
 # authors
 - Chia-Ping Tsai <chia7712@gmail.com>
-<<<<<<< HEAD
 - Ching-Hong Fang <fjh7777@gmail.com>
-=======
-- Ching-Hong Fang <fjh7777@gmail.com>
-- Zheng-Xian Li <garyparrottt@gmail.com>
->>>>>>> aedcd828
+- Zheng-Xian Li <garyparrottt@gmail.com>