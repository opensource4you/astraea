--- conflicted
+++ resolved
@@ -21,59 +21,8 @@
 4. [快速啟動 Prometheus ](./docs/run_prometheus.md):  建構`Kafka`叢集資訊收集系統
 5. [快速啟動 Grafana ](./docs/run_grafana.md): 建置圖形化介面監控`kafka`叢集使用狀況
 6. [Web Server](./docs/web_server/README.md): 可透過`Restful APIs`操作`Kafka`叢集
-<<<<<<< HEAD
-7. [Kafka metric explorer](#kafka-metric-explorer): utility for accessing kafka Mbean metrics via JMX. (deprecated)
-8. [Kafka replica syncing monitor](#Kafka-replica-syncing-monitor): Tracking replica syncing progress. (deprecated)
-9. [Astraea Partitioner 測試](docs/dispatcher_experiments/README.md): Astraea Partitioner 測試報告
----
-
-## Kafka Metric Explorer
-
-This tool can be used to access Kafka's MBean metrics via JMX.
-
-Run the tool from source code
-
-```shell
-# fetch every Mbeans from specific JMX server.
-./gradlew run --args="metrics --jmx.server 192.168.50.178:1099"
-
-# fetch any Mbean that its object name contains property "type=Memory".
-./gradlew run --args="metrics --jmx.server 192.168.50.178:1099 --property type=Memory"
-
-# fetch any Mbean that belongs to "kafka.network" domain name, 
-# and it's object name contains two properties "request=Metadata" and "name=LocalTimeMs".
-./gradlew run --args="metrics --jmx.server 192.168.50.178:1099 --domain kafka.network --property request=Metadata --property name=LocalTimeMs"
-
-# list all Mbeans' object name on specific JMX server.
-./gradlew run --args="metrics --jmx.server 192.168.50.178:1099 --view-object-name-list"
-```
-
-Run the tool from release
-```shell
-# fetch every Mbeans from specific JMX server.
-./docker/start_app.sh metrics --jmx.server 192.168.50.178:1099
-
-# fetch any Mbean that its object name contains property "type=Memory".
-./docker/start_app.sh metrics --jmx.server 192.168.50.178:1099 --property type=Memory
-
-# fetch any Mbean that belongs to "kafka.network" domain name,
-# and it's object name contains two properties "request=Metadata" and "name=LocalTimeMs".
-./docker/start_app.sh metrics --jmx.server 192.168.50.178:1099 --domain kafka.network --property request=Metadata --property name=LocalTimeMs
-
-# list all Mbeans' object name on specific JMX server.
-./docker/start_app.sh metrics --jmx.server 192.168.50.178:1099 --view-object-name-list
-```
-
-### Metric Explorer Configurations
-
-1. --jmx.server: the address to connect to Kafka JMX remote server.
-2. --domain: query Mbeans from the specific domain name (support wildcard "\*" and "?"). Default: "\*".
-3. --property: query mbeans with the specific property (support wildcard "\*" and "?"). You can specify this argument multiple times. Default: [].
-4. --strict-match: only Mbeans with its object name completely match the given criteria shows. Default: false.
-5. --view-object-name-list: show the list view of MBeans' domain name & properties. Default: false.
-=======
 7. [Kafka replica syncing monitor](#Kafka-replica-syncing-monitor): Tracking replica syncing progress. (deprecated)
->>>>>>> 8ad80992
+8. [Partitioner 測試](docs/dispatcher_experiments/README.md): Partitioner 測試報告
 
 ---
 
