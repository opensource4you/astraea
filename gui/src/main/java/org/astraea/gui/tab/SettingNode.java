--- conflicted
+++ resolved
@@ -95,32 +95,6 @@
   public static Node of(Context context) {
     var properties = load();
     var multiInput =
-<<<<<<< HEAD
-        MultiInput.of(
-            List.of(
-                TextInput.required(
-                    BOOTSTRAP_SERVERS,
-                    EditableText.singleLine()
-                        .defaultValue(properties.map(p -> p.bootstrapServers).orElse(null))
-                        .disallowEmpty()
-                        .build()),
-                TextInput.of(
-                    BROKER_JMX_PORT,
-                    EditableText.singleLine()
-                        .onlyNumber()
-                        .defaultValue(
-                            properties
-                                .flatMap(p -> p.brokerJmxPort)
-                                .map(String::valueOf)
-                                .orElse(null))
-                        .build()),
-                TextInput.of(
-                    WORKER_URL,
-                    EditableText.singleLine()
-                        .defaultValue(properties.flatMap(p -> p.workerUrl).orElse(null))
-                        .disallowEmpty()
-                        .build())));
-=======
         List.of(
             TextInput.required(
                 BOOTSTRAP_SERVERS,
@@ -129,11 +103,11 @@
                     .disallowEmpty()
                     .build()),
             TextInput.of(
-                JMX_PORT,
+                BROKER_JMX_PORT,
                 EditableText.singleLine()
                     .onlyNumber()
                     .defaultValue(
-                        properties.flatMap(p -> p.jmxPort).map(String::valueOf).orElse(null))
+                        properties.flatMap(p -> p.brokerJmxPort).map(String::valueOf).orElse(null))
                     .build()),
             TextInput.of(
                 WORKER_URL,
@@ -141,7 +115,6 @@
                     .defaultValue(properties.flatMap(p -> p.workerUrl).orElse(null))
                     .disallowEmpty()
                     .build()));
->>>>>>> 6e2c6503
     return PaneBuilder.of()
         .firstPart(
             multiInput,
