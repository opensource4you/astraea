/*
 * Licensed to the Apache Software Foundation (ASF) under one or more
 * contributor license agreements. See the NOTICE file distributed with
 * this work for additional information regarding copyright ownership.
 * The ASF licenses this file to You under the Apache License, Version 2.0
 * (the "License"); you may not use this file except in compliance with
 * the License. You may obtain a copy of the License at
 *
 *    http://www.apache.org/licenses/LICENSE-2.0
 *
 * Unless required by applicable law or agreed to in writing, software
 * distributed under the License is distributed on an "AS IS" BASIS,
 * WITHOUT WARRANTIES OR CONDITIONS OF ANY KIND, either express or implied.
 * See the License for the specific language governing permissions and
 * limitations under the License.
 */
package org.astraea.gui.tab;

import java.time.Duration;
import java.util.Arrays;
import java.util.LinkedHashMap;
import java.util.List;
import java.util.Map;
import java.util.Optional;
import java.util.concurrent.CompletableFuture;
import java.util.concurrent.CompletionStage;
import java.util.concurrent.atomic.AtomicReference;
import java.util.function.BiFunction;
import java.util.function.Predicate;
import java.util.stream.Collectors;
import java.util.stream.Stream;
import javafx.scene.Node;
import org.astraea.common.DataSize;
import org.astraea.common.Utils;
import org.astraea.common.admin.ClusterInfo;
import org.astraea.common.admin.Replica;
import org.astraea.common.admin.ReplicaInfo;
import org.astraea.common.admin.TopicPartition;
import org.astraea.common.balancer.Balancer;
import org.astraea.common.balancer.algorithms.AlgorithmConfig;
import org.astraea.common.balancer.algorithms.GreedyBalancer;
import org.astraea.common.balancer.executor.RebalancePlanExecutor;
import org.astraea.common.cost.HasClusterCost;
import org.astraea.common.cost.MoveCost;
import org.astraea.common.cost.ReplicaLeaderCost;
import org.astraea.common.cost.ReplicaNumberCost;
import org.astraea.common.cost.ReplicaSizeCost;
import org.astraea.common.function.Bi3Function;
import org.astraea.gui.Context;
import org.astraea.gui.Logger;
import org.astraea.gui.button.SelectBox;
import org.astraea.gui.pane.Argument;
import org.astraea.gui.pane.MultiInput;
import org.astraea.gui.pane.PaneBuilder;
import org.astraea.gui.text.EditableText;
import org.astraea.gui.text.TextInput;

public class BalancerNode {

  static final AtomicReference<Balancer.Plan> LAST_PLAN = new AtomicReference<>();
  static final String TOPIC_NAME_KEY = "topic";
  private static final String PARTITION_KEY = "partition";
  private static final String MAX_MIGRATE_LOG_SIZE = "total max migrate log size";
  static final String MAX_MIGRATE_LEADER_NUM = "maximum leader number to migrate";
  private static final String PREVIOUS_LEADER_KEY = "previous leader";
  private static final String NEW_LEADER_KEY = "new leader";
  private static final String PREVIOUS_FOLLOWER_KEY = "previous follower";
  private static final String NEW_FOLLOWER_KEY = "new follower";

  enum Cost {
    REPLICA("replica", new ReplicaNumberCost()),
    LEADER("leader", new ReplicaLeaderCost()),
    SIZE("size", new ReplicaSizeCost());

    private final HasClusterCost costFunction;
    private final String display;

    Cost(String display, HasClusterCost costFunction) {
      this.display = display;
      this.costFunction = costFunction;
    }

    @Override
    public String toString() {
      return display;
    }
  }

  static List<Map<String, Object>> result(ClusterInfo<Replica> clusterInfo, Balancer.Plan plan) {
    return ClusterInfo.findNonFulfilledAllocation(clusterInfo, plan.proposal().rebalancePlan())
        .stream()
        .map(
            tp -> {
              var previousAssignments = clusterInfo.replicas(tp);
              var newAssignments = plan.proposal().rebalancePlan().replicas(tp);
              var result = new LinkedHashMap<String, Object>();
              result.put(TOPIC_NAME_KEY, tp.topic());
              result.put(PARTITION_KEY, tp.partition());
              previousAssignments.stream()
                  .filter(ReplicaInfo::isLeader)
                  .findFirst()
                  .ifPresent(
                      r -> result.put(PREVIOUS_LEADER_KEY, r.nodeInfo().id() + ":" + r.path()));
              newAssignments.stream()
                  .filter(ReplicaInfo::isLeader)
                  .findFirst()
                  .ifPresent(r -> result.put(NEW_LEADER_KEY, r.nodeInfo().id() + ":" + r.path()));
              var previousFollowers =
                  previousAssignments.stream()
                      .filter(r -> !r.isLeader())
                      .map(r -> r.nodeInfo().id() + ":" + r.path())
                      .collect(Collectors.joining(","));
              var newFollowers =
                  newAssignments.stream()
                      .filter(r -> !r.isLeader())
                      .map(r -> r.nodeInfo().id() + ":" + r.path())
                      .collect(Collectors.joining(","));
              if (!previousFollowers.isBlank())
                result.put(PREVIOUS_FOLLOWER_KEY, previousFollowers);
              if (!newFollowers.isBlank()) result.put(NEW_FOLLOWER_KEY, newFollowers);
              return result;
            })
        .collect(Collectors.toList());
  }

  static Map<HasClusterCost, Double> clusterCosts(List<String> keys) {
    return keys.stream()
        .flatMap(
            name -> Arrays.stream(Cost.values()).filter(c -> c.toString().equalsIgnoreCase(name)))
        .map(cost -> Map.entry(cost.costFunction, 1.0))
        .collect(Collectors.toMap(Map.Entry::getKey, Map.Entry::getValue));
  }

  static Predicate<List<MoveCost>> movementConstraint(Map<String, String> input) {
    var converter = new DataSize.Field();
    var replicaSizeLimit =
        Optional.ofNullable(input.get(MAX_MIGRATE_LOG_SIZE)).map(x -> converter.convert(x).bytes());
    var leaderNumLimit =
        Optional.ofNullable(input.get(MAX_MIGRATE_LEADER_NUM)).map(Integer::parseInt);
    return moveCosts ->
        moveCosts.stream()
            .allMatch(
                mc -> {
                  switch (mc.name()) {
                    case ReplicaSizeCost.COST_NAME:
                      return replicaSizeLimit.filter(limit -> limit <= mc.totalCost()).isEmpty();
                    case ReplicaLeaderCost.COST_NAME:
                      return leaderNumLimit.filter(limit -> limit <= mc.totalCost()).isEmpty();
                    default:
                      return true;
                  }
                });
  }

  static BiFunction<Argument, Logger, CompletionStage<List<Map<String, Object>>>> refresher(
      Context context) {
    return (argument, logger) ->
        context
            .admin()
            .topicNames(false)
            .thenCompose(context.admin()::clusterInfo)
            .thenCompose(
                clusterInfo ->
                    context
                        .admin()
                        .brokerFolders()
                        .thenApply(
                            brokerFolders -> {
                              var patterns =
                                  argument
                                      .texts()
                                      .get(TOPIC_NAME_KEY)
                                      .map(
                                          ss ->
                                              Arrays.stream(ss.split(","))
                                                  .map(Utils::wildcardToPattern)
                                                  .collect(Collectors.toList()))
                                      .orElse(List.of());
                              logger.log("searching better assignments ... ");
                              return Map.entry(
                                  clusterInfo,
                                  Balancer.create(
                                          GreedyBalancer.class,
                                          AlgorithmConfig.builder()
                                              .clusterCost(
                                                  HasClusterCost.of(
                                                      clusterCosts(argument.selectedKeys())))
                                              .moveCost(
                                                  List.of(
                                                      new ReplicaSizeCost(),
                                                      new ReplicaLeaderCost()))
                                              .movementConstraint(
                                                  movementConstraint(argument.nonEmptyTexts()))
                                              .limit(Duration.ofSeconds(10))
                                              .topicFilter(
                                                  topic ->
                                                      patterns.isEmpty()
                                                          || patterns.stream()
                                                              .anyMatch(
                                                                  p -> p.matcher(topic).matches()))
                                              .limit(10000)
                                              .build())
                                      .offer(clusterInfo, brokerFolders));
                            }))
            .thenApply(
                entry -> {
                  entry.getValue().ifPresent(LAST_PLAN::set);
                  var result =
                      entry.getValue().map(plan -> result(entry.getKey(), plan)).orElse(List.of());
                  if (result.isEmpty()) logger.log("there is no better assignments");
                  else
                    logger.log(
                        "find a better assignments. Total number of reassignments is "
                            + result.size());
                  return result;
                });
  }

  static Bi3Function<List<Map<String, Object>>, Argument, Logger, CompletionStage<Void>>
      tableViewAction(Context context) {
    return (items, inputs, logger) -> {
      var selectedPartitions =
          items.stream()
              .flatMap(
                  item -> {
                    var topic = item.get(TOPIC_NAME_KEY);
                    var partition = item.get(PARTITION_KEY);
                    if (topic != null && partition != null)
                      return Stream.of(
                          TopicPartition.of(
                              topic.toString(), Integer.parseInt(partition.toString())));
                    return Stream.of();
                  })
              .collect(Collectors.toSet());
      // remove previous plan so users can't run it again
      var plan = LAST_PLAN.getAndSet(null);
      if (plan != null) {
        var replicas =
            plan.proposal().rebalancePlan().replicas().stream()
                .filter(r -> selectedPartitions.contains(r.topicPartition()))
                .collect(Collectors.toList());
<<<<<<< HEAD
        return RebalancePlanExecutor.of()
            .run(context.admin(), ClusterInfo.of(replicas), Duration.ofHours(1))
            .thenAccept(
                ignored ->
                    logger.log(
                        "succeed to balance cluster by moving "
                            + selectedPartitions.size()
                            + " partitions"));
=======
        return context
            .admin()
            .addingReplicas(
                selectedPartitions.stream().map(TopicPartition::topic).collect(Collectors.toSet()))
            .thenCompose(
                addingReplicas -> {
                  if (!addingReplicas.isEmpty())
                    return CompletableFuture.failedFuture(
                        new IllegalArgumentException(
                            "Please wait migrating partitions: "
                                + addingReplicas.stream()
                                    .map(r -> r.topic() + "-" + r.partition())
                                    .collect(Collectors.joining(","))));

                  logger.log("applying better assignments ... ");
                  return RebalancePlanExecutor.of()
                      .run(context.admin(), ClusterInfo.of(replicas), Duration.ofHours(1))
                      .thenAccept(
                          ignored ->
                              logger.log(
                                  "succeed to balance cluster by moving "
                                      + selectedPartitions.size()
                                      + " partitions"));
                });
>>>>>>> 174f3eb1
      }
      return CompletableFuture.completedFuture(null);
    };
  }

  public static Node of(Context context) {
    var selectBox =
        SelectBox.multi(
            Arrays.stream(Cost.values()).map(Cost::toString).collect(Collectors.toList()),
            Cost.values().length);
    var multiInput =
        MultiInput.of(
            List.of(
                TextInput.of(
                    TOPIC_NAME_KEY, EditableText.singleLine().hint("topic-*,*abc*").build()),
                TextInput.of(
                    MAX_MIGRATE_LEADER_NUM, EditableText.singleLine().onlyNumber().build()),
                TextInput.of(
                    MAX_MIGRATE_LOG_SIZE,
                    EditableText.singleLine().hint("30KB,200MB,1GB").build())));
    return PaneBuilder.of()
        .firstPart(selectBox, multiInput, "PLAN", refresher(context))
        .secondPart(null, "EXECUTE", tableViewAction(context))
        .build();
  }
}<|MERGE_RESOLUTION|>--- conflicted
+++ resolved
@@ -239,7 +239,7 @@
             plan.proposal().rebalancePlan().replicas().stream()
                 .filter(r -> selectedPartitions.contains(r.topicPartition()))
                 .collect(Collectors.toList());
-<<<<<<< HEAD
+        logger.log("applying better assignments ... ");
         return RebalancePlanExecutor.of()
             .run(context.admin(), ClusterInfo.of(replicas), Duration.ofHours(1))
             .thenAccept(
@@ -248,32 +248,6 @@
                         "succeed to balance cluster by moving "
                             + selectedPartitions.size()
                             + " partitions"));
-=======
-        return context
-            .admin()
-            .addingReplicas(
-                selectedPartitions.stream().map(TopicPartition::topic).collect(Collectors.toSet()))
-            .thenCompose(
-                addingReplicas -> {
-                  if (!addingReplicas.isEmpty())
-                    return CompletableFuture.failedFuture(
-                        new IllegalArgumentException(
-                            "Please wait migrating partitions: "
-                                + addingReplicas.stream()
-                                    .map(r -> r.topic() + "-" + r.partition())
-                                    .collect(Collectors.joining(","))));
-
-                  logger.log("applying better assignments ... ");
-                  return RebalancePlanExecutor.of()
-                      .run(context.admin(), ClusterInfo.of(replicas), Duration.ofHours(1))
-                      .thenAccept(
-                          ignored ->
-                              logger.log(
-                                  "succeed to balance cluster by moving "
-                                      + selectedPartitions.size()
-                                      + " partitions"));
-                });
->>>>>>> 174f3eb1
       }
       return CompletableFuture.completedFuture(null);
     };
