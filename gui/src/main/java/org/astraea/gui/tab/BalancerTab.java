/*
 * Licensed to the Apache Software Foundation (ASF) under one or more
 * contributor license agreements. See the NOTICE file distributed with
 * this work for additional information regarding copyright ownership.
 * The ASF licenses this file to You under the Apache License, Version 2.0
 * (the "License"); you may not use this file except in compliance with
 * the License. You may obtain a copy of the License at
 *
 *    http://www.apache.org/licenses/LICENSE-2.0
 *
 * Unless required by applicable law or agreed to in writing, software
 * distributed under the License is distributed on an "AS IS" BASIS,
 * WITHOUT WARRANTIES OR CONDITIONS OF ANY KIND, either express or implied.
 * See the License for the specific language governing permissions and
 * limitations under the License.
 */
package org.astraea.gui.tab;

import java.time.Duration;
import java.util.Arrays;
import java.util.LinkedHashMap;
import java.util.List;
import java.util.Map;
import java.util.Optional;
import java.util.concurrent.CompletionStage;
import java.util.stream.Collectors;
import java.util.stream.Stream;
import org.astraea.common.DataSize;
import org.astraea.common.Utils;
import org.astraea.common.admin.ClusterInfo;
import org.astraea.common.admin.Replica;
import org.astraea.common.admin.ReplicaInfo;
import org.astraea.common.admin.TopicPartition;
import org.astraea.common.admin.TopicPartitionReplica;
import org.astraea.common.balancer.Balancer;
import org.astraea.common.balancer.generator.ShufflePlanGenerator;
import org.astraea.common.balancer.log.ClusterLogAllocation;
import org.astraea.common.cost.HasClusterCost;
import org.astraea.common.cost.ReplicaLeaderCost;
import org.astraea.common.cost.ReplicaNumberCost;
import org.astraea.common.cost.ReplicaSizeCost;
import org.astraea.gui.Context;
import org.astraea.gui.Logger;
import org.astraea.gui.button.SelectBox;
import org.astraea.gui.pane.Input;
import org.astraea.gui.pane.PaneBuilder;
import org.astraea.gui.pane.Tab;
import org.astraea.gui.text.EditableText;
import org.astraea.gui.text.NoneditableText;

public class BalancerTab {

  private static final String TOPIC_NAME_KEY = "topic";
  private static final String PARTITION_KEY = "partition";
  private static final String MAX_SIZE_TO_MOVE = "max size to move";
  private static final String MAX_LEADERS_TO_MOVE = "max leader to move";
  private static final String PREVIOUS_LEADER_KEY = "previous leader";
  private static final String NEW_LEADER_KEY = "new leader";
  private static final String PREVIOUS_FOLLOWER_KEY = "previous follower";
  private static final String NEW_FOLLOWER_KEY = "new follower";
  private static final String NEW_ASSIGNMENT_KEY = "new assignments";

  private enum Cost {
    REPLICA("replica", new ReplicaNumberCost()),
    LEADER("leader", new ReplicaLeaderCost()),
    SIZE("size", new ReplicaSizeCost());

    private final HasClusterCost costFunction;
    private final String display;

    Cost(String display, HasClusterCost costFunction) {
      this.display = display;
      this.costFunction = costFunction;
    }

    @Override
    public String toString() {
      return display;
    }
  }

  private static List<Map<String, Object>> result(
      ClusterInfo<Replica> clusterInfo, Balancer.Plan plan) {
    return ClusterLogAllocation.findNonFulfilledAllocation(
            ClusterLogAllocation.of(clusterInfo), plan.proposal().rebalancePlan())
        .stream()
        .map(
            tp -> {
              var previousAssignments = clusterInfo.replicas(tp);
              var newAssignments = plan.proposal().rebalancePlan().logPlacements(tp);
              var result = new LinkedHashMap<String, Object>();
              result.put(TOPIC_NAME_KEY, tp.topic());
              result.put(PARTITION_KEY, tp.partition());
              previousAssignments.stream()
                  .filter(ReplicaInfo::isLeader)
                  .findFirst()
                  .ifPresent(
                      r -> result.put(PREVIOUS_LEADER_KEY, r.nodeInfo().id() + ":" + r.path()));
              newAssignments.stream()
                  .filter(ReplicaInfo::isLeader)
                  .findFirst()
                  .ifPresent(r -> result.put(NEW_LEADER_KEY, r.nodeInfo().id() + ":" + r.path()));
              var previousFollowers =
                  previousAssignments.stream()
                      .filter(r -> !r.isLeader())
                      .map(r -> r.nodeInfo().id() + ":" + r.path())
                      .collect(Collectors.joining(","));
              var newFollowers =
                  newAssignments.stream()
                      .filter(r -> !r.isLeader())
                      .map(r -> r.nodeInfo().id() + ":" + r.path())
                      .collect(Collectors.joining(","));
              if (!previousFollowers.isBlank())
                result.put(PREVIOUS_FOLLOWER_KEY, previousFollowers);
              if (!newFollowers.isBlank()) result.put(NEW_FOLLOWER_KEY, newFollowers);
              return result;
            })
        .collect(Collectors.toList());
  }

  private static CompletionStage<List<Map<String, Object>>> generator(
      Context context, Input input, Logger logger) {
    return context
        .admin()
        .topicNames(false)
        .thenCompose(context.admin()::clusterInfo)
        .thenCompose(
            clusterInfo ->
                context
                    .admin()
                    .brokerFolders()
                    .thenApply(
                        brokerFolders -> {
                          var patterns =
                              input
                                  .texts()
                                  .get(TOPIC_NAME_KEY)
                                  .map(
                                      ss ->
                                          Arrays.stream(ss.split(","))
                                              .map(Utils::wildcardToPattern)
                                              .collect(Collectors.toList()))
                                  .orElse(List.of());
                          logger.log("searching better assignments ... ");
                          var converter = new DataSize.Field();
                          var replicaSizeLimit =
                              Optional.ofNullable(input.nonEmptyTexts().get(MAX_SIZE_TO_MOVE))
                                  .map(x -> converter.convert(x).bytes());
                          var leaderNumLimit =
                              Optional.ofNullable(input.nonEmptyTexts().get(MAX_LEADERS_TO_MOVE))
                                  .map(Integer::parseInt);
                          return Map.entry(
                              clusterInfo,
                              Balancer.builder()
                                  .planGenerator(new ShufflePlanGenerator(0, 30))
                                  .clusterCost(
                                      HasClusterCost.of(
                                          input.selectedKeys().stream()
                                              .flatMap(
                                                  name ->
                                                      Arrays.stream(Cost.values())
                                                          .filter(c -> c.toString().equals(name)))
                                              .map(cost -> Map.entry(cost.costFunction, 1.0))
                                              .collect(
                                                  Collectors.toMap(
                                                      Map.Entry::getKey, Map.Entry::getValue))))
                                  .moveCost(List.of(new ReplicaSizeCost(), new ReplicaLeaderCost()))
                                  .movementConstraint(
                                      moveCosts ->
                                          moveCosts.stream()
                                              .allMatch(
                                                  mc -> {
                                                    switch (mc.name()) {
                                                      case ReplicaSizeCost.COST_NAME:
                                                        if (replicaSizeLimit.isEmpty()
                                                            || mc.totalCost()
                                                                <= replicaSizeLimit.get())
                                                          return true;
                                                      case ReplicaLeaderCost.COST_NAME:
                                                        if (leaderNumLimit.isEmpty()
                                                            || mc.totalCost()
                                                                <= leaderNumLimit.get())
                                                          return true;
                                                    }
                                                    return false;
                                                  }))
                                  .limit(Duration.ofSeconds(10))
                                  .limit(10000)
                                  .greedy(true)
                                  .build()
                                  .offer(
                                      clusterInfo,
                                      topic ->
                                          patterns.isEmpty()
                                              || patterns.stream()
                                                  .anyMatch(p -> p.matcher(topic).matches()),
                                      brokerFolders));
                        }))
        .thenApply(
            entry -> {
              var result =
                  entry.getValue().map(plan -> result(entry.getKey(), plan)).orElse(List.of());
              if (result.isEmpty()) logger.log("there is no better assignments");
              else
                logger.log(
                    "find a better assignments. Total number of reassignments is " + result.size());
              return result;
            });
  }

  public static Tab of(Context context) {
    var pane =
        PaneBuilder.of()
            .selectBox(
                SelectBox.multi(
                    Arrays.stream(Cost.values()).map(Cost::toString).collect(Collectors.toList()),
                    Cost.values().length))
            .buttonName("PLAN")
            .input(
<<<<<<< HEAD
                KeyLabel.of(TOPIC_NAME_KEY), TextInput.singleLine().hint("topic-*,*abc*").build())
            .input(KeyLabel.of(MAX_LEADERS_TO_MOVE), TextInput.singleLine().onlyNumber().build())
            .input(KeyLabel.of(MAX_SIZE_TO_MOVE), TextInput.singleLine().build())
=======
                NoneditableText.of(TOPIC_NAME_KEY),
                EditableText.singleLine().hint("topic-*,*abc*").build())
>>>>>>> d97de4b0
            .tableViewAction(
                Map.of(),
                "EXECUTE",
                (items, inputs, logger) -> {
                  logger.log("applying better assignments ... ");
                  var reassignments =
                      items.stream()
                          .flatMap(
                              item -> {
                                var topic = item.get(TOPIC_NAME_KEY);
                                var partition = item.get(PARTITION_KEY);
                                var assignments = item.get(NEW_ASSIGNMENT_KEY);
                                if (topic != null && partition != null && assignments != null)
                                  return Stream.of(
                                      Map.entry(
                                          TopicPartition.of(
                                              topic.toString(),
                                              Integer.parseInt(partition.toString())),
                                          Arrays.stream(assignments.toString().split(","))
                                              .map(
                                                  assignment ->
                                                      Map.entry(
                                                          Integer.parseInt(
                                                              assignment.split(":")[0]),
                                                          assignment.split(":")[1]))
                                              .collect(Collectors.toList())));
                                return Stream.of();
                              })
                          .collect(Collectors.toMap(Map.Entry::getKey, Map.Entry::getValue));
                  var moveBrokerRequest =
                      reassignments.entrySet().stream()
                          .collect(
                              Collectors.toMap(
                                  Map.Entry::getKey,
                                  e ->
                                      e.getValue().stream()
                                          .map(Map.Entry::getKey)
                                          .collect(Collectors.toList())));
                  var moveFolderRequest =
                      reassignments.entrySet().stream()
                          .flatMap(
                              e ->
                                  e.getValue().stream()
                                      .map(
                                          idAndPath ->
                                              Map.entry(
                                                  TopicPartitionReplica.of(
                                                      e.getKey().topic(),
                                                      e.getKey().partition(),
                                                      idAndPath.getKey()),
                                                  idAndPath.getValue())))
                          .collect(Collectors.toMap(Map.Entry::getKey, Map.Entry::getValue));

                  var expectedReplicas =
                      moveBrokerRequest.entrySet().stream()
                          .flatMap(
                              e ->
                                  e.getValue().stream()
                                      .map(
                                          id ->
                                              TopicPartitionReplica.of(
                                                  e.getKey().topic(), e.getKey().partition(), id)))
                          .collect(Collectors.toList());
                  return context
                      .admin()
                      .moveToBrokers(moveBrokerRequest)
                      // wait assignment
                      .thenCompose(
                          ignored ->
                              context
                                  .admin()
                                  .waitCluster(
                                      moveBrokerRequest.keySet().stream()
                                          .map(TopicPartition::topic)
                                          .collect(Collectors.toSet()),
                                      clusterInfo ->
                                          expectedReplicas.stream()
                                              .allMatch(
                                                  r ->
                                                      clusterInfo
                                                          .replicaStream()
                                                          .anyMatch(
                                                              replica ->
                                                                  replica
                                                                      .topicPartitionReplica()
                                                                      .equals(r))),
                                      Duration.ofSeconds(15),
                                      2))
                      .thenCompose(ignored -> context.admin().moveToFolders(moveFolderRequest))
                      .thenAccept(ignored -> logger.log("succeed to balance cluster"));
                })
            .buttonAction((input, logger) -> generator(context, input, logger))
            .build();

    return Tab.of("balancer", pane);
  }
}<|MERGE_RESOLUTION|>--- conflicted
+++ resolved
@@ -217,14 +217,12 @@
                     Cost.values().length))
             .buttonName("PLAN")
             .input(
-<<<<<<< HEAD
-                KeyLabel.of(TOPIC_NAME_KEY), TextInput.singleLine().hint("topic-*,*abc*").build())
-            .input(KeyLabel.of(MAX_LEADERS_TO_MOVE), TextInput.singleLine().onlyNumber().build())
-            .input(KeyLabel.of(MAX_SIZE_TO_MOVE), TextInput.singleLine().build())
-=======
                 NoneditableText.of(TOPIC_NAME_KEY),
                 EditableText.singleLine().hint("topic-*,*abc*").build())
->>>>>>> d97de4b0
+            .input(
+                NoneditableText.of(MAX_LEADERS_TO_MOVE),
+                EditableText.singleLine().onlyNumber().build())
+            .input(NoneditableText.of(MAX_SIZE_TO_MOVE), EditableText.singleLine().build())
             .tableViewAction(
                 Map.of(),
                 "EXECUTE",
