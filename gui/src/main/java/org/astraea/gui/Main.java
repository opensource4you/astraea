--- conflicted
+++ resolved
@@ -56,31 +56,6 @@
     @Override
     public void start(Stage stage) {
       var context = new Context();
-<<<<<<< HEAD
-=======
-      var rootPane =
-          new TabPane(
-              SettingTab.of(context),
-              BrokerTab.of(context),
-              MetricsTab.of(context),
-              TopicTab.of(context),
-              PartitionTab.of(context),
-              ConfigTab.of(context),
-              ConsumerTab.of(context),
-              ProducerTab.of(context),
-              TransactionTab.of(context),
-              MovingReplicaTab.of(context),
-              CreateTopicTab.of(context),
-              UpdateTopicTab.of(context),
-              MoveTopicTab.of(context),
-              UpdateBrokerTab.of(context),
-              BalancerTab.of(context),
-              TruncateRecordTab.of(context),
-              AboutTab.of(context));
-      rootPane.setSide(Side.BOTTOM);
-      rootPane.setTabClosingPolicy(TabPane.TabClosingPolicy.UNAVAILABLE);
-      var scene = new Scene(rootPane, 300, 300);
->>>>>>> c3ec399e
       stage.setTitle("Astraea");
       stage.setHeight(1000);
       stage.setWidth(1200);
@@ -103,6 +78,7 @@
                       MoveTopicTab.of(context),
                       UpdateBrokerTab.of(context),
                       BalancerTab.of(context),
+                      TruncateRecordTab.of(context),
                       AboutTab.of(context))),
               300,
               300));
