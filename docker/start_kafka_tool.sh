#!/bin/bash

# ===============================[global variables]===============================
declare -r VERSION=${REVISION:-${VERSION:-main}}
declare -r REPO=${REPO:-ghcr.io/skiptests/astraea/kafka-tool}
declare -r IMAGE_NAME="$REPO:$VERSION"
declare -r DOCKER_FOLDER=$(cd -- "$(dirname -- "${BASH_SOURCE[0]}")" &>/dev/null && pwd)
source $DOCKER_FOLDER/docker_build_common.sh
declare -r DOCKERFILE=$DOCKER_FOLDER/kafka_tool.dockerfile
declare -r JMX_PORT=${JMX_PORT:-"$(getRandomPort)"}
declare -r JMX_OPTS="-Dcom.sun.management.jmxremote -Dcom.sun.management.jmxremote.authenticate=false -Dcom.sun.management.jmxremote.ssl=false \
                     -Dcom.sun.management.jmxremote.port=$JMX_PORT -Dcom.sun.management.jmxremote.rmi.port=$JMX_PORT -Djava.rmi.server.hostname=$ADDRESS"

# ===================================[functions]===================================

function showHelp() {
  echo "Usage: [ENV] start_kafka_tool.sh"
  echo "ENV: "
  echo "    REPO=astraea/kafka-tool    set the docker repo"
  echo "    BUILD=false                set true if you want to build image locally"
  echo "    RUN=false                  set false if you want to build/pull image only"
}


function generateDockerfile() {
  echo "# this dockerfile is generated dynamically
FROM ubuntu:20.04 AS build

# Do not ask for confirmations when running apt-get, etc.
ENV DEBIAN_FRONTEND noninteractive

# install tools
RUN apt-get update && apt-get install -y openjdk-11-jdk git curl

# clone repo
WORKDIR /tmp
RUN git clone https://github.com/skiptests/astraea

# pre-build project to collect all dependencies
WORKDIR /tmp/astraea
RUN git checkout $VERSION
RUN ./gradlew clean build -x test --no-daemon
RUN mkdir /opt/astraea
RUN cp \$(find ./app/build/libs/ -maxdepth 1 -type f -name app-*-all.jar) /opt/astraea/app.jar

FROM ubuntu:20.04

# install tools
RUN apt-get update && apt-get install -y openjdk-11-jre

# copy astraea
COPY --from=build /opt/astraea /opt/astraea

# add user
RUN groupadd $USER && useradd -ms /bin/bash -g $USER $USER

# change user
RUN chown -R $USER:$USER /opt/astraea
USER $USER

# export ENV
ENV ASTRAEA_HOME /opt/astraea
WORKDIR /opt/astraea
" >"$DOCKERFILE"
}



function runContainer() {
  local args=$1
  docker run --rm --init \
    "$IMAGE_NAME" \
    /bin/bash -c "java -jar /tmp/app.jar $args"
}

function runContainer() {
  local args=$1
  echo "JMX address: $ADDRESS:$JMX_PORT"
  docker run --rm --init \
    -p $JMX_PORT:$JMX_PORT \
<<<<<<< HEAD
    "$IMAGE_NAME" \
    /bin/bash -c "java $JMX_OPTS -jar /tmp/app.jar $args"
=======
    $IMAGE_NAME \
    /bin/bash -c "java $JMX_OPTS -jar /opt/astraea/app.jar $args"
>>>>>>> 6f3b5105
}

# ===================================[main]===================================

checkDocker
generateDockerfile
buildImageIfNeed "$IMAGE_NAME"

if [[ "$RUN" != "true" ]]; then
  echo "docker image: $IMAGE_NAME is created"
  exit 0
fi

if [[ -n "$1" ]]; then
  runContainer "$*"
else
  showHelp
  runContainer "help"
fi<|MERGE_RESOLUTION|>--- conflicted
+++ resolved
@@ -78,13 +78,8 @@
   echo "JMX address: $ADDRESS:$JMX_PORT"
   docker run --rm --init \
     -p $JMX_PORT:$JMX_PORT \
-<<<<<<< HEAD
     "$IMAGE_NAME" \
-    /bin/bash -c "java $JMX_OPTS -jar /tmp/app.jar $args"
-=======
-    $IMAGE_NAME \
     /bin/bash -c "java $JMX_OPTS -jar /opt/astraea/app.jar $args"
->>>>>>> 6f3b5105
 }
 
 # ===================================[main]===================================
