--- conflicted
+++ resolved
@@ -33,23 +33,14 @@
 
 costConfig: 
 
-<<<<<<< HEAD
 | config key                  | config value                                                 | value format                                                 |
 | --------------------------- | ------------------------------------------------------------ | ------------------------------------------------------------ |
 | max.migrated.size           | 設定最大可搬移的資料量                                       | "`data size` +  `unit`" ex.100KB, 500MB, 3GB                 |
 | max.migrated.leader.number  | 設定最大可搬移的leader 數量                                  | "`limit number`" ex. 1,2,3,100                               |
 | max.migrated.replica.number | 設定最大可搬移的replica 數量                                 | "`limit number`" ex. 1,2,3,100                               |
 | max.migrated.leader.size    | 設定最大可搬移的leader 資料量                                | "`data size` +  `unit`" ex.100KB, 500MB, 3GB                 |
-| max.broker.total.disk.space | 設定搬移過程中broker最大可以佔用的replica 資料量             | "`broker Id`  + `-` + `data path` + `:` + `data size` "ex. "0:1500MB ,1:1000MB ,2:1500MB" |
-| max.broker.path.disk.space  | 設定搬移過程中broker上的data folder最大可以佔用的replica 資料量 | "`broker Id` + `:` + `data size` " ex. "0-/path0:1500MB,1-/path0:1000MB,2-/path0:1500MB,2-/path1:900MB" |
-=======
-| config key                  | config value       |
-|-----------------------------|--------------------|
-| max.migrated.size           | 設定最大可搬移的資料量        |
-| max.migrated.leader.number  | 設定最大可搬移的leader 數量  |
-| max.migrated.replica.number | 設定最大可搬移的replica 數量 |
-| max.migrated.leader.size    | 設定最大可搬移的leader 資料量 |
->>>>>>> 5ecefa0b
+| max.broker.total.disk.space | 設定搬移過程中broker最大可以佔用的replica 資料量             | "`broker Id` + `:` + `data size` " ex. "0:1500MB ,1:1000MB ,2:1500MB" |
+| max.broker.path.disk.space  | 設定搬移過程中broker上的data folder最大可以佔用的replica 資料量 | "`broker Id`  + `-` + `data path` + `:` + `data size` " ex. "0-/path0:1500MB,1-/path0:1000MB,2-/path0:1500MB,2-/path1:900MB" |
 
 目前支援的 Cost Function
 
@@ -72,7 +63,6 @@
 curl -X POST http://localhost:8001/balancer \
     -H "Content-Type: application/json" \
     -d '{
-<<<<<<< HEAD
         	"timeout": "5s",
   			"balancer": "org.astraea.common.balancer.algorithms.GreedyBalancer",
   			"balancerConfig": {
@@ -95,25 +85,6 @@
   			"max.broker.total.disk.space": "0:1500MB,1:1000MB,2:1500MB",
   			"max.broker.path.disk.space": "0-/path0:1500MB,1-/path0:1000MB,2-/path0:1500MB,2-/path1:1000MB"
   		}
-=======
-      "timeout": "5s",
-      "balancer": "org.astraea.common.balancer.algorithms.GreedyBalancer",
-      "balancerConfig": {
-        "shuffle.tweaker.min.step": "1",
-        "shuffle.tweaker.max.step": "10"
-      },
-      "clusterCosts": [
-        { "cost": "org.astraea.common.cost.ReplicaLeaderCost", "weight": 1 }
-      ],
-      "moveCosts": [
-        "org.astraea.common.cost.ReplicaLeaderCost",
-        "org.astraea.common.cost.RecordSizeCost"
-      ],
-      "costConfig": {
-        "max.migrated.size": "500MB",
-        "max.migrated.leader.number": 5
-      }
->>>>>>> 5ecefa0b
     }'
 ```
 
