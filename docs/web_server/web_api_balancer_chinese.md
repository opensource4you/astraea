--- conflicted
+++ resolved
@@ -33,24 +33,15 @@
 
 costConfig: 
 
-<<<<<<< HEAD
-| config key                  | config value                      |
-| --------------------------- | --------------------------------- |
-| max.migrated.size           | 設定最大可搬移的資料量            |
-| max.migrated.leader.number  | 設定最大可搬移的leader 數量       |
-| max.migrated.replica.number | 設定最大可搬移的replica 數量      |
-| max.migrated.leader.size    | 設定最大可搬移的leader 資料量     |
-| max.migrated.time.limit     | 設定最大可接受的partition搬移時間 |
-=======
-| config key                  | config value                                                 | value format                                                 |
-| --------------------------- | ------------------------------------------------------------ | ------------------------------------------------------------ |
-| max.migrated.size           | 設定最大可搬移的資料量                                       | "`data size` +  `unit`" ex.100KB, 500MB, 3GB                 |
-| max.migrated.leader.number  | 設定最大可搬移的leader 數量                                  | "`limit number`" ex. 1,2,3,100                               |
-| max.migrated.replica.number | 設定最大可搬移的replica 數量                                 | "`limit number`" ex. 1,2,3,100                               |
-| max.migrated.leader.size    | 設定最大可搬移的leader 資料量                                | "`data size` +  `unit`" ex.100KB, 500MB, 3GB                 |
-| max.broker.total.disk.space | 設定搬移過程中broker最大可以佔用的replica 資料量             | "`broker Id` + `:` + `data size` " ex. "0:1500MB ,1:1000MB ,2:1500MB" |
+| config key                  | config value                                 | value format                                                                                                                 |
+| --------------------------- |----------------------------------------------|------------------------------------------------------------------------------------------------------------------------------|
+| max.migrated.size           | 設定最大可搬移的資料量                                  | "`data size` +  `unit`" ex.100KB, 500MB, 3GB                                                                                 |
+| max.migrated.leader.number  | 設定最大可搬移的leader 數量                            | "`limit number`" ex. 1,2,3,100                                                                                               |
+| max.migrated.replica.number | 設定最大可搬移的replica 數量                           | "`limit number`" ex. 1,2,3,100                                                                                               |
+| max.migrated.leader.size    | 設定最大可搬移的leader 資料量                           | "`data size` +  `unit`" ex.100KB, 500MB, 3GB                                                                                 |
+| max.migrated.time.limit     | 設定最大可接受的partition搬移時間                        | "`limit second`" ex. 1,2,3,100                                                                                               |
+| max.broker.total.disk.space | 設定搬移過程中broker最大可以佔用的replica 資料量              | "`broker Id` + `:` + `data size` " ex. "0:1500MB ,1:1000MB ,2:1500MB"                                                        |
 | max.broker.path.disk.space  | 設定搬移過程中broker上的data folder最大可以佔用的replica 資料量 | "`broker Id`  + `-` + `data path` + `:` + `data size` " ex. "0-/path0:1500MB,1-/path0:1000MB,2-/path0:1500MB,2-/path1:900MB" |
->>>>>>> c75bcb41
 
 目前支援的 Cost Function
 
