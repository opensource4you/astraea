### Performance Benchmark

此工具可產生各種不同類型的資料集來測試讀寫速度、E2E的延遲。資料集包含：

1. 大量小資料寫入
2. 大量大資料寫入
3. 混合型資料寫入
4. 具交易行為的資料寫入

可量測的數據如下：

1. Publish latency : 完成producer request的時間
2. End-to-End latency : 一筆record從producer端到consumer端的時間
3. Consume rate : consumer拉取資料的速率(MB/s)
4. Produce rate : producer送資料的速率(MB/s)

#### Performance Benchmark Configurations

<<<<<<< HEAD
|      參數名稱       | 說明                                                         |              預設值              |
| :-----------------: | :----------------------------------------------------------- | :------------------------------: |
|  bootstrap.servers  | (必填) 欲連接的Kafka server address                          |                無                |
|     compression     | (選填) Kafka Producer使用的壓縮演算法，可用的壓縮演算法為：`gzip`, `snappy`, `lz4`, `zstd` |               none               |
|       topics        | (選填) 選擇topic names，可一次建立多個 topics<br />例如 : --topics test,test1,test2 | testPerformance-{Time in millis} |
|     partitions      | (選填) 建立topic時，設定的partition數<br />目前有兩種建立模式，<br />1. 每個 topic 有各自的設置 例如 : --partitions 10,20,30<br />2. 每個 topic 有相同的設置 例如 : --partitions 5 |                1                 |
|      replicas       | (選填) 建立topic時，設定的replica數<br />目前有兩種建立模式，<br />1. 每個 topic 有各自的設置 例如 : --replicas 3,2,1<br />2. 每個 topic 有相同的設置 例如 : --replicas 2 |                1                 |
|      consumers      | (選填) 欲開啟的consumer thread(s)數量                        |                1                 |
|      producers      | (選填) 欲開啟的producer thread(s)數量                        |                1                 |
|      run.until      | (選填) 可選擇兩種結束執行的模式，一種是發送records數量達到設定值，另一種則是執行時間達到設定值，格式為`數值`+`單位`<br />1. 選擇producers要送多少records，範例：發送89000 records 後結束，"--run.until 89000records"<br />2. 選擇producer在給定時間內發送資料，時間單位可以選擇`days`, `day`, `h`, `m`, `s`, `ms`, `us`, `ns`，範例：執行一分鐘後結束， "--run.until 1m"。 |           1000records            |
|      key.size       | (選填) 每筆record key的大小上限                              |              4Byte               |
|  key.distribution   | (選填) key的分佈，可用的分佈為：`uniform`, `zipfian`, `latest`, `fixed` |             uniform              |
|     value.size      | (選填) 每筆record value的大小上限                            |               1KiB               |
| value.distribution  | (選填) value的分佈， 可用的分佈為: `uniform`, `zipfian`, `latest`, `fixed` |             uniform              |
|      prop.file      | (選填) 配置property file的路徑                               |               none               |
|     partitioner     | (選填) 配置producer使用的partitioner                         |               none               |
|       configs       | (選填) 給partitioner的設置檔。 設置格式為 "\<key1\>=\<value1\>[,\<key2\>=\<value2\>]*"。 <br />例如: "--configs broker.1001.jmx.port=14338,org.astraea.cost.ThroughputCost=1" |               none               |
|     throughput      | (選填) 用來限制輸出資料的速度, 範例： "--throughput 2MiB/m", "--throughput 2GB" 預設值是秒 <br/>大小單位: MB, MiB, Kb etc. <br />時間單位: second(s), minute(m), hour(h), day(d) or PT expression(PT30S) |          500 GiB/second          |
|   specify.brokers   | (選填) 指定broker的ID，送資料到指定的broker，若 broker 上有 "目標 topic 的 partition" |               none               |
| specify.partitions  | (選填) 指定要傳送資料的 topic/partitions，多個項目之間可以用逗號隔開，注意這個選項不能和 `specify.brokers`, `topics` 或 `partitioner` 一起使用 |               none               |
|     report.path     | (選填) report file的檔案路徑                                 |               none               |
|    report.format    | (選填) 選擇輸出檔案格式, 可用的格式：`csv`, `json`           |               csv                |
|  transaction.size   | (選填) 每個transaction的records數量。若設置1以上，會使用transaction，否則都是一般write |                1                 |
|      group.id       | (選填) 設置 consumer group id                                |     groupId-{Time in millis}     |
|        acks         | (選填) 設置 producer acks，                                  |     all，代表要等所有isr同步     |
|      read.idle      | (選填) 讀取端將被終止如果超過這個時間沒有讀取到新的資料      |               2秒                |
| interdependent.size | (選填) 每幾筆 record 要發到同一個 partition。(注意：只有 Astraea Dispatcher 可以使用) |               none               |
=======
|        參數名稱        | 說明                                                                                                                                                                                                                                                                    |           預設值            |
|:------------------:|:----------------------------------------------------------------------------------------------------------------------------------------------------------------------------------------------------------------------------------------------------------------------|:------------------------:|
| bootstrap.servers  | (必填) 欲連接的Kafka server address                                                                                                                                                                                                                                         |            無             |
|       topics       | (必填) 指定要用來測試讀寫的 topics <br />例如 : --topics test,test1,test2                                                                                                                                                                                                           |            無             |
|    compression     | (選填) Kafka Producer使用的壓縮演算法，可用的壓縮演算法為：`gzip`, `snappy`, `lz4`, `zstd`                                                                                                                                                                                                 |           none           |
|     consumers      | (選填) 欲開啟的consumer thread(s)數量                                                                                                                                                                                                                                         |            1             |
|     producers      | (選填) 欲開啟的producer thread(s)數量                                                                                                                                                                                                                                         |            1             |
|     run.until      | (選填) 可選擇兩種結束執行的模式，一種是發送records數量達到設定值，另一種則是執行時間達到設定值，格式為`數值`+`單位`<br />1. 選擇producers要送多少records，範例：發送89000 records 後結束，"--run.until 89000records"<br />2. 選擇producer在給定時間內發送資料，時間單位可以選擇`days`, `day`, `h`, `m`, `s`, `ms`, `us`, `ns`，範例：執行一分鐘後結束， "--run.until 1m"。 |       1000records        |
|      key.size      | (選填) 每筆record key的大小上限                                                                                                                                                                                                                                                |          4Byte           |
|  key.distribution  | (選填) key的分佈，可用的分佈為：`uniform`, `zipfian`, `latest`, `fixed`                                                                                                                                                                                                            |         uniform          |
|     value.size     | (選填) 每筆record value的大小上限                                                                                                                                                                                                                                              |           1KiB           |
| value.distribution | (選填) value的分佈， 可用的分佈為: `uniform`, `zipfian`, `latest`, `fixed`                                                                                                                                                                                                        |         uniform          |
|     prop.file      | (選填) 配置property file的路徑                                                                                                                                                                                                                                               |           none           |
|    partitioner     | (選填) 配置producer使用的partitioner                                                                                                                                                                                                                                         |           none           |
|      configs       | (選填) 給partitioner的設置檔。 設置格式為 "\<key1\>=\<value1\>[,\<key2\>=\<value2\>]*"。 <br />例如: "--configs broker.1001.jmx.port=14338,org.astraea.cost.ThroughputCost=1"                                                                                                         |           none           |
|     throughput     | (選填) 用來限制輸出資料的速度, 範例： "--throughput 2MiB/m", "--throughput 2GB" 預設值是秒 <br/>大小單位: MB, MiB, Kb etc. <br />時間單位: second(s), minute(m), hour(h), day(d) or PT expression(PT30S)                                                                                           |      500 GiB/second      |
|  specify.brokers   | (選填) 指定broker的ID，送資料到指定的broker，若 broker 上有 "目標 topic 的 partition"                                                                                                                                                                                                     |           none           |
| specify.partitions | (選填) 指定要傳送資料的 topic/partitions，多個項目之間可以用逗號隔開，注意這個選項不能和 `specify.brokers` 或 `partitioner` 一起使用                                                                                                                                                                         |           none           |
|    report.path     | (選填) report file的檔案路徑                                                                                                                                                                                                                                                 |           none           |
|   report.format    | (選填) 選擇輸出檔案格式, 可用的格式：`csv`, `json`                                                                                                                                                                                                                                    |           csv            |
|  transaction.size  | (選填) 每個transaction的records數量。若設置1以上，會使用transaction，否則都是一般write                                                                                                                                                                                                        |            1             |
|      group.id      | (選填) 設置 consumer group id                                                                                                                                                                                                                                             | groupId-{Time in millis} |
|        acks        | (選填) 設置 producer acks，                                                                                                                                                                                                                                                |     all，代表要等所有isr同步      |
|     read.idle      | (選填) 讀取端將被終止如果超過這個時間沒有讀取到新的資料                                                                                                                                                                                                                                         |            2秒            |
>>>>>>> 7596f590

#### 使用範例

專案內的工具都有整合到`container`中，使用者利用docker運行，可方便管理，使用前請注意兩件事情：

1. 確認自己的Kafka server ip，並且Kafka 有正常運作，關於啟動Kafka 可參考 [run_kafka_broker](run_kafka_broker.md)。
2. 可使用 [Web Service](web_server/README.md) 來建構測試用途的 `topics`

使用`docker`執行`performance benchmark`

```bash 
docker/start_app.sh performance --bootstrap.servers localhost:9092
```

(localhost, 9092 替換成自己Kafka server 的 ip 和 port)

![performance_tool_demo](pictures/performance_tool_demo.jpg)

`performance benchmark`可以指定各種參數如資料大小、分佈、執行時間... 等等。全部參數可以參考上述表格。

以下僅列出一些使用範例：

```bash
# 開啟 1 個 producer 打 25 分鐘資料， 1 個 consumer 消費資料
docker/start_app.sh performance --bootstrap.servers localhost:9092 --run.until 25m
```

```bash
# 開啟 1 個 producer ，打 10000 筆資料 且 沒有consumer
docker/start_app.sh performance --bootstrap.servers localhost:9092 --run.until 10000records --consumers 0
```

```bash
# 打50秒資料、每筆大小10KiB、固定大小、使用4個producer threads、10個consumer threads，指定topic名稱，producer送資料前使用 lz4 壓縮演算法
docker/start_app.sh performance --bootstrap.servers localhost:9092 --value.size 10KiB --value.distribution fixed --run.until 50s --producers 4 --consumers 10 --topic partition60Replica1 --compression lz4
```

```bash
# 使用astraea的 partitioner ，傳入config檔案路徑，裡面可以放 partitioner 所需的參數，如jmx port等
docker/start_app.sh performance --bootstrap.servers localhost:9092 --partitioner org.astraea.app.partitioner.smooth.SmoothWeightRoundRobinDispatcher --prop.file ./config
```

```bash
# 使用 partitioner 框架，指定參考 Broker Input 做效能指標，把紀錄輸出到指定路徑。
docker/start_app.sh performance --bootstrap.servers localhost:9092 --partitioner org.astraea.common.partitioner.StrictCostDispatcher --configs org.astraea.common.cost.BrokerInputCost=1 --prop.file ./config --report.path ~/report
```

<|MERGE_RESOLUTION|>--- conflicted
+++ resolved
@@ -16,35 +16,6 @@
 
 #### Performance Benchmark Configurations
 
-<<<<<<< HEAD
-|      參數名稱       | 說明                                                         |              預設值              |
-| :-----------------: | :----------------------------------------------------------- | :------------------------------: |
-|  bootstrap.servers  | (必填) 欲連接的Kafka server address                          |                無                |
-|     compression     | (選填) Kafka Producer使用的壓縮演算法，可用的壓縮演算法為：`gzip`, `snappy`, `lz4`, `zstd` |               none               |
-|       topics        | (選填) 選擇topic names，可一次建立多個 topics<br />例如 : --topics test,test1,test2 | testPerformance-{Time in millis} |
-|     partitions      | (選填) 建立topic時，設定的partition數<br />目前有兩種建立模式，<br />1. 每個 topic 有各自的設置 例如 : --partitions 10,20,30<br />2. 每個 topic 有相同的設置 例如 : --partitions 5 |                1                 |
-|      replicas       | (選填) 建立topic時，設定的replica數<br />目前有兩種建立模式，<br />1. 每個 topic 有各自的設置 例如 : --replicas 3,2,1<br />2. 每個 topic 有相同的設置 例如 : --replicas 2 |                1                 |
-|      consumers      | (選填) 欲開啟的consumer thread(s)數量                        |                1                 |
-|      producers      | (選填) 欲開啟的producer thread(s)數量                        |                1                 |
-|      run.until      | (選填) 可選擇兩種結束執行的模式，一種是發送records數量達到設定值，另一種則是執行時間達到設定值，格式為`數值`+`單位`<br />1. 選擇producers要送多少records，範例：發送89000 records 後結束，"--run.until 89000records"<br />2. 選擇producer在給定時間內發送資料，時間單位可以選擇`days`, `day`, `h`, `m`, `s`, `ms`, `us`, `ns`，範例：執行一分鐘後結束， "--run.until 1m"。 |           1000records            |
-|      key.size       | (選填) 每筆record key的大小上限                              |              4Byte               |
-|  key.distribution   | (選填) key的分佈，可用的分佈為：`uniform`, `zipfian`, `latest`, `fixed` |             uniform              |
-|     value.size      | (選填) 每筆record value的大小上限                            |               1KiB               |
-| value.distribution  | (選填) value的分佈， 可用的分佈為: `uniform`, `zipfian`, `latest`, `fixed` |             uniform              |
-|      prop.file      | (選填) 配置property file的路徑                               |               none               |
-|     partitioner     | (選填) 配置producer使用的partitioner                         |               none               |
-|       configs       | (選填) 給partitioner的設置檔。 設置格式為 "\<key1\>=\<value1\>[,\<key2\>=\<value2\>]*"。 <br />例如: "--configs broker.1001.jmx.port=14338,org.astraea.cost.ThroughputCost=1" |               none               |
-|     throughput      | (選填) 用來限制輸出資料的速度, 範例： "--throughput 2MiB/m", "--throughput 2GB" 預設值是秒 <br/>大小單位: MB, MiB, Kb etc. <br />時間單位: second(s), minute(m), hour(h), day(d) or PT expression(PT30S) |          500 GiB/second          |
-|   specify.brokers   | (選填) 指定broker的ID，送資料到指定的broker，若 broker 上有 "目標 topic 的 partition" |               none               |
-| specify.partitions  | (選填) 指定要傳送資料的 topic/partitions，多個項目之間可以用逗號隔開，注意這個選項不能和 `specify.brokers`, `topics` 或 `partitioner` 一起使用 |               none               |
-|     report.path     | (選填) report file的檔案路徑                                 |               none               |
-|    report.format    | (選填) 選擇輸出檔案格式, 可用的格式：`csv`, `json`           |               csv                |
-|  transaction.size   | (選填) 每個transaction的records數量。若設置1以上，會使用transaction，否則都是一般write |                1                 |
-|      group.id       | (選填) 設置 consumer group id                                |     groupId-{Time in millis}     |
-|        acks         | (選填) 設置 producer acks，                                  |     all，代表要等所有isr同步     |
-|      read.idle      | (選填) 讀取端將被終止如果超過這個時間沒有讀取到新的資料      |               2秒                |
-| interdependent.size | (選填) 每幾筆 record 要發到同一個 partition。(注意：只有 Astraea Dispatcher 可以使用) |               none               |
-=======
 |        參數名稱        | 說明                                                                                                                                                                                                                                                                    |           預設值            |
 |:------------------:|:----------------------------------------------------------------------------------------------------------------------------------------------------------------------------------------------------------------------------------------------------------------------|:------------------------:|
 | bootstrap.servers  | (必填) 欲連接的Kafka server address                                                                                                                                                                                                                                         |            無             |
@@ -69,7 +40,7 @@
 |      group.id      | (選填) 設置 consumer group id                                                                                                                                                                                                                                             | groupId-{Time in millis} |
 |        acks        | (選填) 設置 producer acks，                                                                                                                                                                                                                                                |     all，代表要等所有isr同步      |
 |     read.idle      | (選填) 讀取端將被終止如果超過這個時間沒有讀取到新的資料                                                                                                                                                                                                                                         |            2秒            |
->>>>>>> 7596f590
+| interdependent.size | (選填) 每幾筆 record 要發到同一個 partition。(注意：只有 Astraea Dispatcher 可以使用) |               none               |
 
 #### 使用範例
 
