/*
 * Licensed to the Apache Software Foundation (ASF) under one or more
 * contributor license agreements. See the NOTICE file distributed with
 * this work for additional information regarding copyright ownership.
 * The ASF licenses this file to You under the Apache License, Version 2.0
 * (the "License"); you may not use this file except in compliance with
 * the License. You may obtain a copy of the License at
 *
 *    http://www.apache.org/licenses/LICENSE-2.0
 *
 * Unless required by applicable law or agreed to in writing, software
 * distributed under the License is distributed on an "AS IS" BASIS,
 * WITHOUT WARRANTIES OR CONDITIONS OF ANY KIND, either express or implied.
 * See the License for the specific language governing permissions and
 * limitations under the License.
 */
package org.astraea.etl

import org.apache.spark.sql.Row
import org.apache.spark.sql.functions.col
import org.apache.spark.sql.streaming.{OutputMode, StreamingQueryException}
import org.apache.spark.sql.types.StructType
import org.astraea.etl.DataType.{IntegerType, StringType}
import org.astraea.etl.FileCreator.{createCSV, generateCSVF, getCSVFile, mkdir}
import org.astraea.etl.Reader.createSpark
import org.astraea.it.RequireBrokerCluster
import org.junit.jupiter.api.Assertions.{assertEquals, assertThrows, assertTrue}
import org.junit.jupiter.api.Test

import java.io._
import java.nio.file.Files
import java.util.concurrent.TimeUnit
import scala.collection.JavaConverters._
import scala.concurrent.duration.Duration
import scala.util.Random

class ReaderTest extends RequireBrokerCluster {
  @Test def pkNonNullTest(): Unit = {
    val tempPath: String =
      System.getProperty("java.io.tmpdir") + "/createSchemaNullTest" + Random
        .nextInt()
    mkdir(tempPath)

    val tempArchivePath: String =
      System.getProperty("java.io.tmpdir") + "/createSchemaNullTest" + Random
        .nextInt()
    mkdir(tempArchivePath)

    val columnOne: List[String] =
      List("A1", "B1", "C1", null)
    val columnTwo: List[String] =
      List("52", "36", "45", "25")
    val columnThree: List[String] =
      List("fghgh", "gjgbn", "fgbhjf", "dfjf")

    val row = columnOne
      .zip(columnTwo.zip(columnThree))
      .foldLeft(List.empty[List[String]]) { case (acc, (a, (b, c))) =>
        List(a, b, c) +: acc
      }
      .reverse

    createCSV(new File(tempPath), row, 0)

    val structType = Reader.createSchema(
      Map(
        "RecordNumber" -> StringType,
        "Size" -> IntegerType,
        "Type" -> StringType
      )
    )

    val df =
      Reader
        .of()
        .spark("local[2]")
        .schema(structType)
        .sinkPath(new File(tempArchivePath).getPath)
        .primaryKeys(Seq("RecordNumber"))
        .readCSV(new File(tempPath).getPath, blankLine = true)
        .dataFrame()

    assertThrows(
      classOf[StreamingQueryException],
      () =>
        df.writeStream
          .outputMode(OutputMode.Append())
          .format("console")
          .start()
          .awaitTermination(Duration(5, TimeUnit.SECONDS).toMillis)
    )
  }

  @Test def sparkReadCSVTest(): Unit = {
    val tempPath =
      System.getProperty("java.io.tmpdir") + "/sparkFile-" + Random.nextInt()
    val myDir = mkdir(tempPath)
    val sourceDir = mkdir(myDir.getPath + "/source")
    generateCSVF(sourceDir, rows)
    val sinkDir = mkdir(tempPath + "/sink")
    val checkoutDir = mkdir(tempPath + "/checkout")
    val dataDir = mkdir(tempPath + "/data")

    val structType = Reader.createSchema(
      Map(
        "RecordNumber" -> StringType,
        "Size" -> IntegerType,
        "Type" -> StringType
      )
    )

    assertEquals(structType.length, 3)
    val csvDF = Reader
      .of()
      .spark("local[2]")
      .schema(structType)
      .sinkPath(sinkDir.getPath)
      .primaryKeys(Seq("RecordNumber"))
      .readCSV(sourceDir.getPath, blankLine = true)
    assertTrue(
      csvDF.dataFrame().isStreaming,
      "sessions must be a streaming Dataset"
    )

    csvDF
      .dataFrame()
      .writeStream
      .format("csv")
      .option("path", dataDir.getPath)
      .option("checkpointLocation", checkoutDir.getPath)
      .outputMode("append")
      .start()
      .awaitTermination(Duration(20, TimeUnit.SECONDS).toMillis)

    val writeFile = getCSVFile(new File(dataDir.getPath)).head
    val br = new BufferedReader(new FileReader(writeFile))

    assertEquals(br.readLine, "A1,52,fghgh")
    assertEquals(br.readLine, "B1,36,gjgbn")
    assertEquals(br.readLine, "C1,45,fgbhjf")
    assertEquals(br.readLine, "D1,25,dfjf")

    Files.exists(
      new File(
        sinkDir + sourceDir.getPath + "/local_kafka-0" + ".csv"
      ).toPath
    )
  }

  @Test def csvToJSONTest(): Unit = {
    val spark = createSpark("local[2]")
    import spark.implicits._

    val columns = Seq(
      DataColumn("name", isPK = true, dataType = StringType),
      DataColumn("age", isPK = false, dataType = IntegerType)
    )

    val result = new DataFrameOp(
      Seq(("Michael", 29)).toDF().toDF("name", "age")
    ).csvToJSON(columns)
      .dataFrame()
      .collectAsList()
      .asScala
      .map(row => (row.getAs[String]("key"), row.getAs[String]("value")))
      .toMap

    assertEquals(1, result.size)
    assertEquals(
      "{\"age\":\"29\",\"name\":\"Michael\"}",
      result("{\"name\":\"Michael\"}")
    )

    val resultExchange = new DataFrameOp(
      Seq((29, "Michael")).toDF().toDF("age", "name")
    ).csvToJSON(columns)
      .dataFrame()
      .collectAsList()
      .asScala
      .map(row => (row.getAs[String]("key"), row.getAs[String]("value")))
      .toMap
    println(resultExchange)
    assertEquals(1, resultExchange.size)
    assertEquals(
      "{\"age\":\"29\",\"name\":\"Michael\"}",
      resultExchange("{\"name\":\"Michael\"}")
    )
  }

  @Test def csvToJsonMulKeysTest(): Unit = {
    val spark = createSpark("local[2]")
    import spark.implicits._
    val columns = Seq(
      DataColumn("firstName", isPK = true, DataType.StringType),
      DataColumn("secondName", isPK = true, DataType.StringType),
      DataColumn("age", isPK = false, dataType = IntegerType)
    )
    val result = new DataFrameOp(
      Seq(("Michael", "A", 29)).toDF().toDF("firstName", "secondName", "age")
    ).csvToJSON(columns)
      .dataFrame()
      .collectAsList()
      .asScala
      .map(row => (row.getAs[String]("key"), row.getAs[String]("value")))
      .toMap

    assertEquals(1, result.size)
    assertEquals(
      "{\"age\":\"29\",\"firstName\":\"Michael\",\"secondName\":\"A\"}",
      result("{\"firstName\":\"Michael\",\"secondName\":\"A\"}")
    )
  }

  @Test def csvToJsonNullTest(): Unit = {
    val spark = createSpark("local[2]")
    import spark.implicits._
    val columns = Seq(
      DataColumn("firstName", isPK = true, DataType.StringType),
      DataColumn("secondName", isPK = true, DataType.StringType),
      DataColumn("age", isPK = false, dataType = IntegerType)
    )
    val result = new DataFrameOp(
      Seq(("Michael", "A", null)).toDF().toDF("firstName", "secondName", "age")
    ).csvToJSON(columns)
      .dataFrame()
      .collectAsList()
      .asScala
      .map(row => (row.getAs[String]("key"), row.getAs[String]("value")))
      .toMap

    assertEquals(1, result.size)
    assertEquals(
      "{\"firstName\":\"Michael\",\"secondName\":\"A\"}",
      result("{\"firstName\":\"Michael\",\"secondName\":\"A\"}")
    )
  }

  @Test def jsonToByteTest(): Unit = {
    val spark = createSpark("local[2]")

    var data = Seq(Row("A1", 52, "fghgh", "sfjojs", "zzz", "final", 5))
    (0 to 10000).iterator.foreach(_ =>
      data = data ++ Seq(Row("A1", 52, "fghgh", "sfjojs", "zzz", "final", 5))
    )

    val structType = new StructType()
      .add("name", "string")
      .add("age", "integer")
      .add("xx", "string")
      .add("yy", "string")
      .add("zz", "string")
      .add("f", "string")
      .add("fInt", "integer")

    val columns = Seq(
      DataColumn("ID", isPK = true, dataType = IntegerType),
      DataColumn("name", isPK = false, dataType = StringType),
      DataColumn("age", isPK = false, dataType = IntegerType),
      DataColumn("xx", isPK = false, dataType = StringType),
      DataColumn("yy", isPK = false, dataType = StringType),
      DataColumn("zz", isPK = false, dataType = StringType),
      DataColumn("f", isPK = false, dataType = StringType),
      DataColumn("fInt", isPK = false, dataType = IntegerType)
    )

    val json = new DataFrameOp(
      spark.createDataFrame(spark.sparkContext.parallelize(data), structType)
<<<<<<< HEAD
    ).csvToJSON(Seq("name"))
=======
    ).csvToJSON(columns)
>>>>>>> 24761fd1
      .dataFrame()
      .withColumn("byte", col("value").cast("Byte"))
      .selectExpr("CAST(byte AS BYTE)")
    val head = json.head()
    assertTrue(json.filter(_ != head).isEmpty)
  }
  def rows: List[List[String]] = {
    val columnOne: List[String] =
      List("A1", "B1", "C1", "D1")
    val columnTwo: List[String] =
      List("52", "36", "45", "25")
    val columnThree: List[String] =
      List("fghgh", "gjgbn", "fgbhjf", "dfjf")

    columnOne
      .zip(columnTwo.zip(columnThree))
      .foldLeft(List.empty[List[String]]) { case (acc, (a, (b, c))) =>
        List(a, b, c) +: acc
      }
      .reverse
  }
}<|MERGE_RESOLUTION|>--- conflicted
+++ resolved
@@ -265,11 +265,7 @@
 
     val json = new DataFrameOp(
       spark.createDataFrame(spark.sparkContext.parallelize(data), structType)
-<<<<<<< HEAD
-    ).csvToJSON(Seq("name"))
-=======
-    ).csvToJSON(columns)
->>>>>>> 24761fd1
+    ).csvToJSON(columns)
       .dataFrame()
       .withColumn("byte", col("value").cast("Byte"))
       .selectExpr("CAST(byte AS BYTE)")
