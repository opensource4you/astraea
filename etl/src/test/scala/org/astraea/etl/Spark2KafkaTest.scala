--- conflicted
+++ resolved
@@ -116,25 +116,16 @@
       .inclusive(0, 3)
       .map(i =>
         (
-<<<<<<< HEAD
-          s"${rows(i).head},${rows(i)(1)}",
           s"""{"${colNames.head}":"${rows(
               i
-            ).head}","${colNames(1)}":"${rows(i)(1)}","${colNames(2)}":${rows(
-=======
-          s"""{"${colNames(1)}":"${rows(
-              i
-            ).head}","${colNames(2)}":"${rows(i)(1)}"}""",
-          s"""{"${colNames(3)}":"${rows(
->>>>>>> 24761fd1
+            ).head}","${colNames(1)}":"${rows(i)(1)}"}""",
+          s"""{"${colNames(2)}":"${rows(
               i
             )(
               2
-            )}","${colNames(1)}":"${rows(
+            )}","${colNames.head}":"${rows(
               i
-            ).head}","${colNames.head}":"${i + 1}","${colNames(2)}":"${rows(i)(
-              1
-            )}"}"""
+            ).head}","${colNames(1)}":"${rows(i)(1)}"}"""
         )
       )
       .toMap
