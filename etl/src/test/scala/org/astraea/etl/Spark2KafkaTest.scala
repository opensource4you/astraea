--- conflicted
+++ resolved
@@ -179,12 +179,8 @@
     val TOPIC_PARTITIONS = "topic.partitions"
     val TOPIC_REPLICAS = "topic.replicas"
     val TOPIC_CONFIG = "topic.config"
-<<<<<<< HEAD
-    val DEPLOYMENT_MODEL = "deployment.model"
+    val DEPLOY_MODEL = "deploy.model"
     val CHECKPOINT = "checkpoint"
-=======
-    val DEPLOY_MODEL = "deploy.model"
->>>>>>> f73dd3c7
 
     Utils.Using(new FileOutputStream(file)) { fileOut =>
       val properties = new Properties()
@@ -200,12 +196,8 @@
       properties.setProperty(TOPIC_PARTITIONS, "10")
       properties.setProperty(TOPIC_REPLICAS, "2")
       properties.setProperty(TOPIC_CONFIG, "compression.type=lz4")
-<<<<<<< HEAD
-      properties.setProperty(DEPLOYMENT_MODEL, "local[1]")
+      properties.setProperty(DEPLOY_MODEL, "local[1]")
       properties.setProperty(CHECKPOINT, checkpoint)
-=======
-      properties.setProperty(DEPLOY_MODEL, "local[1]")
->>>>>>> f73dd3c7
 
       properties.store(fileOut, "Favorite Things");
     }
