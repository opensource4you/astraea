--- conflicted
+++ resolved
@@ -28,7 +28,7 @@
 import org.junit.jupiter.api.Test
 
 import java.io.File
-import java.util.concurrent.{CompletionException, TimeUnit}
+import java.util.concurrent.CompletionException
 import scala.collection.JavaConverters._
 import scala.collection.convert.ImplicitConversions.`collection AsScalaIterable`
 import scala.concurrent.duration.Duration
@@ -41,10 +41,7 @@
     Utils.Using(AsyncAdmin.of(bootstrapServers)) { admin =>
       {
         Await.result(testTopicCreator(admin, TOPIC), Duration.Inf)
-<<<<<<< HEAD
-=======
-        TimeUnit.SECONDS.sleep(3)
->>>>>>> e7804c88
+
         assertTrue(
           admin.topicNames(true).toCompletableFuture.get().contains(TOPIC)
         )
