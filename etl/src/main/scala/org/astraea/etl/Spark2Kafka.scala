--- conflicted
+++ resolved
@@ -20,10 +20,7 @@
 import org.astraea.etl.Reader.createSchema
 import org.astraea.etl.Utils.createTopic
 
-<<<<<<< HEAD
 import java.util.concurrent.TimeUnit
-=======
->>>>>>> f73dd3c7
 import scala.concurrent.Await
 import scala.concurrent.duration.Duration
 
@@ -53,22 +50,11 @@
         .checkpoint(metaData.checkpoint.toString)
         .writeToKafka(metaData.kafkaBootstrapServers)
         .start()
-<<<<<<< HEAD
       if (duration > 0) {
         query.awaitTermination(Duration(duration, TimeUnit.SECONDS).toMillis)
       } else {
         query.awaitTermination()
       }
-=======
-      if (duration == Duration.Inf) {
-        query
-          .awaitTermination()
-      } else {
-        query
-          .awaitTermination(duration.toMillis)
-      }
-
->>>>>>> f73dd3c7
     }
   }
 
