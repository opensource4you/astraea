/*
 * Licensed to the Apache Software Foundation (ASF) under one or more
 * contributor license agreements. See the NOTICE file distributed with
 * this work for additional information regarding copyright ownership.
 * The ASF licenses this file to You under the Apache License, Version 2.0
 * (the "License"); you may not use this file except in compliance with
 * the License. You may obtain a copy of the License at
 *
 *    http://www.apache.org/licenses/LICENSE-2.0
 *
 * Unless required by applicable law or agreed to in writing, software
 * distributed under the License is distributed on an "AS IS" BASIS,
 * WITHOUT WARRANTIES OR CONDITIONS OF ANY KIND, either express or implied.
 * See the License for the specific language governing permissions and
 * limitations under the License.
 */
package org.astraea.etl

import org.astraea.common.admin.Admin
import org.astraea.etl.Reader.createSchema
import org.astraea.etl.Utils.createTopic

import java.util.concurrent.TimeUnit
import scala.concurrent.Await
import scala.concurrent.duration.Duration

object Spark2Kafka {
  def executor(args: Array[String], duration: Int): Unit = {
    val metaData = Metadata(Utils.requireFile(args(0)))
    Utils.Using(Admin.of(metaData.kafkaBootstrapServers)) { admin =>
      Await.result(createTopic(admin, metaData), Duration.Inf)
      val df = Reader
        .of()
        .spark(metaData.deployModel)
        .schema(
          createSchema(
            metaData.column.map(col => (col.name, col.dataType)).toMap
          )
        )
        .sinkPath(metaData.sinkPath.getPath)
        .primaryKeys(
          metaData.column.filter(col => col.isPK).map(col => col.name)
        )
<<<<<<< HEAD
        .readCSV(metaData.sourcePath.getPath, metaData.blankLine)
        .csvToJSON(
          metaData.column.filter(data => data.isPK).map(data => data.name)
        )
=======
        .readCSV(metaData.sourcePath.getPath)
        .csvToJSON(metaData.column)
>>>>>>> 24761fd1

      val query = Writer
        .of()
        .dataFrameOp(df)
        .target(metaData.topicName)
        .checkpoint(metaData.checkpoint.toString)
        .writeToKafka(metaData.kafkaBootstrapServers)
        .start()
      if (duration > 0) {
        query.awaitTermination(Duration(duration, TimeUnit.SECONDS).toMillis)
      } else {
        query.awaitTermination()
      }
    }
  }

  def main(args: Array[String]): Unit = {
    executor(args, 0)
  }
}<|MERGE_RESOLUTION|>--- conflicted
+++ resolved
@@ -41,15 +41,8 @@
         .primaryKeys(
           metaData.column.filter(col => col.isPK).map(col => col.name)
         )
-<<<<<<< HEAD
         .readCSV(metaData.sourcePath.getPath, metaData.blankLine)
-        .csvToJSON(
-          metaData.column.filter(data => data.isPK).map(data => data.name)
-        )
-=======
-        .readCSV(metaData.sourcePath.getPath)
         .csvToJSON(metaData.column)
->>>>>>> 24761fd1
 
       val query = Writer
         .of()
