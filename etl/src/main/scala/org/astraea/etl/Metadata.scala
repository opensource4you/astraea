--- conflicted
+++ resolved
@@ -70,13 +70,9 @@
   private[this] val TOPIC_PARTITIONS = "topic.partitions"
   private[this] val TOPIC_REPLICAS = "topic.replicas"
   private[this] val TOPIC_CONFIG = "topic.config"
-<<<<<<< HEAD
-  private[this] val DEPLOYMENT_MODEL = "deployment.model"
+  private[this] val DEPLOY_MODEL = "deploy.model"
   private[this] val CHECKPOINT = "checkpoint"
 
-=======
-  private[this] val DEPLOY_MODEL = "deploy.model"
->>>>>>> f73dd3c7
   private[this] val DEFAULT_PARTITIONS = "15"
   private[this] val DEFAULT_REPLICAS = "1"
 
