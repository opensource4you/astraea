--- conflicted
+++ resolved
@@ -44,21 +44,6 @@
   /** Lack of means of try with resource in scala 2.12.So replace it with the
     * following method.
     */
-<<<<<<< HEAD
-  def withResources[T <: AutoCloseable, V](r: => T)(f: T => V): V = {
-    val resource: T = r
-    require(resource != null, "resource is null")
-    var exception: Throwable = null
-    try {
-      f(resource)
-    } catch {
-      case NonFatal(e) =>
-        exception = e
-        throw e
-    } finally {
-      closeAndAddSuppressed(exception, resource)
-    }
-=======
   def Using[T <: AutoCloseable, V](r: => T)(f: T => V): V = {
     val resource: T = r
     require(resource != null, "resource is null")
@@ -69,7 +54,6 @@
         exception = e
         throw e
     } finally closeAndAddSuppressed(exception, resource)
->>>>>>> 32be6fb0
   }
 
   private def closeAndAddSuppressed(
