/*
 * Licensed to the Apache Software Foundation (ASF) under one or more
 * contributor license agreements. See the NOTICE file distributed with
 * this work for additional information regarding copyright ownership.
 * The ASF licenses this file to You under the Apache License, Version 2.0
 * (the "License"); you may not use this file except in compliance with
 * the License. You may obtain a copy of the License at
 *
 *    http://www.apache.org/licenses/LICENSE-2.0
 *
 * Unless required by applicable law or agreed to in writing, software
 * distributed under the License is distributed on an "AS IS" BASIS,
 * WITHOUT WARRANTIES OR CONDITIONS OF ANY KIND, either express or implied.
 * See the License for the specific language governing permissions and
 * limitations under the License.
 */
plugins {
    // Apply the scala Plugin to add support for Scala.
    id 'scala'
}

repositories {
    // Use Maven Central for resolving dependencies.
    mavenCentral()
}

def versions = [
        scala: project.properties['scala.version'] ?: "2.12.15",
        spark_sql: project.properties['spark_sql.version'] ?: "3.3.0",
        spark_kafka: project.properties['spark_kafka.version'] ?: "3.3.0",
        junit: project.properties['junit.version'] ?: "5.8.2",
<<<<<<< HEAD
        scalatest: project.properties['scalatest.version'] ?: "3.1.1",
        opencsv: project.properties['opencsv.version'] ?: "4.1",
        kafka: project.properties['kafka.version'] ?: "3.2.1"
=======
        opencsv: project.properties['opencsv.version'] ?: "4.1"
>>>>>>> 32be6fb0
]

dependencies {
    implementation "org.scala-lang:scala-library:${versions["scala"]}"
    implementation "org.apache.spark:spark-sql_2.12:${versions["spark_sql"]}"
    implementation "org.apache.spark:spark-sql-kafka-0-10_2.12:${versions["spark_kafka"]}"
<<<<<<< HEAD
    implementation "org.apache.kafka:kafka-clients:${versions["kafka"]}"
    implementation project(':common')

    testImplementation "org.scalatest:scalatest_2.12:${versions["scalatest"]}"
    testImplementation "org.junit.jupiter:junit-jupiter:${versions["junit"]}"
    testImplementation "com.opencsv:opencsv:${versions["opencsv"]}"
    testImplementation project(':it')
=======

    testImplementation "org.junit.jupiter:junit-jupiter:${versions["junit"]}"
    testImplementation "com.opencsv:opencsv:${versions["opencsv"]}"
>>>>>>> 32be6fb0
}

ext {
    numberOfForks = project.hasProperty('maxParallelForks') ? maxParallelForks.toInteger() : Math.max((int) (Runtime.runtime.availableProcessors() / 2), 1)
}

archivesBaseName = "astraea-etl"

tasks.named('test') {
    // Use JUnit Platform for unit tests.
    useJUnitPlatform()

    maxParallelForks = numberOfForks
    // make isolation for tests. It may be expensive but stability is first choice.
    forkEvery = 1
    testLogging {
        events "PASSED", "STARTED", "FAILED", "SKIPPED"
        exceptionFormat = 'full'
    }

    minHeapSize = "512m"
    maxHeapSize = "2048m"
}<|MERGE_RESOLUTION|>--- conflicted
+++ resolved
@@ -29,32 +29,20 @@
         spark_sql: project.properties['spark_sql.version'] ?: "3.3.0",
         spark_kafka: project.properties['spark_kafka.version'] ?: "3.3.0",
         junit: project.properties['junit.version'] ?: "5.8.2",
-<<<<<<< HEAD
-        scalatest: project.properties['scalatest.version'] ?: "3.1.1",
         opencsv: project.properties['opencsv.version'] ?: "4.1",
         kafka: project.properties['kafka.version'] ?: "3.2.1"
-=======
-        opencsv: project.properties['opencsv.version'] ?: "4.1"
->>>>>>> 32be6fb0
 ]
 
 dependencies {
     implementation "org.scala-lang:scala-library:${versions["scala"]}"
     implementation "org.apache.spark:spark-sql_2.12:${versions["spark_sql"]}"
     implementation "org.apache.spark:spark-sql-kafka-0-10_2.12:${versions["spark_kafka"]}"
-<<<<<<< HEAD
     implementation "org.apache.kafka:kafka-clients:${versions["kafka"]}"
     implementation project(':common')
 
-    testImplementation "org.scalatest:scalatest_2.12:${versions["scalatest"]}"
     testImplementation "org.junit.jupiter:junit-jupiter:${versions["junit"]}"
     testImplementation "com.opencsv:opencsv:${versions["opencsv"]}"
     testImplementation project(':it')
-=======
-
-    testImplementation "org.junit.jupiter:junit-jupiter:${versions["junit"]}"
-    testImplementation "com.opencsv:opencsv:${versions["opencsv"]}"
->>>>>>> 32be6fb0
 }
 
 ext {
