--- conflicted
+++ resolved
@@ -31,7 +31,6 @@
         spark_kafka: project.properties['spark_kafka.version'] ?: "3.3.0",
         junit: project.properties['junit.version'] ?: "5.8.2",
         opencsv: project.properties['opencsv.version'] ?: "4.1",
-        kafka: project.properties['kafka.version'] ?: "3.2.1"
 ]
 
 dependencies {
@@ -39,10 +38,6 @@
     implementation "org.apache.kafka:kafka-clients:${versions["kafka"]}"
     implementation "org.apache.spark:spark-sql_2.12:${versions["spark_sql"]}"
     implementation "org.apache.spark:spark-sql-kafka-0-10_2.12:${versions["spark_kafka"]}"
-<<<<<<< HEAD
-    implementation "org.apache.kafka:kafka-clients:${versions["kafka"]}"
-=======
->>>>>>> b4d05eca
     implementation project(':common')
 
     testImplementation "org.junit.jupiter:junit-jupiter:${versions["junit"]}"
