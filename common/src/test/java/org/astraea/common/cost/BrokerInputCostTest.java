--- conflicted
+++ resolved
@@ -65,13 +65,8 @@
     }
     var f = new BrokerInputCost();
     var clusterBean =
-<<<<<<< HEAD
-        ClusterBean.of(
+        MetricsTestUtils.clusterBean(
             Map.of(0, MBeanClient.of(0, SERVICE.jmxServiceURL())), f.metricSensor().get());
-=======
-        MetricsTestUtils.clusterBean(
-            Map.of(0, MBeanClient.of(SERVICE.jmxServiceURL())), f.metricSensor().get());
->>>>>>> 60da7716
 
     Assertions.assertNotEquals(
         0, clusterBean.brokerMetrics(0, ServerMetrics.BrokerTopic.Meter.class).count());
