/*
 * Licensed to the Apache Software Foundation (ASF) under one or more
 * contributor license agreements. See the NOTICE file distributed with
 * this work for additional information regarding copyright ownership.
 * The ASF licenses this file to You under the Apache License, Version 2.0
 * (the "License"); you may not use this file except in compliance with
 * the License. You may obtain a copy of the License at
 *
 *    http://www.apache.org/licenses/LICENSE-2.0
 *
 * Unless required by applicable law or agreed to in writing, software
 * distributed under the License is distributed on an "AS IS" BASIS,
 * WITHOUT WARRANTIES OR CONDITIONS OF ANY KIND, either express or implied.
 * See the License for the specific language governing permissions and
 * limitations under the License.
 */
package org.astraea.common.cost;

import java.util.List;
import java.util.Map;
import java.util.Set;
import java.util.stream.Collectors;
import org.astraea.common.Configuration;
import org.astraea.common.admin.Broker;
import org.astraea.common.admin.ClusterInfo;
import org.astraea.common.admin.Replica;
import org.astraea.common.metrics.ClusterBean;
import org.junit.jupiter.api.Assertions;
import org.junit.jupiter.api.Test;

public class ReplicaLeaderCostTest {
  private final Dispersion dispersion = Dispersion.standardDeviation();

  @Test
  void testLeaderCount() {
    var baseCluster =
        ClusterInfo.builder()
            .addNode(Set.of(1, 2))
            .addFolders(Map.of(1, Set.of("/folder")))
            .addFolders(Map.of(2, Set.of("/folder")))
            .build();
    var sourceCluster =
        ClusterInfo.builder(baseCluster)
            .addTopic(
                "topic1", 3, (short) 1, r -> Replica.builder(r).broker(baseCluster.node(1)).build())
            .addTopic(
                "topic2", 3, (short) 1, r -> Replica.builder(r).broker(baseCluster.node(2)).build())
            .build();
    var overFlowTargetCluster =
        ClusterInfo.builder(baseCluster)
            .addTopic(
                "topic1", 3, (short) 1, r -> Replica.builder(r).broker(baseCluster.node(2)).build())
            .addTopic(
                "topic2", 3, (short) 1, r -> Replica.builder(r).broker(baseCluster.node(1)).build())
            .build();

    var overFlowMoveCost =
        new ReplicaLeaderCost(
                new Configuration(Map.of(ReplicaLeaderCost.MAX_MIGRATE_LEADER_KEY, "5")))
            .moveCost(sourceCluster, overFlowTargetCluster, ClusterBean.EMPTY);

    var noOverFlowMoveCost =
        new ReplicaLeaderCost(
                new Configuration(Map.of(ReplicaLeaderCost.MAX_MIGRATE_LEADER_KEY, "10")))
            .moveCost(sourceCluster, overFlowTargetCluster, ClusterBean.EMPTY);

    Assertions.assertTrue(overFlowMoveCost.overflow());
    Assertions.assertFalse(noOverFlowMoveCost.overflow());
  }

  @Test
  void testNoMetrics() {
    var replicas =
        List.of(
            Replica.builder()
                .topic("topic")
                .partition(0)
<<<<<<< HEAD
                .broker(Broker.of(10, "broker0", 1111))
=======
                .isLeader(true)
                .nodeInfo(NodeInfo.of(10, "broker0", 1111))
>>>>>>> 3669c0a6
                .path("/tmp/aa")
                .buildLeader(),
            Replica.builder()
                .topic("topic")
<<<<<<< HEAD
                .partition(0)
                .broker(Broker.of(10, "broker0", 1111))
=======
                .partition(1)
                .isLeader(true)
                .nodeInfo(NodeInfo.of(10, "broker0", 1111))
>>>>>>> 3669c0a6
                .path("/tmp/aa")
                .buildLeader(),
            Replica.builder()
                .topic("topic")
                .partition(0)
<<<<<<< HEAD
                .broker(Broker.of(11, "broker1", 1111))
=======
                .nodeInfo(NodeInfo.of(11, "broker1", 1111))
                .isLeader(true)
>>>>>>> 3669c0a6
                .path("/tmp/aa")
                .buildLeader());
    var clusterInfo =
        ClusterInfo.of(
            "fake",
            List.of(
                Broker.of(10, "host1", 8080),
                Broker.of(11, "host1", 8080),
                Broker.of(12, "host1", 8080)),
            Map.of(),
            replicas);
    var brokerCost = ReplicaLeaderCost.leaderCount(clusterInfo);
    var cf = new ReplicaLeaderCost();
    var leaderNum = brokerCost.values().stream().mapToInt(x -> x).sum();
    var normalizedScore =
        brokerCost.values().stream()
            .map(score -> (double) score / leaderNum)
            .collect(Collectors.toList());
    var clusterCost = dispersion.calculate(normalizedScore) * 2;
    Assertions.assertTrue(brokerCost.containsKey(10));
    Assertions.assertTrue(brokerCost.containsKey(11));
    Assertions.assertEquals(3, brokerCost.size());
    Assertions.assertTrue(brokerCost.get(10) > brokerCost.get(11));
    Assertions.assertEquals(brokerCost.get(12), 0);
    Assertions.assertEquals(clusterCost, cf.clusterCost(clusterInfo, ClusterBean.EMPTY).value());
  }
}<|MERGE_RESOLUTION|>--- conflicted
+++ resolved
@@ -75,35 +75,23 @@
             Replica.builder()
                 .topic("topic")
                 .partition(0)
-<<<<<<< HEAD
+                .isLeader(true)
                 .broker(Broker.of(10, "broker0", 1111))
-=======
-                .isLeader(true)
-                .nodeInfo(NodeInfo.of(10, "broker0", 1111))
->>>>>>> 3669c0a6
                 .path("/tmp/aa")
                 .buildLeader(),
             Replica.builder()
                 .topic("topic")
-<<<<<<< HEAD
+                .partition(1)
+                .isLeader(true)
                 .partition(0)
                 .broker(Broker.of(10, "broker0", 1111))
-=======
-                .partition(1)
-                .isLeader(true)
-                .nodeInfo(NodeInfo.of(10, "broker0", 1111))
->>>>>>> 3669c0a6
                 .path("/tmp/aa")
                 .buildLeader(),
             Replica.builder()
                 .topic("topic")
                 .partition(0)
-<<<<<<< HEAD
+                .isLeader(true)
                 .broker(Broker.of(11, "broker1", 1111))
-=======
-                .nodeInfo(NodeInfo.of(11, "broker1", 1111))
-                .isLeader(true)
->>>>>>> 3669c0a6
                 .path("/tmp/aa")
                 .buildLeader());
     var clusterInfo =
