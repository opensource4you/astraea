/*
 * Licensed to the Apache Software Foundation (ASF) under one or more
 * contributor license agreements. See the NOTICE file distributed with
 * this work for additional information regarding copyright ownership.
 * The ASF licenses this file to You under the Apache License, Version 2.0
 * (the "License"); you may not use this file except in compliance with
 * the License. You may obtain a copy of the License at
 *
 *    http://www.apache.org/licenses/LICENSE-2.0
 *
 * Unless required by applicable law or agreed to in writing, software
 * distributed under the License is distributed on an "AS IS" BASIS,
 * WITHOUT WARRANTIES OR CONDITIONS OF ANY KIND, either express or implied.
 * See the License for the specific language governing permissions and
 * limitations under the License.
 */
package org.astraea.common.partitioner;

import static org.junit.jupiter.api.Assertions.assertEquals;

import java.io.File;
import java.io.FileWriter;
import java.io.IOException;
import java.security.Key;
import java.time.Duration;
import java.util.List;
import java.util.Map;
import java.util.Objects;
import java.util.Properties;
import java.util.Set;
import java.util.concurrent.CompletableFuture;
import java.util.concurrent.atomic.AtomicInteger;
import java.util.stream.Collectors;
import java.util.stream.IntStream;
import org.apache.kafka.clients.producer.ProducerConfig;
import org.apache.kafka.common.Cluster;
import org.apache.kafka.common.metrics.stats.Value;
import org.apache.kafka.common.serialization.ByteArraySerializer;
import org.astraea.common.Configuration;
import org.astraea.common.Header;
import org.astraea.common.Utils;
import org.astraea.common.admin.Admin;
import org.astraea.common.admin.ClusterInfo;
import org.astraea.common.admin.Replica;
import org.astraea.common.producer.Metadata;
import org.astraea.common.producer.Producer;
import org.astraea.common.producer.Record;
import org.astraea.common.producer.Serializer;
import org.astraea.it.RequireSingleBrokerCluster;
import org.junit.jupiter.api.Assertions;
import org.junit.jupiter.api.Test;
import org.junit.jupiter.params.ParameterizedTest;
import org.junit.jupiter.params.provider.ValueSource;

public class DispatcherTest extends RequireSingleBrokerCluster {
<<<<<<< HEAD
  private final String SMOOTH_ROUND_ROBIN =
      "org.astraea.common.partitioner.SmoothWeightRoundRobinDispatcher";
  private final String STRICT_ROUND_ROBIN = "org.astraea.common.partitioner.StrictCostDispatcher";
=======

  @Test
  void testNoTopicInCachedClusterInfo() {
    var topicName = Utils.randomString();
    var count = new AtomicInteger(0);
    try (var dispatcher =
        new Dispatcher() {
          @Override
          public int partition(
              String topic, byte[] key, byte[] value, ClusterInfo<Replica> clusterInfo) {
            Assertions.assertNotNull(clusterInfo);
            return 0;
          }

          @Override
          boolean tryToUpdate(String topic) {
            if (topic != null) Assertions.assertEquals(topicName, topic);
            var rval = super.tryToUpdate(topic);
            if (rval) count.incrementAndGet();
            return rval;
          }
        }) {

      dispatcher.configure(Map.of(ProducerConfig.BOOTSTRAP_SERVERS_CONFIG, bootstrapServers()));

      // the topic is nonexistent in cluster, so it always request to update cluster info
      Assertions.assertEquals(
          0,
          dispatcher.partition(topicName, "xx", new byte[0], "xx", new byte[0], Cluster.empty()));
      Assertions.assertEquals(2, count.get());
      Assertions.assertEquals(
          0,
          dispatcher.partition(topicName, "xx", new byte[0], "xx", new byte[0], Cluster.empty()));
      Assertions.assertEquals(3, count.get());

      // create the topic
      dispatcher.admin.creator().topic(topicName).run().toCompletableFuture().join();
      Utils.sleep(Duration.ofSeconds(2));
      Assertions.assertEquals(
          0,
          dispatcher.partition(topicName, "xx", new byte[0], "xx", new byte[0], Cluster.empty()));
      Assertions.assertEquals(4, count.get());

      // ok, the topic exists now, and it should not request to update
      Utils.sleep(Duration.ofSeconds(2));
      Assertions.assertEquals(
          0,
          dispatcher.partition(topicName, "xx", new byte[0], "xx", new byte[0], Cluster.empty()));
      Assertions.assertEquals(4, count.get());
    }
  }

  @Test
  void testUpdateClusterInfo() {

    try (var dispatcher =
        new Dispatcher() {
          @Override
          public int partition(
              String topic, byte[] key, byte[] value, ClusterInfo<Replica> clusterInfo) {
            Assertions.assertNotNull(clusterInfo);
            return 0;
          }
        }) {

      dispatcher.configure(Map.of(ProducerConfig.BOOTSTRAP_SERVERS_CONFIG, bootstrapServers()));
      Assertions.assertNotNull(dispatcher.admin);
      Utils.sleep(Duration.ofSeconds(3));
      Assertions.assertNotEquals(0, dispatcher.clusterInfo.nodes().size());
    }
  }
>>>>>>> e8adebe1

  @Test
  void testNullKey() {
    var count = new AtomicInteger();
    var dispatcher =
        new Dispatcher() {
          @Override
          public int partition(
              String topic, byte[] key, byte[] value, ClusterInfo<Replica> clusterInfo) {
            Assertions.assertNull(key);
            Assertions.assertNull(value);
            count.incrementAndGet();
            return 0;
          }

          @Override
          public void configure(Configuration config) {
            count.incrementAndGet();
          }
        };
    Assertions.assertEquals(0, count.get());
    dispatcher.configure(Map.of("a", "b"));

    Assertions.assertEquals(1, count.get());
    dispatcher.partition(
        "t", null, null, null, null, new Cluster("aa", List.of(), List.of(), Set.of(), Set.of()));
<<<<<<< HEAD
    Assertions.assertEquals(2, count.get());
  }

  @ParameterizedTest
  @ValueSource(strings = {SMOOTH_ROUND_ROBIN, STRICT_ROUND_ROBIN})
  void multipleThreadTest(String className) throws IOException {
=======
  }

  @RepeatedTest(5)
  void multipleThreadTest() throws IOException {
>>>>>>> e8adebe1
    var topicName = "address";
    createTopic(topicName);
    var key = "tainan";
    var value = "shanghai";
    var timestamp = System.currentTimeMillis() + 10;
    var header = Header.of("a", "b".getBytes());
    try (var producer =
        Producer.builder()
            .keySerializer(Serializer.STRING)
            .configs(
                put(initProConfig(), className).entrySet().stream()
                    .collect(
                        Collectors.toMap(e -> e.getKey().toString(), e -> e.getValue().toString())))
            .build()) {
      Runnable runnable =
          () -> {
            Dispatcher.beginInterdependent(instanceOfProducer(producer));
            var exceptPartition =
                producerSend(producer, topicName, key, value, timestamp, header).partition();
            IntStream.range(0, 10)
                .forEach(
                    i -> {
                      Metadata metadata;
                      metadata = producerSend(producer, topicName, key, value, timestamp, header);
                      assertEquals(topicName, metadata.topic());
                      assertEquals(timestamp, metadata.timestamp());
                      assertEquals(exceptPartition, metadata.partition());
                    });
            Dispatcher.endInterdependent(instanceOfProducer(producer));
          };
      Dispatcher.beginInterdependent(instanceOfProducer(producer));

      var fs =
          IntStream.range(0, 10)
              .mapToObj(i -> CompletableFuture.runAsync(runnable))
              .collect(Collectors.toList());

      var exceptPartition =
          producerSend(producer, topicName, key, value, timestamp, header).partition();
      IntStream.range(0, 10)
          .forEach(
              i -> {
                Metadata metadata;
                metadata = producerSend(producer, topicName, key, value, timestamp, header);
                assertEquals(topicName, metadata.topic());
                assertEquals(timestamp, metadata.timestamp());
                assertEquals(exceptPartition, metadata.partition());
              });
      Dispatcher.endInterdependent(instanceOfProducer(producer));
      fs.forEach(CompletableFuture::join);
    }
  }

  @Test
  void testClusterCache() {
    var dispatcher =
        new Dispatcher() {
          @Override
          public int partition(
              String topic, byte[] key, byte[] value, ClusterInfo<ReplicaInfo> clusterInfo) {
            return 0;
          }
        };
    dispatcher.configure(Map.of());
    var initialCount = Dispatcher.CLUSTER_CACHE.size();
    var cluster = new Cluster("aa", List.of(), List.of(), Set.of(), Set.of());
    dispatcher.partition("topic", "a", new byte[0], "v", new byte[0], cluster);
    Assertions.assertEquals(initialCount + 1, Dispatcher.CLUSTER_CACHE.size());
    dispatcher.partition("topic", "a", new byte[0], "v", new byte[0], cluster);
    Assertions.assertEquals(initialCount + 1, Dispatcher.CLUSTER_CACHE.size());
  }

  @ParameterizedTest
  @ValueSource(strings = {SMOOTH_ROUND_ROBIN, STRICT_ROUND_ROBIN})
  void interdependentTest(String className) throws IOException {
    var topicName = "address";
    createTopic(topicName);
    var key = "tainan";
    var value = "shanghai";
    var timestamp = System.currentTimeMillis() + 10;
    var header = Header.of("a", "b".getBytes());
    try (var producer =
        Producer.builder()
            .keySerializer(Serializer.STRING)
            .configs(
                put(initProConfig(), className).entrySet().stream()
                    .collect(
                        Collectors.toMap(e -> e.getKey().toString(), e -> e.getValue().toString())))
            .build()) {
      IntStream.range(0, 240)
          .forEach(
              i -> {
                Metadata metadata;
                metadata = producerSend(producer, topicName, key, value, timestamp, header);
                assertEquals(topicName, metadata.topic());
                assertEquals(timestamp, metadata.timestamp());
              });
      Dispatcher.beginInterdependent(instanceOfProducer(producer));
      var exceptPartition =
          producerSend(producer, topicName, key, value, timestamp, header).partition();
      IntStream.range(0, 99)
          .forEach(
              i -> {
                Metadata metadata;
                metadata = producerSend(producer, topicName, key, value, timestamp, header);
                assertEquals(topicName, metadata.topic());
                assertEquals(timestamp, metadata.timestamp());
                assertEquals(exceptPartition, metadata.partition());
              });
      Dispatcher.endInterdependent(instanceOfProducer(producer));
      IntStream.range(0, 2400)
          .forEach(
              i -> {
                Metadata metadata;
                metadata = producerSend(producer, topicName, key, value, timestamp, header);
                assertEquals(topicName, metadata.topic());
                assertEquals(timestamp, metadata.timestamp());
              });
      Dispatcher.beginInterdependent(instanceOfProducer(producer));
      var exceptPartitionSec =
          producerSend(producer, topicName, key, value, timestamp, header).partition();
      IntStream.range(0, 99)
          .forEach(
              i -> {
                Metadata metadata;
                metadata = producerSend(producer, topicName, key, value, timestamp, header);
                assertEquals(topicName, metadata.topic());
                assertEquals(timestamp, metadata.timestamp());
                assertEquals(exceptPartitionSec, metadata.partition());
              });
      Dispatcher.endInterdependent(instanceOfProducer(producer));
    }
  }

  private void createTopic(String topic) {
    try (var admin = Admin.of(bootstrapServers())) {
      admin.creator().topic(topic).numberOfPartitions(9).run().toCompletableFuture().join();
    }
  }

  private Metadata producerSend(
      Producer<String, byte[]> producer,
      String topicName,
      String key,
      String value,
      long timestamp,
      Header header) {
    return producer
        .send(
            Record.builder()
                .topic(topicName)
                .key(key)
                .value(value.getBytes())
                .timestamp(timestamp)
                .headers(List.of(header))
                .build())
        .toCompletableFuture()
        .join();
  }

  @SuppressWarnings("unchecked")
  private org.apache.kafka.clients.producer.Producer<Key, Value> instanceOfProducer(Object object) {
    var producer = Utils.member(object, "kafkaProducer");
    return producer instanceof org.apache.kafka.clients.producer.Producer
        ? (org.apache.kafka.clients.producer.Producer<Key, Value>) producer
        : null;
  }

  private Properties put(Properties properties, String name) {
    properties.put(ProducerConfig.PARTITIONER_CLASS_CONFIG, name);
    return properties;
  }

  private Properties initProConfig() throws IOException {
    Properties props = new Properties();
    props.put(ProducerConfig.BOOTSTRAP_SERVERS_CONFIG, bootstrapServers());
    props.put(ProducerConfig.KEY_SERIALIZER_CLASS_CONFIG, ByteArraySerializer.class.getName());
    props.put(ProducerConfig.VALUE_SERIALIZER_CLASS_CONFIG, ByteArraySerializer.class.getName());
    props.put(ProducerConfig.CLIENT_ID_CONFIG, "id1");
    props.put(
        ProducerConfig.PARTITIONER_CLASS_CONFIG, SmoothWeightRoundRobinDispatcher.class.getName());
    props.put("producerID", 1);
    var file =
        new File(
            Objects.requireNonNull(DispatcherTest.class.getResource("")).getPath()
                + "PartitionerConfigTest");
    try (var fileWriter = new FileWriter(file)) {
      fileWriter.write("jmx.port=" + jmxServiceURL().getPort() + "\n");
      fileWriter.write("broker.0.jmx.port=" + jmxServiceURL().getPort() + "\n");
      fileWriter.write("broker.1.jmx.port=" + jmxServiceURL().getPort() + "\n");
      fileWriter.write("broker.2.jmx.port=" + jmxServiceURL().getPort());
      fileWriter.flush();
    }
    props.put(
        "partitioner.config",
        Objects.requireNonNull(DispatcherTest.class.getResource("")).getPath()
            + "PartitionerConfigTest");
    return props;
  }
}<|MERGE_RESOLUTION|>--- conflicted
+++ resolved
@@ -27,7 +27,6 @@
 import java.util.Map;
 import java.util.Objects;
 import java.util.Properties;
-import java.util.Set;
 import java.util.concurrent.CompletableFuture;
 import java.util.concurrent.atomic.AtomicInteger;
 import java.util.stream.Collectors;
@@ -41,6 +40,7 @@
 import org.astraea.common.Utils;
 import org.astraea.common.admin.Admin;
 import org.astraea.common.admin.ClusterInfo;
+import org.astraea.common.admin.ClusterInfoBuilder;
 import org.astraea.common.admin.Replica;
 import org.astraea.common.producer.Metadata;
 import org.astraea.common.producer.Producer;
@@ -53,11 +53,9 @@
 import org.junit.jupiter.params.provider.ValueSource;
 
 public class DispatcherTest extends RequireSingleBrokerCluster {
-<<<<<<< HEAD
   private final String SMOOTH_ROUND_ROBIN =
       "org.astraea.common.partitioner.SmoothWeightRoundRobinDispatcher";
   private final String STRICT_ROUND_ROBIN = "org.astraea.common.partitioner.StrictCostDispatcher";
-=======
 
   @Test
   void testNoTopicInCachedClusterInfo() {
@@ -129,12 +127,11 @@
       Assertions.assertNotEquals(0, dispatcher.clusterInfo.nodes().size());
     }
   }
->>>>>>> e8adebe1
 
   @Test
   void testNullKey() {
     var count = new AtomicInteger();
-    var dispatcher =
+    Dispatcher dispatcher =
         new Dispatcher() {
           @Override
           public int partition(
@@ -154,21 +151,13 @@
     dispatcher.configure(Map.of("a", "b"));
 
     Assertions.assertEquals(1, count.get());
-    dispatcher.partition(
-        "t", null, null, null, null, new Cluster("aa", List.of(), List.of(), Set.of(), Set.of()));
-<<<<<<< HEAD
+    dispatcher.partition("t", null, null, ClusterInfoBuilder.builder().build());
     Assertions.assertEquals(2, count.get());
   }
 
   @ParameterizedTest
   @ValueSource(strings = {SMOOTH_ROUND_ROBIN, STRICT_ROUND_ROBIN})
   void multipleThreadTest(String className) throws IOException {
-=======
-  }
-
-  @RepeatedTest(5)
-  void multipleThreadTest() throws IOException {
->>>>>>> e8adebe1
     var topicName = "address";
     createTopic(topicName);
     var key = "tainan";
@@ -222,25 +211,6 @@
     }
   }
 
-  @Test
-  void testClusterCache() {
-    var dispatcher =
-        new Dispatcher() {
-          @Override
-          public int partition(
-              String topic, byte[] key, byte[] value, ClusterInfo<ReplicaInfo> clusterInfo) {
-            return 0;
-          }
-        };
-    dispatcher.configure(Map.of());
-    var initialCount = Dispatcher.CLUSTER_CACHE.size();
-    var cluster = new Cluster("aa", List.of(), List.of(), Set.of(), Set.of());
-    dispatcher.partition("topic", "a", new byte[0], "v", new byte[0], cluster);
-    Assertions.assertEquals(initialCount + 1, Dispatcher.CLUSTER_CACHE.size());
-    dispatcher.partition("topic", "a", new byte[0], "v", new byte[0], cluster);
-    Assertions.assertEquals(initialCount + 1, Dispatcher.CLUSTER_CACHE.size());
-  }
-
   @ParameterizedTest
   @ValueSource(strings = {SMOOTH_ROUND_ROBIN, STRICT_ROUND_ROBIN})
   void interdependentTest(String className) throws IOException {
