/*
 * Licensed to the Apache Software Foundation (ASF) under one or more
 * contributor license agreements. See the NOTICE file distributed with
 * this work for additional information regarding copyright ownership.
 * The ASF licenses this file to You under the Apache License, Version 2.0
 * (the "License"); you may not use this file except in compliance with
 * the License. You may obtain a copy of the License at
 *
 *    http://www.apache.org/licenses/LICENSE-2.0
 *
 * Unless required by applicable law or agreed to in writing, software
 * distributed under the License is distributed on an "AS IS" BASIS,
 * WITHOUT WARRANTIES OR CONDITIONS OF ANY KIND, either express or implied.
 * See the License for the specific language governing permissions and
 * limitations under the License.
 */
package org.astraea.common.assignor;

import java.nio.ByteBuffer;
import java.nio.charset.StandardCharsets;
import java.util.ArrayList;
import java.util.List;
import java.util.Map;
import java.util.Optional;
import org.apache.kafka.clients.consumer.ConsumerPartitionAssignor;
import org.apache.kafka.common.TopicPartition;
import org.astraea.common.admin.NodeInfo;
import org.junit.jupiter.api.Assertions;
import org.junit.jupiter.api.Test;

public class AssignorTest {
  @Test
  void testSubscriptionConvert() {
    var data = "rack=1";
    var userData = ByteBuffer.wrap(data.getBytes(StandardCharsets.UTF_8));
    var kafkaSubscription =
        new ConsumerPartitionAssignor.Subscription(List.of("test"), userData, null);
    var ourSubscription = Subscription.from(kafkaSubscription);

    Assertions.assertEquals(kafkaSubscription.topics(), ourSubscription.topics());
    Assertions.assertNull(kafkaSubscription.ownedPartitions());
    Assertions.assertEquals(0, ourSubscription.ownedPartitions().size());
    Assertions.assertEquals(kafkaSubscription.groupInstanceId(), ourSubscription.groupInstanceId());
    Assertions.assertEquals("1", ourSubscription.userData().get("rack"));
    Assertions.assertNull(ourSubscription.userData().get("rack=1"));
  }

  @Test
  void testGroupSubscriptionConvert() {
    var kafkaUser1Subscription =
        new ConsumerPartitionAssignor.Subscription(
            List.of("test1", "test2"), convert("rack=1"), null);
    var kafkaUser2Subscription =
        new ConsumerPartitionAssignor.Subscription(
            List.of("test1", "test2"),
            convert("rack=2"),
            List.of(new TopicPartition("test1", 0), new TopicPartition("test2", 1)));
    kafkaUser2Subscription.setGroupInstanceId(Optional.of("astraea"));
    var kafkaGroupSubscription =
        new ConsumerPartitionAssignor.GroupSubscription(
            Map.of("user1", kafkaUser1Subscription, "user2", kafkaUser2Subscription));
    var ourGroupSubscription = GroupSubscription.from(kafkaGroupSubscription);

    var ourUser1Subscription = ourGroupSubscription.groupSubscription().get("user1");
    var ourUser2Subscription = ourGroupSubscription.groupSubscription().get("user2");

    Assertions.assertEquals(Optional.empty(), ourUser1Subscription.groupInstanceId());
    Assertions.assertEquals(0, ourUser1Subscription.ownedPartitions().size());
    Assertions.assertEquals("1", ourUser1Subscription.userData().get("rack"));
    Assertions.assertEquals(List.of("test1", "test2"), ourUser1Subscription.topics());
    Assertions.assertEquals(
        "astraea",
        ourUser2Subscription.groupInstanceId().isPresent()
            ? ourUser2Subscription.groupInstanceId().get()
            : Optional.empty());
    Assertions.assertEquals(
        List.of(
            org.astraea.common.admin.TopicPartition.of("test1", 0),
            org.astraea.common.admin.TopicPartition.of("test2", 1)),
        ourUser2Subscription.ownedPartitions());
    Assertions.assertEquals("2", ourUser2Subscription.userData().get("rack"));
    Assertions.assertEquals(List.of("test1", "test2"), ourUser2Subscription.topics());
  }

  @Test
  void testJMXPort() {
    var randomAssignor = new RandomAssignor();
    randomAssignor.configure(Map.of());
    Assertions.assertEquals(Optional.empty(), randomAssignor.jmxPortGetter.apply(0));
    randomAssignor.configure(Map.of("broker.1000.jmx.port", "12345"));
    Assertions.assertEquals(Optional.of(12345), randomAssignor.jmxPortGetter.apply(1000));
    Assertions.assertNotEquals(Optional.of(12345), randomAssignor.jmxPortGetter.apply(0));

    var random2 = new RandomAssignor();
    random2.configure(Map.of("jmx.port", "8000", "broker.1002.jmx.port", "8888"));
    Assertions.assertEquals(Optional.of(8000), random2.jmxPortGetter.apply(0));
    Assertions.assertEquals(Optional.of(8000), random2.jmxPortGetter.apply(1));
    Assertions.assertEquals(Optional.of(8000), random2.jmxPortGetter.apply(2));
    Assertions.assertEquals(Optional.of(8888), random2.jmxPortGetter.apply(1002));
  }

  private static ByteBuffer convert(String value) {
    return ByteBuffer.wrap(value.getBytes(StandardCharsets.UTF_8));
  }

  @Test
  void testUnregisterId() {
    var assignor = new RandomAssignor();
    assignor.configure(Map.of("broker.1000.jmx.port", "8000", "broker.1001.jmx.port", "8100"));
    var nodes =
        List.of(NodeInfo.of(1000, "192.168.103.1", 8000), NodeInfo.of(1001, "192.168.103.2", 8100));
    var unregister = assignor.checkUnregister(nodes);
    Assertions.assertEquals(2, unregister.size());
    Assertions.assertEquals("192.168.103.1", unregister.get(1000));
    Assertions.assertEquals("192.168.103.2", unregister.get(1001));

    assignor.registerLocalJMX(Map.of(1000, "192.168.103.1"));
    var unregister2 = assignor.checkUnregister(nodes);
    Assertions.assertEquals(1, unregister2.size());
    Assertions.assertEquals("192.168.103.2", unregister2.get(1001));
  }

  @Test
  void testAddNode() {
    var assignor = new RandomAssignor();
    assignor.configure(Map.of("broker.1000.jmx.port", "8000"));
    var nodes = new ArrayList<NodeInfo>();
    nodes.add(NodeInfo.of(1000, "192.168.103.1", 8000));
    var unregisterNode = assignor.checkUnregister(nodes);
    Assertions.assertEquals(1, unregisterNode.size());
    Assertions.assertEquals("192.168.103.1", unregisterNode.get(1000));
    assignor.registerLocalJMX(unregisterNode);
    unregisterNode = assignor.checkUnregister(nodes);
    Assertions.assertEquals(0, unregisterNode.size());

    // after add a new node, assignor check unregister node

    nodes.add(NodeInfo.of(1001, "192.168.103.2", 8000));
    unregisterNode = assignor.checkUnregister(nodes);
    Assertions.assertEquals(1, unregisterNode.size());
    Assertions.assertEquals("192.168.103.2", unregisterNode.get(1001));
  }
<<<<<<< HEAD

  @Test
  void testParseCostFunctionWeight() {
    var costFunction =
        Assignor.parseCostFunctionWeight(
            Configuration.of(Map.of("org.astraea.common.cost.ReplicaLeaderSizeCost", "100")));
    Assertions.assertEquals(1, costFunction.size());
    for (var e : costFunction.entrySet()) {
      Assertions.assertEquals(
          "org.astraea.common.cost.ReplicaLeaderSizeCost", e.getKey().getClass().getName());
      Assertions.assertEquals(100, e.getValue());
    }

    var negativeConfig =
        Configuration.of(Map.of("org.astraea.common.cost.ReplicaLeaderSizeCost", "-1"));
    Assertions.assertThrows(
        IllegalArgumentException.class, () -> Assignor.parseCostFunctionWeight(negativeConfig));
  }
=======
>>>>>>> ddfb07afc7ea82cf2bf6348664f59de3621d33a9
}<|MERGE_RESOLUTION|>--- conflicted
+++ resolved
@@ -140,25 +140,4 @@
     Assertions.assertEquals(1, unregisterNode.size());
     Assertions.assertEquals("192.168.103.2", unregisterNode.get(1001));
   }
-<<<<<<< HEAD
-
-  @Test
-  void testParseCostFunctionWeight() {
-    var costFunction =
-        Assignor.parseCostFunctionWeight(
-            Configuration.of(Map.of("org.astraea.common.cost.ReplicaLeaderSizeCost", "100")));
-    Assertions.assertEquals(1, costFunction.size());
-    for (var e : costFunction.entrySet()) {
-      Assertions.assertEquals(
-          "org.astraea.common.cost.ReplicaLeaderSizeCost", e.getKey().getClass().getName());
-      Assertions.assertEquals(100, e.getValue());
-    }
-
-    var negativeConfig =
-        Configuration.of(Map.of("org.astraea.common.cost.ReplicaLeaderSizeCost", "-1"));
-    Assertions.assertThrows(
-        IllegalArgumentException.class, () -> Assignor.parseCostFunctionWeight(negativeConfig));
-  }
-=======
->>>>>>> ddfb07afc7ea82cf2bf6348664f59de3621d33a9
 }