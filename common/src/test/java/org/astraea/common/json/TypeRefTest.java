--- conflicted
+++ resolved
@@ -73,16 +73,6 @@
   }
 
   @Test
-<<<<<<< HEAD
-  void testSet() {
-    assertEquals("java.util.Set<java.lang.String>", TypeRef.set(String.class).getType().toString());
-    assertEquals(
-        "java.util.Set<java.lang.Integer>", TypeRef.set(Integer.class).getType().toString());
-  }
-
-  @Test
-=======
->>>>>>> e7c6679f
   void testEquals() {
     assertEquals(TypeRef.set(String.class), TypeRef.set(String.class));
     assertEquals(TypeRef.map(Integer.class), TypeRef.map(Integer.class));
