/*
 * Licensed to the Apache Software Foundation (ASF) under one or more
 * contributor license agreements. See the NOTICE file distributed with
 * this work for additional information regarding copyright ownership.
 * The ASF licenses this file to You under the Apache License, Version 2.0
 * (the "License"); you may not use this file except in compliance with
 * the License. You may obtain a copy of the License at
 *
 *    http://www.apache.org/licenses/LICENSE-2.0
 *
 * Unless required by applicable law or agreed to in writing, software
 * distributed under the License is distributed on an "AS IS" BASIS,
 * WITHOUT WARRANTIES OR CONDITIONS OF ANY KIND, either express or implied.
 * See the License for the specific language governing permissions and
 * limitations under the License.
 */
package org.astraea.common;

import java.util.List;
import java.util.Map;
import java.util.Optional;
import org.junit.jupiter.api.Assertions;
import org.junit.jupiter.api.Test;

public class ConfigurationTest {

  @Test
  void testString() {
    var config = Configuration.of(Map.of("key", "value"));
    Assertions.assertEquals(Optional.of("value"), config.string("key"));
    Assertions.assertEquals("value", config.requireString("key"));
  }

  @Test
  void testList() {
    var config = Configuration.of(Map.of("key", "v0,v1"));
    Assertions.assertEquals(List.of("v0", "v1"), config.list("key", ","));
  }

  @Test
  void testMap() {
    var config = Configuration.of(Map.of("key", "v0:0,v1:1"));
    Assertions.assertEquals(
        Map.of("v0", 0, "v1", 1), config.map("key", ",", ":", Integer::valueOf));
  }

  @Test
  void testFilteredConfigs() {
    var config = Configuration.of(Map.of("key", "v1", "filtered.key", "v2", "key.filtered", "v3"));
    Assertions.assertEquals(Map.of("key", "v2"), config.filteredPrefixConfigs("filtered").raw());
  }

  @Test
  void testDuration() {
    var config = Configuration.of(Map.of("wait.time", "15ms", "response", "3s"));
    var waitTime = config.duration("wait.time");
    var response = config.duration("response");
    var empty = config.duration("walala");
    Assertions.assertEquals(Utils.toDuration("15ms"), waitTime.orElseThrow());
    Assertions.assertEquals(Utils.toDuration("3s"), response.orElseThrow());
    Assertions.assertTrue(empty.isEmpty());
  }

  @Test
<<<<<<< HEAD
  void testLong() {
    var config = Configuration.of(Map.of("long.value", "2147483648"));
    Assertions.assertEquals(2147483648L, config.longInteger("long.value").orElse(0L));
=======
  void testDataSize() {
    var config = Configuration.of(Map.of("upper.bound", "30MiB", "traffic.interval", "5MB"));
    var upper = config.dataSize("upper.bound");
    var interval = config.dataSize("traffic.interval");
    var empty = config.dataSize("kekw");

    Assertions.assertEquals(DataRate.MiB.of(30).dataSize().bytes(), upper.get().bytes());
    Assertions.assertEquals(DataRate.MB.of(5).dataSize().bytes(), interval.get().bytes());
    Assertions.assertTrue(empty.isEmpty());
>>>>>>> 27eff957
  }
}<|MERGE_RESOLUTION|>--- conflicted
+++ resolved
@@ -62,11 +62,12 @@
   }
 
   @Test
-<<<<<<< HEAD
   void testLong() {
     var config = Configuration.of(Map.of("long.value", "2147483648"));
     Assertions.assertEquals(2147483648L, config.longInteger("long.value").orElse(0L));
-=======
+  }
+
+  @Test
   void testDataSize() {
     var config = Configuration.of(Map.of("upper.bound", "30MiB", "traffic.interval", "5MB"));
     var upper = config.dataSize("upper.bound");
@@ -76,6 +77,5 @@
     Assertions.assertEquals(DataRate.MiB.of(30).dataSize().bytes(), upper.get().bytes());
     Assertions.assertEquals(DataRate.MB.of(5).dataSize().bytes(), interval.get().bytes());
     Assertions.assertTrue(empty.isEmpty());
->>>>>>> 27eff957
   }
 }