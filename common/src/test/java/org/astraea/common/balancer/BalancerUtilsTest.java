/*
 * Licensed to the Apache Software Foundation (ASF) under one or more
 * contributor license agreements. See the NOTICE file distributed with
 * this work for additional information regarding copyright ownership.
 * The ASF licenses this file to You under the Apache License, Version 2.0
 * (the "License"); you may not use this file except in compliance with
 * the License. You may obtain a copy of the License at
 *
 *    http://www.apache.org/licenses/LICENSE-2.0
 *
 * Unless required by applicable law or agreed to in writing, software
 * distributed under the License is distributed on an "AS IS" BASIS,
 * WITHOUT WARRANTIES OR CONDITIONS OF ANY KIND, either express or implied.
 * See the License for the specific language governing permissions and
 * limitations under the License.
 */
package org.astraea.common.balancer;

import java.util.List;
import java.util.Map;
import java.util.Set;
import java.util.stream.Stream;
import org.astraea.common.Configuration;
import org.astraea.common.admin.ClusterInfo;
import org.astraea.common.admin.Replica;
import org.junit.jupiter.api.Assertions;
import org.junit.jupiter.api.Test;

class BalancerUtilsTest {

  @Test
  void testBalancingMode() {
    var cluster = ClusterInfo.builder().addNode(Set.of(1, 2, 3, 4, 5)).build();

    Assertions.assertThrows(Exception.class, () -> BalancerUtils.balancingMode(cluster, "bad"));
    Assertions.assertThrows(Exception.class, () -> BalancerUtils.balancingMode(cluster, "bad:bad"));
    Assertions.assertThrows(
        Exception.class, () -> BalancerUtils.balancingMode(cluster, "bad:bad:bad"));
    Assertions.assertThrows(
        Exception.class, () -> BalancerUtils.balancingMode(cluster, "1:balancing,bad:bad"));
    Assertions.assertThrows(
        Exception.class, () -> BalancerUtils.balancingMode(cluster, "1:balancing,bad:bad:bad"));
    Assertions.assertThrows(
        Exception.class,
        () -> BalancerUtils.balancingMode(cluster, "1:balancing,2:clear,3:excluded,4:oops"));
    Assertions.assertThrows(
        Exception.class,
        () -> BalancerUtils.balancingMode(cluster, "1:balancing,2:clear,3:excluded,4:"));
    Assertions.assertThrows(
        Exception.class,
        () -> BalancerUtils.balancingMode(cluster, "1:balancing,2:clear,3:excluded,1:"));
    Assertions.assertThrows(
        Exception.class,
        () -> BalancerUtils.balancingMode(cluster, "1:balancing,2:clear,3:excluded,:"));
    Assertions.assertThrows(
        Exception.class,
        () -> BalancerUtils.balancingMode(cluster, "1:balancing,2:clear,3:excluded,::"));
    Assertions.assertThrows(Exception.class, () -> BalancerUtils.balancingMode(cluster, "1:"));
    Assertions.assertThrows(
        Exception.class, () -> BalancerUtils.balancingMode(cluster, "1:balancing,1:balancing"));

    Assertions.assertDoesNotThrow(
        () -> BalancerUtils.balancingMode(cluster, "reserved_usage:balancing"),
        "Intentionally reserved this usage");

    Assertions.assertEquals(
        BalancerUtils.BalancingModes.BALANCING,
        BalancerUtils.balancingMode(cluster, "").get(1),
        "default");
    Assertions.assertEquals(
        BalancerUtils.BalancingModes.CLEAR,
        BalancerUtils.balancingMode(cluster, "1:clear").get(1),
        "value");
    Assertions.assertEquals(
        BalancerUtils.BalancingModes.CLEAR,
        BalancerUtils.balancingMode(cluster, "default:clear").get(5),
        "user defined default");
    Assertions.assertEquals(
        BalancerUtils.BalancingModes.EXCLUDED,
        BalancerUtils.balancingMode(cluster, "3:excluded,4:excluded").get(3));
    Assertions.assertEquals(
        BalancerUtils.BalancingModes.EXCLUDED,
        BalancerUtils.balancingMode(cluster, "3:excluded,4:excluded").get(4));
    Assertions.assertEquals(
        BalancerUtils.BalancingModes.BALANCING,
        BalancerUtils.balancingMode(cluster, "3:excluded,4:excluded,1:balancing").get(1));
    Assertions.assertEquals(
        Set.of(1, 2, 3, 4, 5), BalancerUtils.balancingMode(cluster, "").keySet());
  }

  @Test
  void testVerifyClearBrokerValidness() {
    var base =
        ClusterInfo.builder()
            .addNode(Set.of(1, 2, 3))
            .addFolders(
                Map.ofEntries(
                    Map.entry(1, Set.of("/folder")),
                    Map.entry(2, Set.of("/folder")),
                    Map.entry(3, Set.of("/folder"))))
            .build();
    var iter = Stream.of(1, 2, 3).map(base::node).iterator();
    var cluster =
        ClusterInfo.builder(base)
            .addTopic("A", 1, (short) 1, r -> Replica.builder(r).brokerId(iter.next().id()).build())
            .addTopic("B", 1, (short) 1, r -> Replica.builder(r).brokerId(iter.next().id()).build())
            .addTopic("C", 1, (short) 1, r -> Replica.builder(r).brokerId(iter.next().id()).build())
            .build();

    var hasAdding =
        ClusterInfo.builder(cluster).mapLog(r -> Replica.builder(r).isAdding(true).build()).build();
    var hasRemoving =
        ClusterInfo.builder(cluster)
            .mapLog(r -> Replica.builder(r).isRemoving(true).build())
            .build();
    var hasFuture =
        ClusterInfo.builder(cluster).mapLog(r -> Replica.builder(r).isFuture(true).build()).build();
    Assertions.assertThrows(
        IllegalArgumentException.class,
        () -> BalancerUtils.verifyClearBrokerValidness(hasAdding, x -> true));
    Assertions.assertThrows(
        IllegalArgumentException.class,
        () -> BalancerUtils.verifyClearBrokerValidness(hasRemoving, x -> true));
    Assertions.assertThrows(
        IllegalArgumentException.class,
        () -> BalancerUtils.verifyClearBrokerValidness(hasFuture, x -> true));
    Assertions.assertDoesNotThrow(
        () -> BalancerUtils.verifyClearBrokerValidness(hasAdding, x -> false));
    Assertions.assertDoesNotThrow(
        () -> BalancerUtils.verifyClearBrokerValidness(hasRemoving, x -> false));
    Assertions.assertDoesNotThrow(
        () -> BalancerUtils.verifyClearBrokerValidness(hasFuture, x -> false));
  }

  @Test
  void testClearedCluster() {
    var cluster =
        ClusterInfo.builder()
            .addNode(Set.of(1, 2))
            .addFolders(Map.of(1, Set.of("/folder")))
            .addFolders(Map.of(2, Set.of("/folder")))
            .addTopic("topic", 100, (short) 2)
            .addNode(Set.of(3, 4))
            .addFolders(Map.of(3, Set.of("/folder")))
            .addFolders(Map.of(4, Set.of("/folder")))
            .build();
    Assertions.assertThrows(
        Exception.class,
        () -> BalancerUtils.clearedCluster(cluster, id -> id == 1 || id == 2, id -> id == 3),
        "Insufficient brokers to meet replica factor requirement");
    var clearedCluster =
        Assertions.assertDoesNotThrow(
            () ->
                BalancerUtils.clearedCluster(
                    cluster, id -> id == 1 || id == 2, id -> id == 3 || id == 4));

    Assertions.assertEquals(
        List.of(), clearedCluster.replicas().stream().filter(x -> x.brokerId() == 1).toList());
    Assertions.assertEquals(
        List.of(), clearedCluster.replicas().stream().filter(x -> x.brokerId() == 2).toList());
    Assertions.assertNotEquals(
        List.of(), clearedCluster.replicas().stream().filter(x -> x.brokerId() == 3).toList());
    Assertions.assertNotEquals(
        List.of(), clearedCluster.replicas().stream().filter(x -> x.brokerId() == 4).toList());

    var sameCluster =
        Assertions.assertDoesNotThrow(
            () -> BalancerUtils.clearedCluster(cluster, id -> false, id -> true));
    Assertions.assertEquals(
        Set.of(),
        ClusterInfo.findNonFulfilledAllocation(cluster, sameCluster),
        "Nothing to clear, nothing to change");

    var aCluster =
        Assertions.assertDoesNotThrow(
            () -> BalancerUtils.clearedCluster(cluster, id -> id == 1, id -> id == 3));
    Assertions.assertEquals(
<<<<<<< HEAD
        0, aCluster.replicas().stream().filter(r -> r.brokerId() == 1).count(), "Demoted");
=======
        0, aCluster.replicas().stream().filter(r -> r.broker().id() == 1).count(), "Clear");
>>>>>>> b1c95667
    Assertions.assertEquals(
        100,
        aCluster.replicas().stream().filter(r -> r.brokerId() == 2).count(),
        "Not allowed or cleared");
    Assertions.assertEquals(
        100,
<<<<<<< HEAD
        aCluster.replicas().stream().filter(r -> r.brokerId() == 3).count(),
        "Accept replicas broker demoted broker");
=======
        aCluster.replicas().stream().filter(r -> r.broker().id() == 3).count(),
        "Accept replicas from cleared broker");
>>>>>>> b1c95667
    Assertions.assertEquals(
        0, aCluster.replicas().stream().filter(r -> r.brokerId() == 4).count(), "Not allowed");
  }

  @Test
  void testBalancerConfigCheck() {
    Assertions.assertThrows(
        IllegalArgumentException.class,
        () ->
            BalancerUtils.balancerConfigCheck(
                new Configuration(Map.ofEntries(Map.entry("balancer.unsupported.config", ""))),
                Set.of("balancer.supported.config")));
    Assertions.assertDoesNotThrow(
        () ->
            BalancerUtils.balancerConfigCheck(
                new Configuration(Map.ofEntries(Map.entry("balancer.supported.config", ""))),
                Set.of("balancer.supported.config")));
    Assertions.assertDoesNotThrow(
        () ->
            BalancerUtils.balancerConfigCheck(
                new Configuration(Map.ofEntries(Map.entry("not.balancer.config", ""))),
                Set.of("balancer.supported.config")));
  }
}<|MERGE_RESOLUTION|>--- conflicted
+++ resolved
@@ -175,24 +175,15 @@
         Assertions.assertDoesNotThrow(
             () -> BalancerUtils.clearedCluster(cluster, id -> id == 1, id -> id == 3));
     Assertions.assertEquals(
-<<<<<<< HEAD
-        0, aCluster.replicas().stream().filter(r -> r.brokerId() == 1).count(), "Demoted");
-=======
-        0, aCluster.replicas().stream().filter(r -> r.broker().id() == 1).count(), "Clear");
->>>>>>> b1c95667
+        0, aCluster.replicas().stream().filter(r -> r.brokerId() == 1).count(), "Clear");
     Assertions.assertEquals(
         100,
         aCluster.replicas().stream().filter(r -> r.brokerId() == 2).count(),
         "Not allowed or cleared");
     Assertions.assertEquals(
         100,
-<<<<<<< HEAD
         aCluster.replicas().stream().filter(r -> r.brokerId() == 3).count(),
-        "Accept replicas broker demoted broker");
-=======
-        aCluster.replicas().stream().filter(r -> r.broker().id() == 3).count(),
         "Accept replicas from cleared broker");
->>>>>>> b1c95667
     Assertions.assertEquals(
         0, aCluster.replicas().stream().filter(r -> r.brokerId() == 4).count(), "Not allowed");
   }
