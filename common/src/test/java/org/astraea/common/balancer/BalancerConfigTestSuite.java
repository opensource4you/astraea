/*
 * Licensed to the Apache Software Foundation (ASF) under one or more
 * contributor license agreements. See the NOTICE file distributed with
 * this work for additional information regarding copyright ownership.
 * The ASF licenses this file to You under the Apache License, Version 2.0
 * (the "License"); you may not use this file except in compliance with
 * the License. You may obtain a copy of the License at
 *
 *    http://www.apache.org/licenses/LICENSE-2.0
 *
 * Unless required by applicable law or agreed to in writing, software
 * distributed under the License is distributed on an "AS IS" BASIS,
 * WITHOUT WARRANTIES OR CONDITIONS OF ANY KIND, either express or implied.
 * See the License for the specific language governing permissions and
 * limitations under the License.
 */
package org.astraea.common.balancer;

import java.time.Duration;
import java.util.List;
import java.util.Map;
import java.util.Optional;
import java.util.Set;
import java.util.concurrent.atomic.AtomicReference;
import java.util.function.Predicate;
import java.util.regex.Pattern;
import java.util.stream.Collectors;
import java.util.stream.IntStream;
import org.astraea.common.Configuration;
import org.astraea.common.Utils;
import org.astraea.common.admin.ClusterInfo;
import org.astraea.common.admin.Replica;
import org.astraea.common.cost.ClusterCost;
import org.astraea.common.cost.HasClusterCost;
import org.astraea.common.cost.ReplicaLeaderCost;
import org.astraea.common.metrics.ClusterBean;
import org.junit.jupiter.api.Assertions;
import org.junit.jupiter.api.Test;

/** A collection of helper methods that aid in verifying the implementation of balancer configs. */
public abstract class BalancerConfigTestSuite {

  private final Class<? extends Balancer> balancerClass;
  private final Configuration customConfig;

  public BalancerConfigTestSuite(Class<? extends Balancer> balancerClass, Configuration custom) {
    this.balancerClass = balancerClass;
    this.customConfig = custom;
  }

  @Test
  public void testBalancerAllowedTopicsRegex() {
    final var balancer = Utils.construct(balancerClass, Configuration.EMPTY);
    final var cluster = cluster(20, 10, 10, (short) 5);

    {
      var testName = "[test no limit]";
      var plan =
          balancer.offer(
              AlgorithmConfig.builder()
                  .clusterInfo(cluster)
                  .clusterCost(decreasingCost())
                  .timeout(Duration.ofSeconds(2))
                  .configs(customConfig.raw())
                  // This argument is not applied
                  // .config(BalancerConfigs.BALANCER_ALLOWED_TOPICS_REGEX, regexRaw)
                  .build());
      AssertionsHelper.assertSomeMovement(cluster, plan.orElseThrow().proposal(), testName);
    }

    {
      var testName = "[test only allowed topics being altered]";
      var regexRaw =
          cluster.topicNames().stream()
              .limit(5)
              .map(Pattern::quote)
              .collect(Collectors.joining("|", "(", ")"));
      var regex = Pattern.compile(regexRaw);
      var plan =
          balancer.offer(
              AlgorithmConfig.builder()
                  .clusterInfo(cluster)
                  .clusterCost(decreasingCost())
                  .timeout(Duration.ofSeconds(2))
                  .configs(customConfig.raw())
                  .config(BalancerConfigs.BALANCER_ALLOWED_TOPICS_REGEX, regexRaw)
                  .build());
      AssertionsHelper.assertOnlyAllowedTopicMovement(
          cluster, plan.orElseThrow().proposal(), regex, testName);
    }

    {
      var testName = "[test the regex should match the whole topic name]";
      var regexRaw =
          cluster.topicNames().stream()
              .limit(5)
              .map(name -> name.substring(0, 1))
              .map(Pattern::quote)
              .collect(Collectors.joining("|", "(", ")"));
      var plan =
          balancer.offer(
              AlgorithmConfig.builder()
                  .clusterInfo(cluster)
                  .clusterCost(decreasingCost())
                  .timeout(Duration.ofSeconds(2))
                  .configs(customConfig.raw())
                  .config(BalancerConfigs.BALANCER_ALLOWED_TOPICS_REGEX, regexRaw)
                  .build());
      AssertionsHelper.assertNoMovement(cluster, plan.orElseThrow().proposal(), testName);
    }

    {
      var testName = "[test no allowed topic should generate no plan]";
      var regexRaw = "";
      var plan =
          balancer.offer(
              AlgorithmConfig.builder()
                  .clusterInfo(cluster)
                  .clusterCost(decreasingCost())
                  .timeout(Duration.ofSeconds(2))
                  .configs(customConfig.raw())
                  .config(BalancerConfigs.BALANCER_ALLOWED_TOPICS_REGEX, regexRaw)
                  .build());
      AssertionsHelper.assertNoMovement(cluster, plan.orElseThrow().proposal(), testName);
    }
  }

  @Test
  public void testBalancingMode() {
    final var balancer = Utils.construct(balancerClass, Configuration.EMPTY);
    final var cluster = cluster(10, 10, 10, (short) 5);

    {
      var testName = "[test all match]";
      var plan =
          balancer.offer(
              AlgorithmConfig.builder()
                  .clusterInfo(cluster)
                  .clusterCost(decreasingCost())
                  .timeout(Duration.ofSeconds(2))
                  .configs(customConfig.raw())
                  .config(BalancerConfigs.BALANCER_BROKER_BALANCING_MODE, "default:balancing")
                  .build());
      AssertionsHelper.assertSomeMovement(cluster, plan.orElseThrow().proposal(), testName);
    }

    {
      var testName = "[test no match]";
      var plan =
          balancer.offer(
              AlgorithmConfig.builder()
                  .clusterInfo(cluster)
                  .clusterCost(decreasingCost())
                  .timeout(Duration.ofSeconds(2))
                  .configs(customConfig.raw())
                  .config(BalancerConfigs.BALANCER_BROKER_BALANCING_MODE, "default:excluded")
                  .build());
      // since nothing can be moved. It is ok to return no plan.
      if (plan.isPresent()) {
        // But if we have a plan here. It must contain no movement.
        AssertionsHelper.assertNoMovement(cluster, plan.orElseThrow().proposal(), testName);
      }
    }

    {
      var testName = "[test some match]";
      var allowedBrokers = IntStream.range(1, 6).boxed().collect(Collectors.toUnmodifiableSet());
      var config =
          allowedBrokers.stream()
              .map(i -> i + ":balancing")
              .collect(Collectors.joining(",", "default:excluded,", ""));
      var plan =
          balancer.offer(
              AlgorithmConfig.builder()
                  .clusterInfo(cluster)
                  .clusterCost(decreasingCost())
                  .timeout(Duration.ofSeconds(2))
                  .configs(customConfig.raw())
                  .config(BalancerConfigs.BALANCER_BROKER_BALANCING_MODE, config)
                  .build());
      AssertionsHelper.assertOnlyAllowedBrokerMovement(
          cluster, plan.orElseThrow().proposal(), allowedBrokers::contains, testName);
    }
  }

  @Test
  public void testBalancingModeDemoted() {
    final var balancer = Utils.construct(balancerClass, Configuration.EMPTY);
    final var cluster = cluster(10, 30, 10, (short) 5);

    {
      var testName = "[test all clear]";
      Assertions.assertThrows(
          Exception.class,
          () ->
              balancer.offer(
                  AlgorithmConfig.builder()
                      .clusterInfo(cluster)
                      .clusterCost(decreasingCost())
                      .timeout(Duration.ofSeconds(2))
                      .configs(customConfig.raw())
                      .config(BalancerConfigs.BALANCER_BROKER_BALANCING_MODE, "default:demoted")
                      .build()),
          testName);
    }

    {
      var testName = "[test some clear]";
      var plan =
          balancer.offer(
              AlgorithmConfig.builder()
                  .clusterInfo(cluster)
                  .clusterCost(decreasingCost())
                  .timeout(Duration.ofSeconds(2))
                  .configs(customConfig.raw())
                  .config(
                      BalancerConfigs.BALANCER_BROKER_BALANCING_MODE,
                      "0:demoted,1:demoted,2:demoted")
                  .build());
      Assertions.assertTrue(plan.isPresent(), testName);
      var finalCluster = plan.get().proposal();
      Assertions.assertTrue(cluster.replicas().stream().anyMatch(x -> x.broker().id() == 0));
      Assertions.assertTrue(cluster.replicas().stream().anyMatch(x -> x.broker().id() == 1));
      Assertions.assertTrue(cluster.replicas().stream().anyMatch(x -> x.broker().id() == 2));
      Assertions.assertTrue(finalCluster.replicas().stream().noneMatch(x -> x.broker().id() == 0));
      Assertions.assertTrue(finalCluster.replicas().stream().noneMatch(x -> x.broker().id() == 1));
      Assertions.assertTrue(finalCluster.replicas().stream().noneMatch(x -> x.broker().id() == 2));
      AssertionsHelper.assertBrokerEmpty(
          finalCluster, (x) -> Set.of(0, 1, 2).contains(x), testName);
    }

    {
      var testName = "[test replication factor violation]";
      // 6 brokers, clear 3 brokers, remain 3 brokers, topic with replication factor 3 can fit this
      // cluster.
      var noViolatedCluster = cluster(6, 10, 10, (short) 3);
      Assertions.assertDoesNotThrow(
          () -> {
            var solution =
                balancer
                    .offer(
                        AlgorithmConfig.builder()
                            .clusterInfo(noViolatedCluster)
                            .clusterCost(decreasingCost())
                            .timeout(Duration.ofSeconds(2))
                            .configs(customConfig.raw())
                            .config(
                                BalancerConfigs.BALANCER_BROKER_BALANCING_MODE,
                                "0:demoted,1:demoted,2:demoted")
                            .build())
                    .orElseThrow()
                    .proposal();
            AssertionsHelper.assertBrokerEmpty(
                solution, (x) -> Set.of(0, 1, 2).contains(x), testName);
          },
          testName);

      // 5 brokers, clear 3 brokers, remain 2 brokers, topic with replication factor 3 CANNOT fit
      // this cluster.
      var violatedCluster = cluster(5, 10, 10, (short) 3);
      Assertions.assertThrows(
          Exception.class,
          () ->
              balancer.offer(
                  AlgorithmConfig.builder()
                      .clusterInfo(violatedCluster)
                      .clusterCost(decreasingCost())
                      .timeout(Duration.ofSeconds(2))
                      .configs(customConfig.raw())
                      .config(
                          BalancerConfigs.BALANCER_BROKER_BALANCING_MODE,
                          "0:demoted,1:demoted,2:demoted")
                      .build()));
    }

    {
      var testName =
          "[test if allowed topics is used, disallowed partitions on demoted broker will be force to move]";
      var base =
          ClusterInfo.builder()
              .addNode(Set.of(1, 2, 3))
              .addFolders(
                  Map.ofEntries(
                      Map.entry(1, Set.of("/folder")),
                      Map.entry(2, Set.of("/folder")),
                      Map.entry(3, Set.of("/folder"))))
              .build();
      var node3 = base.node(3);
      var testCluster =
          ClusterInfo.builder(base)
<<<<<<< HEAD
              .addTopic("topic", 3, (short) 1)
              .addTopic("ok0", 1, (short) 1, r -> Replica.builder(r).nodeInfo(node3).build())
              .addTopic("ok1", 1, (short) 1, r -> Replica.builder(r).nodeInfo(node3).build())
              .addTopic("ok2", 1, (short) 1, r -> Replica.builder(r).nodeInfo(node3).build())
=======
              .addTopic("OK", 1, (short) 1, r -> Replica.builder(r).broker(base.node(1)).build())
              .addTopic(
                  "OK_SKIP", 2, (short) 1, r -> Replica.builder(r).broker(node12.next()).build())
              .addTopic(
                  "Replica", 1, (short) 2, r -> Replica.builder(r).broker(node13.next()).build())
              .addTopic(
                  "Partition", 3, (short) 1, r -> Replica.builder(r).broker(node123.next()).build())
>>>>>>> ced840f9
              .build();

      var result =
          Assertions.assertDoesNotThrow(
              () ->
                  balancer.offer(
                      AlgorithmConfig.builder()
                          .clusterInfo(testCluster)
                          .clusterCost(decreasingCost())
                          .timeout(Duration.ofSeconds(2))
                          .configs(customConfig.raw())
                          // allow anything other than this topic
                          .config(BalancerConfigs.BALANCER_ALLOWED_TOPICS_REGEX, "(?!topic).*")
                          // clear broker 3
                          .config(BalancerConfigs.BALANCER_BROKER_BALANCING_MODE, "3:demoted")
                          // partition at broker 3 will be forced to move
                          .build()),
              testName);

      Assertions.assertTrue(result.isPresent());
      Assertions.assertNotEquals(
          List.of(),
          testCluster.replicas().stream().filter(x -> x.nodeInfo().id() == 3).toList(),
          "Originally, some replica located at broker 3");
      Assertions.assertEquals(
          List.of(),
          result.get().proposal().replicas().stream().filter(x -> x.nodeInfo().id() == 3).toList(),
          "Returned allocation has no replica located at broker 3");
    }

    {
      var testName = "[test if allowed brokers is used, disallowed broker won't be altered]";
      var solution =
          balancer
              .offer(
                  AlgorithmConfig.builder()
                      .clusterInfo(cluster)
                      .clusterCost(decreasingCost())
                      .timeout(Duration.ofSeconds(2))
                      .configs(customConfig.raw())
                      // clear broker 0
                      .config(
                          BalancerConfigs.BALANCER_BROKER_BALANCING_MODE,
                          "0:demoted,"
                              +
                              // allow broker 1,2,3,4,5,6
                              "1:balancing,2:balancing,3:balancing,4:balancing,5:balancing,6:balancing,default:excluded")
                      // this will be ok since any replica at 0 can move to 1~6 without breaking
                      // replica factors
                      .build())
              .orElseThrow()
              .proposal();
      var before = cluster.topicPartitionReplicas();
      var after = solution.topicPartitionReplicas();
      var changed =
          after.stream()
              .filter(Predicate.not(before::contains))
              .collect(Collectors.toUnmodifiableSet());
      Assertions.assertTrue(after.stream().noneMatch(r -> r.brokerId() == 0), testName);
      Assertions.assertTrue(
          changed.stream().allMatch(r -> Set.of(1, 2, 3, 4, 5, 6).contains(r.brokerId())),
          testName);
    }

    {
      var testName =
          "[test if allowed brokers is used, insufficient allowed broker to fit replica factor requirement will raise an error]";
      Assertions.assertThrows(
          Exception.class,
          () ->
              balancer.offer(
                  AlgorithmConfig.builder()
                      .clusterInfo(cluster)
                      .clusterCost(decreasingCost())
                      .timeout(Duration.ofSeconds(2))
                      .configs(customConfig.raw())
                      // clear broker 0, allow broker 1
                      .config(
                          BalancerConfigs.BALANCER_BROKER_BALANCING_MODE,
                          "0:demoted,1:balancing,default:excluded")
                      // this will raise an error if a partition has replicas at both 0 and 1. In
                      // this case, there is no allowed broker to adopt replica from 0, since the
                      // only allowed broker already has one replica on it. we cannot assign two
                      // replicas to one broker.
                      .build()),
          testName);
    }

    {
      var testName = "[if replica on clear broker is adding/removing/future, raise an exception]";
      var adding =
          ClusterInfo.builder(cluster)
              .mapLog(r -> r.broker().id() != 0 ? r : Replica.builder(r).isAdding(true).build())
              .build();
      var removing =
          ClusterInfo.builder(cluster)
              .mapLog(r -> r.broker().id() != 0 ? r : Replica.builder(r).isRemoving(true).build())
              .build();
      var future =
          ClusterInfo.builder(cluster)
              .mapLog(r -> r.broker().id() != 0 ? r : Replica.builder(r).isFuture(true).build())
              .build();
      for (var cc : List.of(adding, removing, future)) {
        Assertions.assertThrows(
            Exception.class,
            () ->
                balancer.offer(
                    AlgorithmConfig.builder()
                        .clusterInfo(cc)
                        .clusterCost(decreasingCost())
                        .timeout(Duration.ofSeconds(1))
                        .configs(customConfig.raw())
                        // clear broker 0 allow broker 1,2,3,4,5,6
                        .config(
                            BalancerConfigs.BALANCER_BROKER_BALANCING_MODE,
                            "0:demoted,"
                                + "1:balancing,2:balancing,3:balancing,4:balancing,5:balancing,6:balancing")
                        .build()),
            testName);
      }
      for (var cc : List.of(adding, removing, future)) {
        Assertions.assertDoesNotThrow(
            () ->
                balancer.offer(
                    AlgorithmConfig.builder()
                        .clusterInfo(cc)
                        .clusterCost(decreasingCost())
                        .timeout(Duration.ofSeconds(1))
                        .configs(customConfig.raw())
                        // clear broker 1 allow broker 0,2,3,4,5,6,7
                        .config(
                            BalancerConfigs.BALANCER_BROKER_BALANCING_MODE,
                            "1:demoted,"
                                + "0:balancing,2:balancing,3:balancing,4:balancing,5:balancing,6:balancing,"
                                + "7:balancing,default:excluded")
                        // adding/removing/future at 0 not 1, unrelated so no error
                        .build()),
            testName);
      }
    }

    {
      // Some balancer implementations have such logic flaw:
      // 1. The initial state[A] cannot be solution.
      // 2. There are brokers that need to be demoted.
      // 3. The load on those brokers been redistributed to other brokers. Creating the start
      //    state[B] for the solution search.
      // 4. The start state[B] solution is actually the best solution.
      // 5. Balancer think the start state[B] is the initial state[A]. And cannot be a solution(as
      // mentioned in 1).
      // 6. In fact, the start state[B] doesn't equal to the initial state[A]. Since there is a
      //    cleaning work performed at step 3.
      // 7. Balancer cannot find any solution that is better than the start state(4) and therefore
      //    returns no solution.
      var testName =
          "[If the cluster after clear is the best solution, balancer should be able to return it]";
      var testCluster =
          ClusterInfo.builder()
              .addNode(Set.of(1, 2))
              .addFolders(
                  Map.ofEntries(Map.entry(1, Set.of("/folder")), Map.entry(2, Set.of("/folder"))))
              .addTopic("topic", 100, (short) 1)
              .build();
      Assertions.assertNotEquals(
          Optional.empty(),
          balancer.offer(
              AlgorithmConfig.builder()
                  .clusterInfo(testCluster)
                  .clusterBean(ClusterBean.EMPTY)
                  .clusterCost(new ReplicaLeaderCost())
                  .config(BalancerConfigs.BALANCER_BROKER_BALANCING_MODE, "1:demoted")
                  .timeout(Duration.ofSeconds(2))
                  .build()),
          testName);
    }
  }

  private static ClusterInfo cluster(int nodes, int topics, int partitions, short replicas) {
    var builder =
        ClusterInfo.builder()
            .addNode(IntStream.range(0, nodes).boxed().collect(Collectors.toSet()))
            .addFolders(
                IntStream.range(0, nodes)
                    .boxed()
                    .collect(
                        Collectors.toMap(
                            id -> id, id -> Set.of("/folder0", "/folder1", "/folder2"))));
    for (int i = 0; i < topics; i++)
      builder = builder.addTopic(Utils.randomString(), partitions, replicas);
    return builder.build();
  }

  private static HasClusterCost decreasingCost() {
    return new HasClusterCost() {

      private final AtomicReference<ClusterInfo> initial = new AtomicReference<>();
      private final AtomicReference<Double> score = new AtomicReference<>(1.0);

      @Override
      public ClusterCost clusterCost(ClusterInfo clusterInfo, ClusterBean clusterBean) {
        if (initial.get() == null) initial.set(clusterInfo);
        return ClusterCost.of(
            clusterInfo == initial.get() ? 1 : score.updateAndGet(i -> i * 0.999999),
            () -> "DecreasingCost");
      }
    };
  }

  private static class AssertionsHelper {
    static void assertSomeMovement(ClusterInfo source, ClusterInfo target, String name) {
      Assertions.assertNotEquals(
          Set.of(),
          ClusterInfo.findNonFulfilledAllocation(source, target),
          name + ": Should have movements");
    }

    static void assertNoMovement(ClusterInfo source, ClusterInfo target, String name) {
      Assertions.assertEquals(
          Set.of(),
          ClusterInfo.findNonFulfilledAllocation(source, target),
          name + ": Should have no movement");
    }

    static void assertOnlyAllowedTopicMovement(
        ClusterInfo source, ClusterInfo target, Pattern allowedTopic, String name) {
      assertSomeMovement(source, target, name);
      Assertions.assertEquals(
          Set.of(),
          ClusterInfo.findNonFulfilledAllocation(source, target).stream()
              .filter(Predicate.not((tp) -> allowedTopic.asMatchPredicate().test(tp.topic())))
              .collect(Collectors.toUnmodifiableSet()),
          name + ": Only allowed topics been altered.");
    }

    static void assertOnlyAllowedBrokerMovement(
        ClusterInfo source, ClusterInfo target, Predicate<Integer> allowedBroker, String name) {
      assertSomeMovement(source, target, name);
      source
          .replicaStream()
          // for those replicas that are not allowed to move
          .filter(r -> !allowedBroker.test(r.broker().id()))
          // they should exist as-is in the target allocation
          .forEach(
              fixedReplica -> {
                target
                    .replicaStream()
                    .filter(targetReplica -> targetReplica.equals(fixedReplica))
                    .findFirst()
                    .ifPresentOrElse(
                        (r) -> {},
                        () -> {
                          Assertions.fail(
                              name
                                  + ": Expect replica "
                                  + fixedReplica
                                  + " not moved, but it appears to disappear from the target allocation");
                        });
              });
    }

    static void assertBrokerEmpty(ClusterInfo target, Predicate<Integer> clearBroker, String name) {
      var violated =
          target
              .replicaStream()
              .filter(i -> clearBroker.test(i.broker().id()))
              .collect(Collectors.toUnmodifiableSet());
      Assertions.assertTrue(
          violated.isEmpty(),
          name + ": the following replica should move to somewhere else " + violated);
    }
  }
}<|MERGE_RESOLUTION|>--- conflicted
+++ resolved
@@ -288,20 +288,10 @@
       var node3 = base.node(3);
       var testCluster =
           ClusterInfo.builder(base)
-<<<<<<< HEAD
               .addTopic("topic", 3, (short) 1)
-              .addTopic("ok0", 1, (short) 1, r -> Replica.builder(r).nodeInfo(node3).build())
-              .addTopic("ok1", 1, (short) 1, r -> Replica.builder(r).nodeInfo(node3).build())
-              .addTopic("ok2", 1, (short) 1, r -> Replica.builder(r).nodeInfo(node3).build())
-=======
-              .addTopic("OK", 1, (short) 1, r -> Replica.builder(r).broker(base.node(1)).build())
-              .addTopic(
-                  "OK_SKIP", 2, (short) 1, r -> Replica.builder(r).broker(node12.next()).build())
-              .addTopic(
-                  "Replica", 1, (short) 2, r -> Replica.builder(r).broker(node13.next()).build())
-              .addTopic(
-                  "Partition", 3, (short) 1, r -> Replica.builder(r).broker(node123.next()).build())
->>>>>>> ced840f9
+              .addTopic("ok0", 1, (short) 1, r -> Replica.builder(r).broker(node3).build())
+              .addTopic("ok1", 1, (short) 1, r -> Replica.builder(r).broker(node3).build())
+              .addTopic("ok2", 1, (short) 1, r -> Replica.builder(r).broker(node3).build())
               .build();
 
       var result =
@@ -324,11 +314,11 @@
       Assertions.assertTrue(result.isPresent());
       Assertions.assertNotEquals(
           List.of(),
-          testCluster.replicas().stream().filter(x -> x.nodeInfo().id() == 3).toList(),
+          testCluster.replicas().stream().filter(x -> x.broker().id() == 3).toList(),
           "Originally, some replica located at broker 3");
       Assertions.assertEquals(
           List.of(),
-          result.get().proposal().replicas().stream().filter(x -> x.nodeInfo().id() == 3).toList(),
+          result.get().proposal().replicas().stream().filter(x -> x.broker().id() == 3).toList(),
           "Returned allocation has no replica located at broker 3");
     }
 
