--- conflicted
+++ resolved
@@ -186,21 +186,9 @@
       var future =
           CompletableFuture.supplyAsync(
               () ->
-<<<<<<< HEAD
-                  Balancer.builder()
-                      .clusterCost((clusterInfo, bean) -> Math::random)
-                      .limit(Duration.ofSeconds(3))
-                      .greedy(greedy)
-                      .build()
-                      .offer(admin.clusterInfo(), ignore -> true, admin.brokerFolders())
-                      .get()
-                      .proposal()
-                      .rebalancePlan());
-=======
                   Utils.packException(
                       () ->
                           Balancer.builder()
-                              .planGenerator(new ShufflePlanGenerator(50, 100))
                               .clusterCost((clusterInfo, bean) -> Math::random)
                               .limit(Duration.ofSeconds(3))
                               .greedy(greedy)
@@ -211,11 +199,11 @@
                                           admin.topicNames(false).toCompletableFuture().get())
                                       .toCompletableFuture()
                                       .get(),
+                                  ignore -> true,
                                   admin.brokerFolders().toCompletableFuture().get())
                               .get()
                               .proposal()
                               .rebalancePlan()));
->>>>>>> 6be2bc62
       Utils.sleep(Duration.ofMillis(1000));
       Assertions.assertFalse(future.isDone());
       Utils.sleep(Duration.ofMillis(2500));
