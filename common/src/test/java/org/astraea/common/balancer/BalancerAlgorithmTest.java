/*
 * Licensed to the Apache Software Foundation (ASF) under one or more
 * contributor license agreements. See the NOTICE file distributed with
 * this work for additional information regarding copyright ownership.
 * The ASF licenses this file to You under the Apache License, Version 2.0
 * (the "License"); you may not use this file except in compliance with
 * the License. You may obtain a copy of the License at
 *
 *    http://www.apache.org/licenses/LICENSE-2.0
 *
 * Unless required by applicable law or agreed to in writing, software
 * distributed under the License is distributed on an "AS IS" BASIS,
 * WITHOUT WARRANTIES OR CONDITIONS OF ANY KIND, either express or implied.
 * See the License for the specific language governing permissions and
 * limitations under the License.
 */
package org.astraea.common.balancer;

import java.time.Duration;
import java.util.List;
import java.util.concurrent.ExecutionException;
import java.util.stream.Collectors;
import org.astraea.common.Utils;
<<<<<<< HEAD
import org.astraea.common.admin.Admin;
=======
import org.astraea.common.admin.AsyncAdmin;
import org.astraea.common.balancer.generator.ShufflePlanGenerator;
>>>>>>> 6be2bc62
import org.astraea.common.cost.ReplicaNumberCost;
import org.astraea.it.RequireBrokerCluster;
import org.junit.jupiter.api.Assertions;
import org.junit.jupiter.api.RepeatedTest;

public class BalancerAlgorithmTest extends RequireBrokerCluster {

  @RepeatedTest(5)
  void test() throws ExecutionException, InterruptedException {
    try (var admin = AsyncAdmin.of(bootstrapServers())) {
      admin
          .creator()
          .topic(Utils.randomString())
          .numberOfPartitions(10)
          .run()
          .toCompletableFuture()
          .get();
      admin
          .creator()
          .topic(Utils.randomString())
          .numberOfPartitions(10)
          .run()
          .toCompletableFuture()
          .get();
      admin
          .creator()
          .topic(Utils.randomString())
          .numberOfPartitions(10)
          .run()
          .toCompletableFuture()
          .get();
      admin
          .creator()
          .topic(Utils.randomString())
          .numberOfPartitions(10)
          .run()
          .toCompletableFuture()
          .get();
      admin
          .creator()
          .topic(Utils.randomString())
          .numberOfPartitions(10)
          .run()
          .toCompletableFuture()
          .get();
      Utils.sleep(Duration.ofSeconds(2));
      admin
          .moveToBrokers(
              admin
                  .topicPartitions(admin.topicNames(false).toCompletableFuture().get())
                  .toCompletableFuture()
                  .get()
                  .stream()
                  .collect(
                      Collectors.toMap(tp -> tp, tp -> List.of(brokerIds().iterator().next()))))
          .toCompletableFuture()
          .get();
      Utils.sleep(Duration.ofSeconds(2));

      var planOfGreedy =
          Balancer.builder()
              .clusterCost(new ReplicaNumberCost())
              .limit(Duration.ofSeconds(5))
              .greedy(true)
              .build()
<<<<<<< HEAD
              .offer(admin.clusterInfo(), ignore -> true, admin.brokerFolders())
=======
              .offer(
                  admin
                      .clusterInfo(admin.topicNames(false).toCompletableFuture().get())
                      .toCompletableFuture()
                      .get(),
                  admin.brokerFolders().toCompletableFuture().get())
>>>>>>> 6be2bc62
              .get();

      var plan =
          Balancer.builder()
              .clusterCost(new ReplicaNumberCost())
              .limit(Duration.ofSeconds(5))
              .greedy(false)
              .build()
<<<<<<< HEAD
              .offer(admin.clusterInfo(), ignore -> true, admin.brokerFolders())
=======
              .offer(
                  admin
                      .clusterInfo(admin.topicNames(false).toCompletableFuture().get())
                      .toCompletableFuture()
                      .get(),
                  admin.brokerFolders().toCompletableFuture().get())
>>>>>>> 6be2bc62
              .get();

      Assertions.assertTrue(plan.clusterCost.value() > planOfGreedy.clusterCost.value());
    }
  }
}<|MERGE_RESOLUTION|>--- conflicted
+++ resolved
@@ -21,12 +21,7 @@
 import java.util.concurrent.ExecutionException;
 import java.util.stream.Collectors;
 import org.astraea.common.Utils;
-<<<<<<< HEAD
-import org.astraea.common.admin.Admin;
-=======
 import org.astraea.common.admin.AsyncAdmin;
-import org.astraea.common.balancer.generator.ShufflePlanGenerator;
->>>>>>> 6be2bc62
 import org.astraea.common.cost.ReplicaNumberCost;
 import org.astraea.it.RequireBrokerCluster;
 import org.junit.jupiter.api.Assertions;
@@ -92,16 +87,13 @@
               .limit(Duration.ofSeconds(5))
               .greedy(true)
               .build()
-<<<<<<< HEAD
-              .offer(admin.clusterInfo(), ignore -> true, admin.brokerFolders())
-=======
               .offer(
                   admin
                       .clusterInfo(admin.topicNames(false).toCompletableFuture().get())
                       .toCompletableFuture()
                       .get(),
+                  ignore -> true,
                   admin.brokerFolders().toCompletableFuture().get())
->>>>>>> 6be2bc62
               .get();
 
       var plan =
@@ -110,16 +102,13 @@
               .limit(Duration.ofSeconds(5))
               .greedy(false)
               .build()
-<<<<<<< HEAD
-              .offer(admin.clusterInfo(), ignore -> true, admin.brokerFolders())
-=======
               .offer(
                   admin
                       .clusterInfo(admin.topicNames(false).toCompletableFuture().get())
                       .toCompletableFuture()
                       .get(),
+                  ignore -> true,
                   admin.brokerFolders().toCompletableFuture().get())
->>>>>>> 6be2bc62
               .get();
 
       Assertions.assertTrue(plan.clusterCost.value() > planOfGreedy.clusterCost.value());
