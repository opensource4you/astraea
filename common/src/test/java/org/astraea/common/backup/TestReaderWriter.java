/*
 * Licensed to the Apache Software Foundation (ASF) under one or more
 * contributor license agreements. See the NOTICE file distributed with
 * this work for additional information regarding copyright ownership.
 * The ASF licenses this file to You under the Apache License, Version 2.0
 * (the "License"); you may not use this file except in compliance with
 * the License. You may obtain a copy of the License at
 *
 *    http://www.apache.org/licenses/LICENSE-2.0
 *
 * Unless required by applicable law or agreed to in writing, software
 * distributed under the License is distributed on an "AS IS" BASIS,
 * WITHOUT WARRANTIES OR CONDITIONS OF ANY KIND, either express or implied.
 * See the License for the specific language governing permissions and
 * limitations under the License.
 */
package org.astraea.common.backup;

import static org.astraea.common.consumer.SeekStrategy.DISTANCE_FROM_BEGINNING;

<<<<<<< HEAD
import java.io.FileInputStream;
import java.io.FileOutputStream;
=======
>>>>>>> f73dd3c7
import java.io.IOException;
import java.nio.charset.StandardCharsets;
import java.nio.file.Files;
import java.util.ArrayList;
import java.util.List;
import java.util.Set;
import java.util.stream.IntStream;
import org.astraea.common.Utils;
import org.astraea.common.admin.TopicPartition;
import org.astraea.common.consumer.Consumer;
import org.astraea.common.consumer.IteratorLimit;
import org.astraea.common.producer.Producer;
import org.astraea.common.producer.Record;
import org.astraea.it.RequireSingleBrokerCluster;
import org.junit.jupiter.api.Assertions;
import org.junit.jupiter.api.Test;

public class TestReaderWriter extends RequireSingleBrokerCluster {

  private static void produceData(String topic, int size) {
    try (var producer = Producer.builder().bootstrapServers(bootstrapServers()).build()) {
      IntStream.range(0, size)
          .forEach(
              i ->
                  producer.send(
                      Record.builder()
                          .topic(topic)
                          .key(String.valueOf(i).getBytes(StandardCharsets.UTF_8))
                          .build()));
      producer.flush();
    }
  }

  @Test
  void testRecordWriter() throws IOException {
    var topic = Utils.randomString();
    var file = Files.createTempFile(topic, null).toFile();
    produceData(topic, 10);
    try (var writer = RecordWriter.builder(file).build()) {
      var records =
          Consumer.forPartitions(Set.of(TopicPartition.of(topic, 0)))
              .bootstrapServers(bootstrapServers())
              .seek(DISTANCE_FROM_BEGINNING, 0)
              .iterator(List.of(IteratorLimit.count(10)));
      while (records.hasNext()) {
        writer.append(records.next());
      }
    } catch (Exception e) {
      throw new RuntimeException(e);
    }
    var iter = RecordReader.read(file);
    var cnt = 0;
    while (iter.hasNext()) {
      var record = iter.next();
      Assertions.assertEquals(topic, record.topic());
      Assertions.assertEquals(0, record.partition());
      Assertions.assertEquals(
          String.valueOf(cnt), new String(record.key(), StandardCharsets.UTF_8));
      cnt++;
    }
  }

  @Test
  void testRecordReader() throws IOException {
    var topic = Utils.randomString();
    produceData(topic, 100);
    var file = Files.createTempFile(topic, null).toFile();
    RecordWriter.write(
        file,
        (short) 0,
        Consumer.forPartitions(Set.of(TopicPartition.of(topic, 0)))
            .bootstrapServers(bootstrapServers())
            .seek(DISTANCE_FROM_BEGINNING, 0)
            .iterator(List.of(IteratorLimit.count(100))));

    var input = new FileInputStream(file);
    var reader = RecordReader.builder().input(input).build();
    var records = new ArrayList<org.astraea.common.consumer.Record<byte[], byte[]>>();
    while (reader.hasNext()) {
      records.add(reader.read());
    }
    var iter = records.iterator();
    var cnt = 0;
    while (iter.hasNext()) {
      var record = iter.next();
      Assertions.assertEquals(topic, record.topic());
      Assertions.assertEquals(0, record.partition());
      Assertions.assertEquals(
          String.valueOf(cnt), new String(record.key(), StandardCharsets.UTF_8));
      cnt++;
    }
  }
}<|MERGE_RESOLUTION|>--- conflicted
+++ resolved
@@ -18,15 +18,9 @@
 
 import static org.astraea.common.consumer.SeekStrategy.DISTANCE_FROM_BEGINNING;
 
-<<<<<<< HEAD
-import java.io.FileInputStream;
-import java.io.FileOutputStream;
-=======
->>>>>>> f73dd3c7
 import java.io.IOException;
 import java.nio.charset.StandardCharsets;
 import java.nio.file.Files;
-import java.util.ArrayList;
 import java.util.List;
 import java.util.Set;
 import java.util.stream.IntStream;
@@ -84,35 +78,4 @@
       cnt++;
     }
   }
-
-  @Test
-  void testRecordReader() throws IOException {
-    var topic = Utils.randomString();
-    produceData(topic, 100);
-    var file = Files.createTempFile(topic, null).toFile();
-    RecordWriter.write(
-        file,
-        (short) 0,
-        Consumer.forPartitions(Set.of(TopicPartition.of(topic, 0)))
-            .bootstrapServers(bootstrapServers())
-            .seek(DISTANCE_FROM_BEGINNING, 0)
-            .iterator(List.of(IteratorLimit.count(100))));
-
-    var input = new FileInputStream(file);
-    var reader = RecordReader.builder().input(input).build();
-    var records = new ArrayList<org.astraea.common.consumer.Record<byte[], byte[]>>();
-    while (reader.hasNext()) {
-      records.add(reader.read());
-    }
-    var iter = records.iterator();
-    var cnt = 0;
-    while (iter.hasNext()) {
-      var record = iter.next();
-      Assertions.assertEquals(topic, record.topic());
-      Assertions.assertEquals(0, record.partition());
-      Assertions.assertEquals(
-          String.valueOf(cnt), new String(record.key(), StandardCharsets.UTF_8));
-      cnt++;
-    }
-  }
 }