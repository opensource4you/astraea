/*
 * Licensed to the Apache Software Foundation (ASF) under one or more
 * contributor license agreements. See the NOTICE file distributed with
 * this work for additional information regarding copyright ownership.
 * The ASF licenses this file to You under the Apache License, Version 2.0
 * (the "License"); you may not use this file except in compliance with
 * the License. You may obtain a copy of the License at
 *
 *    http://www.apache.org/licenses/LICENSE-2.0
 *
 * Unless required by applicable law or agreed to in writing, software
 * distributed under the License is distributed on an "AS IS" BASIS,
 * WITHOUT WARRANTIES OR CONDITIONS OF ANY KIND, either express or implied.
 * See the License for the specific language governing permissions and
 * limitations under the License.
 */
package org.astraea.common.json;

import com.fasterxml.jackson.annotation.JsonAutoDetect;
import com.fasterxml.jackson.annotation.JsonInclude.Include;
import com.fasterxml.jackson.annotation.JsonSetter;
import com.fasterxml.jackson.annotation.Nulls;
import com.fasterxml.jackson.core.JsonParser;
import com.fasterxml.jackson.core.JsonProcessingException;
import com.fasterxml.jackson.core.type.TypeReference;
import com.fasterxml.jackson.databind.DeserializationFeature;
import com.fasterxml.jackson.databind.MapperFeature;
import com.fasterxml.jackson.databind.SerializationFeature;
import com.fasterxml.jackson.databind.introspect.VisibilityChecker.Std;
import com.fasterxml.jackson.databind.json.JsonMapper;
import com.fasterxml.jackson.datatype.jdk8.Jdk8Module;
import java.lang.reflect.Type;
import java.util.Arrays;
import java.util.Collection;
import java.util.List;
import java.util.Map;
import java.util.Optional;

public interface JsonConverter {

  String toJson(Object src);

  /** for nested generic object ,the return value should specify typeRef , Example: List<String> */
  <T> T fromJson(String json, TypeRef<T> typeRef);

  static JsonConverter defaultConverter() {
    return jackson();
  }

  static JsonConverter jackson() {
    var objectMapper =
        JsonMapper.builder()
            .addModule(new Jdk8Module())
            .configure(SerializationFeature.FAIL_ON_EMPTY_BEANS, false)
<<<<<<< HEAD
            .configure(DeserializationFeature.FAIL_ON_UNKNOWN_PROPERTIES, false)
=======

            // When we put json as key into kafka, we want to pass the same json to the same
            // destination. When json equals, json needs to be the same string and binary too.
            // So we should satisfy json key order and indentation.
            // sort map
            .configure(SerializationFeature.ORDER_MAP_ENTRIES_BY_KEYS, true)
            // sort object properties
>>>>>>> 0684a4b8
            .configure(MapperFeature.SORT_PROPERTIES_ALPHABETICALLY, true)
            .configure(DeserializationFeature.FAIL_ON_UNKNOWN_PROPERTIES, false)
            .configure(JsonParser.Feature.ALLOW_SINGLE_QUOTES, true)
            .visibility(new Std(JsonAutoDetect.Visibility.NONE).with(JsonAutoDetect.Visibility.ANY))
            .withConfigOverride(
                List.class,
                o ->
                    o.setSetterInfo(JsonSetter.Value.forValueNulls(Nulls.AS_EMPTY, Nulls.AS_EMPTY)))
            .withConfigOverride(
                Map.class,
                o ->
                    o.setSetterInfo(JsonSetter.Value.forValueNulls(Nulls.AS_EMPTY, Nulls.AS_EMPTY)))
            .serializationInclusion(Include.NON_EMPTY)
            .build();

    return new JsonConverter() {
      @Override
      public String toJson(Object src) {
        try {
          return objectMapper.writeValueAsString(src);
        } catch (JsonProcessingException e) {
          throw new JsonSerializationException(e);
        }
      }

      @Override
      public <T> T fromJson(String json, TypeRef<T> typeRef) {
        try {
          var t =
              objectMapper.readValue(
                  json,
                  new TypeReference<T>() { // astraea-986 diamond not work (jdk bug)
                    @Override
                    public Type getType() {
                      return typeRef.getType();
                    }
                  });
          preventNull("$", t);
          return t;
        } catch (JsonProcessingException e) {
          throw new JsonSerializationException(e);
        }
      }
    };
  }

  /**
   * User Optional to handle null value.
   *
   * @param name use prefix to locate the error key
   */
  private static void preventNull(String name, Object obj) {
    if (obj == null) throw new JsonSerializationException(name + " can not be null");

    var objClass = obj.getClass();

    if (Collection.class.isAssignableFrom(objClass)) {
      var i = 0;
      for (var c : (Collection<?>) obj) {
        preventNull(name + "[" + i + "]", c);
        i++;
      }
      return;
    }
    if (Optional.class == objClass) {
      var opt = (Optional<?>) obj;
      opt.ifPresent(o -> preventNull(name, o));
      return;
    }
    if (Map.class.isAssignableFrom(objClass)) {
      var map = (Map<?, ?>) obj;
      map.forEach((k, v) -> preventNull(name + "." + k, v));
      return;
    }
    if (objClass.isPrimitive()
        || objClass == Double.class
        || objClass == Float.class
        || objClass == Long.class
        || objClass == Integer.class
        || objClass == Short.class
        || objClass == Character.class
        || objClass == Byte.class
        || objClass == Boolean.class
        || objClass == String.class
        || objClass == Object.class) {
      return;
    }
    Arrays.stream(objClass.getDeclaredFields())
        .peek(x -> x.setAccessible(true))
        .forEach(
            x -> {
              try {
                preventNull(name + "." + x.getName(), x.get(obj));
              } catch (IllegalAccessException e) {
                throw new RuntimeException(e);
              }
            });
  }
}<|MERGE_RESOLUTION|>--- conflicted
+++ resolved
@@ -52,9 +52,6 @@
         JsonMapper.builder()
             .addModule(new Jdk8Module())
             .configure(SerializationFeature.FAIL_ON_EMPTY_BEANS, false)
-<<<<<<< HEAD
-            .configure(DeserializationFeature.FAIL_ON_UNKNOWN_PROPERTIES, false)
-=======
 
             // When we put json as key into kafka, we want to pass the same json to the same
             // destination. When json equals, json needs to be the same string and binary too.
@@ -62,7 +59,6 @@
             // sort map
             .configure(SerializationFeature.ORDER_MAP_ENTRIES_BY_KEYS, true)
             // sort object properties
->>>>>>> 0684a4b8
             .configure(MapperFeature.SORT_PROPERTIES_ALPHABETICALLY, true)
             .configure(DeserializationFeature.FAIL_ON_UNKNOWN_PROPERTIES, false)
             .configure(JsonParser.Feature.ALLOW_SINGLE_QUOTES, true)
