--- conflicted
+++ resolved
@@ -38,34 +38,19 @@
 import org.astraea.common.admin.TopicPartition;
 import org.astraea.common.consumer.ConsumerConfigs;
 import org.astraea.common.cost.HasPartitionCost;
-<<<<<<< HEAD
 import org.astraea.common.cost.NetworkIngressCost;
-import org.astraea.common.metrics.collector.LocalMetricCollector;
-import org.astraea.common.metrics.collector.MetricCollector;
-=======
-import org.astraea.common.cost.ReplicaLeaderSizeCost;
 import org.astraea.common.metrics.MBeanClient;
 import org.astraea.common.metrics.collector.MetricStore;
->>>>>>> 1aea93af
 import org.astraea.common.partitioner.PartitionerUtils;
 
 /** Abstract assignor implementation which does some common work (e.g., configuration). */
 public abstract class Assignor implements ConsumerPartitionAssignor, Configurable {
-<<<<<<< HEAD
-  private static final String COST_PREFIX = "assignor.cost";
-  private static final String JMX_PORT = "jmx.port";
-  private static final String MAX_WAIT_BEAN = "max.wait.bean";
-  protected Duration maxWaitBean = Duration.ofSeconds(3);
-  Function<Integer, Optional<Integer>> jmxPortGetter = (id) -> Optional.empty();
-  private String bootstrap;
-=======
   public static final String COST_PREFIX = "assignor.cost";
   public static final String JMX_PORT = "jmx.port";
   Function<Integer, Integer> jmxPortGetter =
       (id) -> {
         throw new NoSuchElementException("must define either broker.x.jmx.port or jmx.port");
       };
->>>>>>> 1aea93af
   HasPartitionCost costFunction = HasPartitionCost.EMPTY;
   // TODO: need to track the performance when using the assignor in large scale consumers, see
   // https://github.com/skiptests/astraea/pull/1162#discussion_r1036285677
@@ -143,14 +128,6 @@
         Configuration.of(
             configs.entrySet().stream()
                 .collect(Collectors.toMap(Map.Entry::getKey, e -> e.getValue().toString())));
-<<<<<<< HEAD
-    bootstrap =
-        config
-            .string(ConsumerConfigs.BOOTSTRAP_SERVERS_CONFIG)
-            .filter(s -> !s.isEmpty())
-            .orElseThrow(() -> new NoSuchFieldError("cannot find bootstrap"));
-    config.integer(MAX_WAIT_BEAN).ifPresent(value -> this.maxWaitBean = Duration.ofSeconds(value));
-=======
     admin =
         config
             .string(ConsumerConfigs.BOOTSTRAP_SERVERS_CONFIG)
@@ -159,7 +136,6 @@
                 () ->
                     new IllegalArgumentException(
                         ConsumerConfigs.BOOTSTRAP_SERVERS_CONFIG + " must be defined"));
->>>>>>> 1aea93af
     var costFunctions =
         Utils.costFunctions(
             config.filteredPrefixConfigs(COST_PREFIX).raw(), HasPartitionCost.class, config);
@@ -167,7 +143,7 @@
     var defaultJMXPort = config.integer(JMX_PORT);
     this.costFunction =
         costFunctions.isEmpty()
-            ? HasPartitionCost.of(Map.of(new NetworkIngressCost(), 1D))
+            ? HasPartitionCost.of(Map.of(new NetworkIngressCost(Configuration.EMPTY), 1D))
             : HasPartitionCost.of(costFunctions);
     this.jmxPortGetter =
         id ->
