/*
 * Licensed to the Apache Software Foundation (ASF) under one or more
 * contributor license agreements. See the NOTICE file distributed with
 * this work for additional information regarding copyright ownership.
 * The ASF licenses this file to You under the Apache License, Version 2.0
 * (the "License"); you may not use this file except in compliance with
 * the License. You may obtain a copy of the License at
 *
 *    http://www.apache.org/licenses/LICENSE-2.0
 *
 * Unless required by applicable law or agreed to in writing, software
 * distributed under the License is distributed on an "AS IS" BASIS,
 * WITHOUT WARRANTIES OR CONDITIONS OF ANY KIND, either express or implied.
 * See the License for the specific language governing permissions and
 * limitations under the License.
 */
package org.astraea.common.assignor;

import java.net.InetSocketAddress;
import java.time.Duration;
import java.util.List;
import java.util.Map;
import java.util.Optional;
import java.util.function.Function;
import java.util.stream.Collectors;
import org.apache.kafka.clients.consumer.ConsumerPartitionAssignor;
import org.apache.kafka.common.Cluster;
import org.apache.kafka.common.Configurable;
import org.astraea.common.Configuration;
import org.astraea.common.Utils;
import org.astraea.common.admin.Admin;
import org.astraea.common.admin.ClusterInfo;
import org.astraea.common.admin.NodeInfo;
import org.astraea.common.admin.TopicPartition;
import org.astraea.common.consumer.ConsumerConfigs;
import org.astraea.common.cost.HasPartitionCost;
import org.astraea.common.cost.NetworkIngressCost;
import org.astraea.common.metrics.collector.LocalMetricCollector;
import org.astraea.common.metrics.collector.MetricCollector;
import org.astraea.common.partitioner.PartitionerUtils;

/** Abstract assignor implementation which does some common work (e.g., configuration). */
public abstract class Assignor implements ConsumerPartitionAssignor, Configurable {
  public static final String COST_PREFIX = "assignor.cost";
  public static final String JMX_PORT = "jmx.port";
  public static final String MAX_WAIT_BEAN = "max.wait.bean";
  public static final String MAX_TRAFFIC_MIB_INTERVAL = "max.traffic.mib.interval";
  int maxWaitBean = 3;
  int maxTrafficMiBInterval = 10;
  Function<Integer, Optional<Integer>> jmxPortGetter = (id) -> Optional.empty();
  private String bootstrap;
  HasPartitionCost costFunction = HasPartitionCost.EMPTY;
  // TODO: need to track the performance when using the assignor in large scale consumers, see
  // https://github.com/skiptests/astraea/pull/1162#discussion_r1036285677
  protected MetricCollector metricCollector = null;

  /**
   * Perform the group assignment given the member subscriptions and current cluster metadata.
   *
   * @param subscriptions Map from the member id to their respective topic subscription.
   * @param clusterInfo Current cluster information fetched by admin.
   * @return Map from each member to the list of partitions assigned to them.
   */
  protected abstract Map<String, List<TopicPartition>> assign(
      Map<String, org.astraea.common.assignor.Subscription> subscriptions, ClusterInfo clusterInfo);

  /**
   * Parse config to get JMX port and cost function type.
   *
   * @param config configuration
   */
  protected void configure(Configuration config) {
    config.string(ConsumerConfigs.BOOTSTRAP_SERVERS_CONFIG).ifPresent(s -> bootstrap = s);
    config.integer(MAX_WAIT_BEAN).ifPresent(value -> this.maxWaitBean = value);
    config.integer(MAX_TRAFFIC_MIB_INTERVAL).ifPresent(value -> this.maxTrafficMiBInterval = value);
    var costFunctions = Utils.costFunctions(config, HasPartitionCost.class);
    var customJMXPort = PartitionerUtils.parseIdJMXPort(config);
    var defaultJMXPort = config.integer(JMX_PORT);
    this.costFunction =
        costFunctions.isEmpty()
            ? HasPartitionCost.of(Map.of(new NetworkIngressCost(), 1D))
            : HasPartitionCost.of(costFunctions);
    this.jmxPortGetter = id -> Optional.ofNullable(customJMXPort.get(id)).or(() -> defaultJMXPort);
    metricCollector =
        MetricCollector.local()
            .interval(Duration.ofSeconds(1))
            .expiration(Duration.ofSeconds(15))
            .addMetricSensors(this.costFunction.metricSensor().stream().collect(Collectors.toSet()))
            .build();
  }

  // -----------------------[helper]-----------------------//

  /**
   * check the nodes which wasn't register yet.
   *
   * @param nodes List of node information
   * @return Map from each broker id to broker host
   */
  protected Map<Integer, String> checkUnregister(List<NodeInfo> nodes) {
    return nodes.stream()
        .filter(
            i -> (metricCollector == null || !metricCollector.listIdentities().contains(i.id())))
        .collect(Collectors.toMap(NodeInfo::id, NodeInfo::host));
  }

  /**
   * register the JMX for metric collector. only register the JMX that is not registered yet.
   *
   * @param unregister Map from each broker id to broker host
   */
  protected void registerJMX(Map<Integer, String> unregister) {
    if (metricCollector instanceof LocalMetricCollector) {
      var localCollector = (LocalMetricCollector) metricCollector;
      unregister.forEach(
          (id, host) ->
              localCollector.registerJmx(
                  id, InetSocketAddress.createUnresolved(host, jmxPortGetter.apply(id).get())));
    }
  }

  /**
   * update cluster information
   *
   * @return cluster information
   */
  private ClusterInfo updateClusterInfo() {
    try (Admin admin = Admin.of(bootstrap)) {
      return admin.topicNames(false).thenCompose(admin::clusterInfo).toCompletableFuture().join();
    }
  }

  // -----------------------[kafka method]-----------------------//

  @Override
  public final GroupAssignment assign(Cluster metadata, GroupSubscription groupSubscription) {
    var clusterInfo = updateClusterInfo();
    // convert Kafka's data structure to ours
    var subscriptionsPerMember =
        org.astraea.common.assignor.GroupSubscription.from(groupSubscription).groupSubscription();

    // TODO: Detected if consumers subscribed to the same topics.
    // For now, assume that the consumers only subscribed to identical topics

    return new GroupAssignment(
        assign(subscriptionsPerMember, clusterInfo).entrySet().stream()
            .collect(
                Collectors.toMap(
                    Map.Entry::getKey,
                    e ->
                        new Assignment(
                            e.getValue().stream()
                                .map(TopicPartition::to)
                                .collect(Collectors.toUnmodifiableList())))));
  }

  @Override
  public final void configure(Map<String, ?> configs) {
    var config =
        Configuration.of(
            configs.entrySet().stream()
                .collect(Collectors.toMap(Map.Entry::getKey, e -> e.getValue().toString())));
<<<<<<< HEAD
=======
    config.string(ConsumerConfigs.BOOTSTRAP_SERVERS_CONFIG).ifPresent(s -> bootstrap = s);
    var costFunctions =
        Utils.costFunctions(config.filteredPrefixConfigs(COST_PREFIX), HasPartitionCost.class);
    var customJMXPort = PartitionerUtils.parseIdJMXPort(config);
    var defaultJMXPort = config.integer(JMX_PORT);
    this.costFunction =
        costFunctions.isEmpty()
            ? HasPartitionCost.of(Map.of(new ReplicaLeaderSizeCost(), 1D))
            : HasPartitionCost.of(costFunctions);
    this.jmxPortGetter = id -> Optional.ofNullable(customJMXPort.get(id)).or(() -> defaultJMXPort);
    metricCollector =
        MetricCollector.local()
            .interval(Duration.ofSeconds(1))
            .expiration(Duration.ofSeconds(15))
            .addMetricSensors(this.costFunction.metricSensor().stream().collect(Collectors.toSet()))
            .build();
>>>>>>> 3fbbcda1
    configure(config);
  }
}<|MERGE_RESOLUTION|>--- conflicted
+++ resolved
@@ -73,7 +73,8 @@
     config.string(ConsumerConfigs.BOOTSTRAP_SERVERS_CONFIG).ifPresent(s -> bootstrap = s);
     config.integer(MAX_WAIT_BEAN).ifPresent(value -> this.maxWaitBean = value);
     config.integer(MAX_TRAFFIC_MIB_INTERVAL).ifPresent(value -> this.maxTrafficMiBInterval = value);
-    var costFunctions = Utils.costFunctions(config, HasPartitionCost.class);
+    var costFunctions =
+        Utils.costFunctions(config.filteredPrefixConfigs(COST_PREFIX), HasPartitionCost.class);
     var customJMXPort = PartitionerUtils.parseIdJMXPort(config);
     var defaultJMXPort = config.integer(JMX_PORT);
     this.costFunction =
@@ -160,25 +161,6 @@
         Configuration.of(
             configs.entrySet().stream()
                 .collect(Collectors.toMap(Map.Entry::getKey, e -> e.getValue().toString())));
-<<<<<<< HEAD
-=======
-    config.string(ConsumerConfigs.BOOTSTRAP_SERVERS_CONFIG).ifPresent(s -> bootstrap = s);
-    var costFunctions =
-        Utils.costFunctions(config.filteredPrefixConfigs(COST_PREFIX), HasPartitionCost.class);
-    var customJMXPort = PartitionerUtils.parseIdJMXPort(config);
-    var defaultJMXPort = config.integer(JMX_PORT);
-    this.costFunction =
-        costFunctions.isEmpty()
-            ? HasPartitionCost.of(Map.of(new ReplicaLeaderSizeCost(), 1D))
-            : HasPartitionCost.of(costFunctions);
-    this.jmxPortGetter = id -> Optional.ofNullable(customJMXPort.get(id)).or(() -> defaultJMXPort);
-    metricCollector =
-        MetricCollector.local()
-            .interval(Duration.ofSeconds(1))
-            .expiration(Duration.ofSeconds(15))
-            .addMetricSensors(this.costFunction.metricSensor().stream().collect(Collectors.toSet()))
-            .build();
->>>>>>> 3fbbcda1
     configure(config);
   }
 }