--- conflicted
+++ resolved
@@ -66,13 +66,7 @@
    * @return Map from each member to the list of partitions assigned to them.
    */
   protected abstract Map<String, List<TopicPartition>> assign(
-<<<<<<< HEAD
-      Map<String, org.astraea.common.assignor.Subscription> subscriptions, ClusterInfo clusterInfo);
-=======
       Map<String, SubscriptionInfo> subscriptions, ClusterInfo clusterInfo);
-  // TODO: replace the topicPartitions by ClusterInfo after Assignor is able to handle Admin
-  // https://github.com/skiptests/astraea/issues/1409
->>>>>>> f320f113
 
   /**
    * Parse config to get JMX port and cost function type.
@@ -111,9 +105,6 @@
     var clusterInfo = updateClusterInfo();
     // convert Kafka's data structure to ours
     var subscriptionsPerMember = GroupSubscriptionInfo.from(groupSubscription).groupSubscription();
-
-    // TODO: Detected if consumers subscribed to the same topics.
-    // For now, assume that the consumers only subscribed to identical topics
 
     return new GroupAssignment(
         assign(subscriptionsPerMember, clusterInfo).entrySet().stream()
