--- conflicted
+++ resolved
@@ -140,32 +140,6 @@
 
   private void refreshPartitionMetaData(ClusterInfo<ReplicaInfo> clusterInfo, String topic) {
     partitions = clusterInfo.availableReplicas(topic);
-<<<<<<< HEAD
-    partitions.forEach(
-        p ->
-            hasPartitions
-                .computeIfAbsent(p.nodeInfo().id(), k -> new ArrayList<>())
-                .add(p.partition()));
-
-    neutralIntegratedCost
-        .fetcher()
-        .ifPresent(
-            fetcher -> {
-              partitions.stream()
-                  .filter(p -> !metricCollector.listIdentities().contains(p.nodeInfo().id()))
-                  .forEach(
-                      p -> {
-                        metricCollector.registerJmx(
-                            p.nodeInfo().id(),
-                            InetSocketAddress.createUnresolved(
-                                p.nodeInfo().host(), jmxPort(p.nodeInfo().id())));
-                        metricCollector.addFetcher(fetcher);
-
-                        // Wait until the initial value of metrics is exists.
-                        while (metricCollector.size() == 0) Utils.sleep(Duration.ofMillis(5));
-                      });
-            });
-=======
     partitions.stream()
         .filter(p -> !metricCollector.listIdentities().contains(p.nodeInfo().id()))
         .forEach(
@@ -174,7 +148,6 @@
                     p.nodeInfo().id(),
                     InetSocketAddress.createUnresolved(
                         p.nodeInfo().host(), jmxPort(p.nodeInfo().id()))));
->>>>>>> 65c9a66e
   }
 
   private static class BrokerNextCounter {
