/*
 * Licensed to the Apache Software Foundation (ASF) under one or more
 * contributor license agreements. See the NOTICE file distributed with
 * this work for additional information regarding copyright ownership.
 * The ASF licenses this file to You under the Apache License, Version 2.0
 * (the "License"); you may not use this file except in compliance with
 * the License. You may obtain a copy of the License at
 *
 *    http://www.apache.org/licenses/LICENSE-2.0
 *
 * Unless required by applicable law or agreed to in writing, software
 * distributed under the License is distributed on an "AS IS" BASIS,
 * WITHOUT WARRANTIES OR CONDITIONS OF ANY KIND, either express or implied.
 * See the License for the specific language governing permissions and
 * limitations under the License.
 */
package org.astraea.common.partitioner;

import java.time.Duration;
import java.util.Collections;
import java.util.Comparator;
import java.util.HashMap;
<<<<<<< HEAD
import java.util.HashSet;
=======
import java.util.List;
>>>>>>> 1c76eef2
import java.util.Map;
import java.util.NoSuchElementException;
import java.util.Optional;
import java.util.concurrent.CompletionStage;
<<<<<<< HEAD
import java.util.function.BiConsumer;
import java.util.function.BiFunction;
=======
>>>>>>> 1c76eef2
import java.util.function.Function;
import java.util.function.Supplier;
import java.util.stream.Collectors;
import org.astraea.common.Configuration;
import org.astraea.common.Utils;
import org.astraea.common.admin.BrokerTopic;
import org.astraea.common.admin.ClusterInfo;
import org.astraea.common.admin.Replica;
import org.astraea.common.cost.BrokerCost;
import org.astraea.common.cost.CostFunction;
import org.astraea.common.cost.HasBrokerCost;
import org.astraea.common.cost.HasPartitionCost;
import org.astraea.common.cost.NoSufficientMetricsException;
import org.astraea.common.cost.NodeLatencyCost;
import org.astraea.common.cost.ReplicaLeaderSizeCost;
import org.astraea.common.metrics.JndiClient;
import org.astraea.common.metrics.MBeanClient;
import org.astraea.common.metrics.collector.MetricStore;

/**
 * this partitioner scores the nodes by multiples cost functions. Each function evaluate the target
 * node by different metrics. The default cost function ranks nodes by request latency. It means the
 * node having lower request latency get higher score. After determining the node, this partitioner
 * scores the partitions with partition cost function. The default partition cost function ranks
 * partition by partition size. It means the node having lower size get higher score.
 *
 * <p>The important config is JMX port. Most cost functions need the JMX metrics to score nodes.
 * Normally, all brokers use the same JMX port, so you can just define the `jmx.port=12345`. If one
 * of brokers uses different JMX client port, you can define `broker.1000.jmx.port=11111` (`1000` is
 * the broker id) to replace the value of `jmx.port`. If the jmx port is undefined, only local mbean
 * client is created for each cost function
 *
 * <p>You can configure the cost functions you want to use. By giving the name of that cost function
 * and its weight. For example,
 * `org.astraea.cost.ThroughputCost=1,org.astraea.cost.broker.BrokerOutputCost=1`.
 */
public class StrictCostPartitioner extends Partitioner {
  static final int ROUND_ROBIN_LENGTH = 400;
  static final String JMX_PORT = "jmx.port";
  static final String ROUND_ROBIN_LEASE_KEY = "round.robin.lease";
  // visible for testing
  MetricStore metricStore = null;

  private Duration roundRobinLease = Duration.ofSeconds(4);
  HasBrokerCost brokerCost = new NodeLatencyCost();
  HasPartitionCost partitionCost = new ReplicaLeaderSizeCost();
  // The minimum partition cost of every topic of every broker.
  final Map<String, Map<Integer, Integer>> minPartition = new HashMap<>();
  long partitionUpdateTime = 0L;
  Function<Integer, Integer> jmxPortGetter =
      (id) -> {
        throw new NoSuchElementException("must define either broker.x.jmx.port or jmx.port");
      };
  RoundRobinKeeper roundRobinKeeper;

  @Override
  public int partition(String topic, byte[] key, byte[] value, ClusterInfo clusterInfo) {
    var partitionLeaders = clusterInfo.replicaLeaders(topic);
    // just return first partition if there is no available partitions
    if (partitionLeaders.isEmpty()) return 0;

    // just return the only one available partition
    if (partitionLeaders.size() == 1) return partitionLeaders.get(0).partition();

    try {
      roundRobinKeeper.tryToUpdate(
          clusterInfo,
          () -> costToScore(brokerCost.brokerCost(clusterInfo, metricStore.clusterBean())));
    } catch (NoSufficientMetricsException e) {
      // There is not enough metrics for the cost functions computing teh broker cost. We should not
      // update the round-robin keeper. Reuse the weights that were kept in the round-robin keeper.

      // Let the user know the cost-functions were complaining.
      e.printStackTrace();
    }

    var target = roundRobinKeeper.next();

    // Choose a preferred partition from candidate by partition cost function
    var preferredPartition =
        tryUpdateMinPartition(
            topic,
            target,
            (tp, id) -> {
              // Update the preferred partition according to the topic and target broker id
              // The target broker id may be determined previously by broker cost
              // The returned value may be a special value "-1" which represents no preferred
              // partition.
              // There are three conditions that the special value "-1" appears:
              //   1. the target broker id is not valid
              //   2. the target broker id has no partition leader
              //   3. no partition cost in the target broker id
              if (id == -1) return -1;
              var candidate = clusterInfo.replicaLeaders(BrokerTopic.of(target, topic));
              if (candidate.isEmpty()) return -1;
              var candidateSet =
                  candidate.stream()
                      .map(Replica::topicPartition)
                      .collect(HashSet::new, HashSet::add, HashSet::addAll);
              var preferred =
                  partitionCost
                      .partitionCost(clusterInfo, metricStore.clusterBean())
                      .value()
                      .entrySet()
                      .stream()
                      .filter(e -> candidateSet.contains(e.getKey()))
                      .min(Comparator.comparingDouble(Map.Entry::getValue));

              return preferred.map(e -> e.getKey().partition()).orElse(-1);
            });
    // Check if we can get preferred partition from partition cost function
    if (preferredPartition != -1) return preferredPartition;

    // TODO: if the topic partitions are existent in fewer brokers, the target gets -1 in most cases
    // Check "target valid" and the target "has partition leader".
    var candidate =
        target < 0 ? partitionLeaders : clusterInfo.replicaLeaders(BrokerTopic.of(target, topic));
    candidate = candidate.isEmpty() ? partitionLeaders : candidate;
    // Randomly choose from candidate.
    return candidate.get((int) (Math.random() * candidate.size())).partition();
  }

  /**
   * @param topic the topic we send record
   * @param brokerId the broker id that has been determined by the broker cost function
   * @param partition update function
   * @return the cached partition if the update time is not expired; otherwise update the partition
   *     by the given supplier
   */
  private int tryUpdateMinPartition(
      String topic, int brokerId, BiFunction<String, Integer, Integer> partition) {
    synchronized (minPartition) {
      if (Utils.isExpired(partitionUpdateTime, roundRobinLease)) {
        partitionUpdateTime = System.currentTimeMillis();
        minPartition.clear();
      }
      return minPartition
          .computeIfAbsent(topic, (tp) -> new HashMap<>())
          .computeIfAbsent(brokerId, (id) -> partition.apply(topic, id));
    }
  }
  /**
   * The value of cost returned from cost function is conflict to score, since the higher cost
   * represents lower score. This helper reverses the cost by subtracting the cost from "max cost".
   *
   * @param cost to convert
   * @return weights
   */
  static Map<Integer, Double> costToScore(BrokerCost cost) {
    // reduce the both zero and negative number
    var shift =
        cost.value().values().stream()
            .min(Double::compare)
            .map(Math::abs)
            .filter(v -> v > 0)
            .orElse(0.01);
    var max = cost.value().values().stream().max(Double::compare);
    return max.map(
            m ->
                cost.value().entrySet().stream()
                    .collect(Collectors.toMap(Map.Entry::getKey, e -> m - e.getValue() + shift)))
        .orElse(cost.value());
  }

  @Override
  public void configure(Configuration config) {
    var configuredFunctions =
        Utils.costFunctions(
            config.filteredPrefixConfigs(COST_PREFIX).raw(), CostFunction.class, config);
    if (!configuredFunctions.isEmpty()) {
      this.brokerCost =
          HasBrokerCost.of(
              configuredFunctions.entrySet().stream()
                  .filter(e -> e.getKey() instanceof HasBrokerCost)
                  .collect(
                      Collectors.toUnmodifiableMap(
                          e -> (HasBrokerCost) e.getKey(), Map.Entry::getValue)));
      this.partitionCost =
          HasPartitionCost.of(
              configuredFunctions.entrySet().stream()
                  .filter(e -> e.getKey() instanceof HasPartitionCost)
                  .collect(
                      Collectors.toUnmodifiableMap(
                          e -> (HasPartitionCost) e.getKey(), Map.Entry::getValue)));
    }
    var customJmxPort = PartitionerUtils.parseIdJMXPort(config);
    var defaultJmxPort = config.integer(JMX_PORT);
    this.jmxPortGetter =
        id ->
            Optional.ofNullable(customJmxPort.get(id))
                .or(() -> defaultJmxPort)
                .orElseThrow(
                    () -> new NoSuchElementException("failed to get jmx port for broker: " + id));
    config
        .string(ROUND_ROBIN_LEASE_KEY)
        .map(Utils::toDuration)
        .ifPresent(d -> this.roundRobinLease = d);
    Supplier<CompletionStage<Map<Integer, MBeanClient>>> clientSupplier =
        () ->
            admin
                .brokers()
                .thenApply(
                    brokers -> {
                      var map = new HashMap<Integer, JndiClient>();
                      brokers.forEach(
                          b ->
                              map.put(
                                  b.id(), JndiClient.of(b.host(), jmxPortGetter.apply(b.id()))));
                      // add local client to fetch consumer metrics
                      map.put(-1, JndiClient.local());
                      return Collections.unmodifiableMap(map);
                    });

    metricStore =
        MetricStore.builder()
<<<<<<< HEAD
            .localReceiver(clientSupplier)
            .sensorsSupplier(
                () ->
                    this.brokerCost
                        .metricSensor()
                        .map(s -> Map.of(s, (BiConsumer<Integer, Exception>) (integer, e) -> {}))
                        .orElse(Map.of()))
=======
            .receivers(List.of(MetricStore.Receiver.local(clientSupplier)))
            .sensorsSupplier(() -> Map.of(this.costFunction.metricSensor(), (integer, e) -> {}))
>>>>>>> 1c76eef2
            .build();
    this.roundRobinKeeper = RoundRobinKeeper.of(ROUND_ROBIN_LENGTH, roundRobinLease);
  }

  @Override
  public void close() {
    metricStore.close();
    super.close();
  }
}<|MERGE_RESOLUTION|>--- conflicted
+++ resolved
@@ -20,20 +20,13 @@
 import java.util.Collections;
 import java.util.Comparator;
 import java.util.HashMap;
-<<<<<<< HEAD
 import java.util.HashSet;
-=======
 import java.util.List;
->>>>>>> 1c76eef2
 import java.util.Map;
 import java.util.NoSuchElementException;
 import java.util.Optional;
 import java.util.concurrent.CompletionStage;
-<<<<<<< HEAD
-import java.util.function.BiConsumer;
 import java.util.function.BiFunction;
-=======
->>>>>>> 1c76eef2
 import java.util.function.Function;
 import java.util.function.Supplier;
 import java.util.stream.Collectors;
@@ -249,18 +242,8 @@
 
     metricStore =
         MetricStore.builder()
-<<<<<<< HEAD
-            .localReceiver(clientSupplier)
-            .sensorsSupplier(
-                () ->
-                    this.brokerCost
-                        .metricSensor()
-                        .map(s -> Map.of(s, (BiConsumer<Integer, Exception>) (integer, e) -> {}))
-                        .orElse(Map.of()))
-=======
             .receivers(List.of(MetricStore.Receiver.local(clientSupplier)))
-            .sensorsSupplier(() -> Map.of(this.costFunction.metricSensor(), (integer, e) -> {}))
->>>>>>> 1c76eef2
+            .sensorsSupplier(() -> Map.of(this.brokerCost.metricSensor(), (integer, e) -> {}))
             .build();
     this.roundRobinKeeper = RoundRobinKeeper.of(ROUND_ROBIN_LENGTH, roundRobinLease);
   }
