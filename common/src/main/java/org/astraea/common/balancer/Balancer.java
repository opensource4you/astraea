/*
 * Licensed to the Apache Software Foundation (ASF) under one or more
 * contributor license agreements. See the NOTICE file distributed with
 * this work for additional information regarding copyright ownership.
 * The ASF licenses this file to You under the Apache License, Version 2.0
 * (the "License"); you may not use this file except in compliance with
 * the License. You may obtain a copy of the License at
 *
 *    http://www.apache.org/licenses/LICENSE-2.0
 *
 * Unless required by applicable law or agreed to in writing, software
 * distributed under the License is distributed on an "AS IS" BASIS,
 * WITHOUT WARRANTIES OR CONDITIONS OF ANY KIND, either express or implied.
 * See the License for the specific language governing permissions and
 * limitations under the License.
 */
package org.astraea.common.balancer;

import java.util.List;
import java.util.Map;
import java.util.Optional;
import java.util.Set;
import org.astraea.common.EnumInfo;
import org.astraea.common.Utils;
import org.astraea.common.admin.ClusterInfo;
import org.astraea.common.admin.Replica;
import org.astraea.common.balancer.algorithms.AlgorithmConfig;
import org.astraea.common.balancer.algorithms.GreedyBalancer;
import org.astraea.common.balancer.algorithms.SingleStepBalancer;
import org.astraea.common.cost.ClusterCost;
import org.astraea.common.cost.MoveCost;

public interface Balancer {

  /** @return a rebalance plan */
  Optional<Plan> offer(
      ClusterInfo<Replica> currentClusterInfo, Map<Integer, Set<String>> brokerFolders);

  /**
   * Initialize an instance of specific Balancer implementation
   *
   * @param balancerClass the class of the balancer implementation
   * @param config the algorithm configuration for the new instance
   * @return a {@link Balancer} instance of the given class
   */
  static <T extends Balancer> T create(Class<T> balancerClass, AlgorithmConfig config) {
    try {
      // case 0: create the class by the given configuration
      var constructor = balancerClass.getConstructor(AlgorithmConfig.class);
      return Utils.packException(() -> constructor.newInstance(config));
    } catch (NoSuchMethodException e) {
      // case 1: create the class by empty constructor
      return Utils.packException(() -> balancerClass.getConstructor().newInstance());
    }
  }

  class Plan {
    final RebalancePlanProposal proposal;
<<<<<<< HEAD
    final List<ClusterCost> clusterCosts;
    final List<MoveCost> moveCosts;
=======
    final ClusterCost clusterCost;
    final List<MoveCost> moveCost;
>>>>>>> ac2e35ba

    public RebalancePlanProposal proposal() {
      return proposal;
    }

    public List<ClusterCost> clusterCost() {
      return clusterCosts;
    }

    public List<MoveCost> moveCost() {
<<<<<<< HEAD
      return moveCosts;
    }

    public Plan(
        RebalancePlanProposal proposal, List<ClusterCost> clusterCosts, List<MoveCost> moveCosts) {
=======
      return moveCost;
    }

    public Plan(RebalancePlanProposal proposal, ClusterCost clusterCost, List<MoveCost> moveCost) {
>>>>>>> ac2e35ba
      this.proposal = proposal;
      this.clusterCosts = clusterCosts;
      this.moveCosts = moveCosts;
    }
  }

  /** The official implementation of {@link Balancer}. */
  enum Official implements EnumInfo {
    SingleStep(SingleStepBalancer.class),
    Greedy(GreedyBalancer.class);

    private final Class<? extends Balancer> balancerClass;

    Official(Class<? extends Balancer> theClass) {
      this.balancerClass = theClass;
    }

    public Class<? extends Balancer> theClass() {
      return balancerClass;
    }

    public Balancer create(AlgorithmConfig config) {
      return Balancer.create(theClass(), config);
    }

    @Override
    public String alias() {
      return this.name();
    }

    @Override
    public String toString() {
      return alias();
    }

    public static Official ofAlias(String alias) {
      return EnumInfo.ignoreCaseEnum(Official.class, alias);
    }
  }
}<|MERGE_RESOLUTION|>--- conflicted
+++ resolved
@@ -56,38 +56,25 @@
 
   class Plan {
     final RebalancePlanProposal proposal;
-<<<<<<< HEAD
-    final List<ClusterCost> clusterCosts;
-    final List<MoveCost> moveCosts;
-=======
     final ClusterCost clusterCost;
     final List<MoveCost> moveCost;
->>>>>>> ac2e35ba
 
     public RebalancePlanProposal proposal() {
       return proposal;
     }
 
-    public List<ClusterCost> clusterCost() {
-      return clusterCosts;
+    public ClusterCost clusterCost() {
+      return clusterCost;
     }
 
     public List<MoveCost> moveCost() {
-<<<<<<< HEAD
-      return moveCosts;
-    }
-
-    public Plan(
-        RebalancePlanProposal proposal, List<ClusterCost> clusterCosts, List<MoveCost> moveCosts) {
-=======
       return moveCost;
     }
 
     public Plan(RebalancePlanProposal proposal, ClusterCost clusterCost, List<MoveCost> moveCost) {
->>>>>>> ac2e35ba
       this.proposal = proposal;
-      this.clusterCosts = clusterCosts;
-      this.moveCosts = moveCosts;
+      this.clusterCost = clusterCost;
+      this.moveCost = moveCost;
     }
   }
 
