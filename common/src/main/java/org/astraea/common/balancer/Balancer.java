--- conflicted
+++ resolved
@@ -24,11 +24,7 @@
 import org.astraea.common.balancer.algorithms.GreedyBalancer;
 import org.astraea.common.balancer.algorithms.SingleStepBalancer;
 import org.astraea.common.cost.ClusterCost;
-<<<<<<< HEAD
-import org.astraea.common.cost.MoveCost;
 import org.astraea.common.metrics.ClusterBean;
-=======
->>>>>>> cd0c828d
 
 public interface Balancer {
 
@@ -50,13 +46,8 @@
         ClusterInfo initialClusterInfo,
         ClusterCost initialClusterCost,
         ClusterInfo proposal,
-<<<<<<< HEAD
-        ClusterCost proposalClusterCost,
-        MoveCost moveCost) {
+        ClusterCost proposalClusterCost) {
       this.clusterBean = clusterBean;
-=======
-        ClusterCost proposalClusterCost) {
->>>>>>> cd0c828d
       this.initialClusterInfo = initialClusterInfo;
       this.initialClusterCost = initialClusterCost;
       this.proposal = proposal;
