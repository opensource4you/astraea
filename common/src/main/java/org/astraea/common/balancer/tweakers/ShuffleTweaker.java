/*
 * Licensed to the Apache Software Foundation (ASF) under one or more
 * contributor license agreements. See the NOTICE file distributed with
 * this work for additional information regarding copyright ownership.
 * The ASF licenses this file to You under the Apache License, Version 2.0
 * (the "License"); you may not use this file except in compliance with
 * the License. You may obtain a copy of the License at
 *
 *    http://www.apache.org/licenses/LICENSE-2.0
 *
 * Unless required by applicable law or agreed to in writing, software
 * distributed under the License is distributed on an "AS IS" BASIS,
 * WITHOUT WARRANTIES OR CONDITIONS OF ANY KIND, either express or implied.
 * See the License for the specific language governing permissions and
 * limitations under the License.
 */
package org.astraea.common.balancer.tweakers;

import java.util.ArrayList;
import java.util.Arrays;
import java.util.Collection;
import java.util.HashMap;
import java.util.List;
import java.util.Map;
import java.util.concurrent.ThreadLocalRandom;
import java.util.function.Predicate;
import java.util.function.Supplier;
import java.util.stream.Stream;
import org.astraea.common.EnumInfo;
import org.astraea.common.Utils;
import org.astraea.common.admin.ClusterInfo;
import org.astraea.common.admin.Replica;
import org.astraea.common.admin.TopicPartition;

/**
 * The {@link ShuffleTweaker} proposes a new log placement based on the current log placement, but
 * with a few random placement changes. <br>
 * <br>
 * The following operations are considered as a valid shuffle action:
 *
 * <ol>
 *   <li>Change the leader/follower of a partition to a member of this replica set, the original
 *       leader/follower becomes a follower/leader.
 *   <li>Remove a replica from the replica set, then add another broker(must not be part of the
 *       replica set before this action) into the replica set.
 * </ol>
 */
public class ShuffleTweaker {

  private final Supplier<Integer> numberOfShuffle;
  private final Predicate<String> allowedTopics;
  private final Predicate<Integer> allowedBrokers;

  public ShuffleTweaker(
      Supplier<Integer> numberOfShuffle,
      Predicate<String> allowedTopics,
      Predicate<Integer> allowedBrokers) {
    this.numberOfShuffle = numberOfShuffle;
    this.allowedTopics = allowedTopics;
    this.allowedBrokers = allowedBrokers;
  }

  public static Builder builder() {
    return new Builder();
  }

  public Stream<ClusterInfo> generate(ClusterInfo baseAllocation) {
    // There is no broker
    if (baseAllocation.brokers().isEmpty()) return Stream.of();

    // No replica to working on.
    if (baseAllocation.replicas().size() == 0) return Stream.of();

    // Only one broker & one folder exists, unable to do any meaningful log migration
    if (baseAllocation.brokers().size() == 1
        && baseAllocation.brokerFolders().values().stream().findFirst().orElseThrow().size() == 1)
      return Stream.of();

    final var legalReplicas =
        baseAllocation.topicPartitions().stream()
            .filter(tp -> this.allowedTopics.test(tp.topic()))
            .filter(tp -> eligiblePartition(baseAllocation.replicas(tp)))
            .flatMap(baseAllocation::replicaStream)
            .filter(r -> this.allowedBrokers.test(r.broker().id()))
            .toList();

    return Stream.generate(
        () -> {
          final var shuffleCount = numberOfShuffle.get();
          final var replicaOrder = Utils.shuffledPermutation(legalReplicas).iterator();
          final var allocation = new HashMap<TopicPartition, List<Replica>>();

          for (int shuffled = 0; replicaOrder.hasNext() && shuffled < shuffleCount; ) {
            final var sourceReplica = replicaOrder.next();

            Supplier<Boolean> leadershipChange =
                () -> {
                  var replicaList =
                      allocation.computeIfAbsent(
                          sourceReplica.topicPartition(),
                          (tp) -> new ArrayList<>(baseAllocation.replicas(tp)));
                  if (!replicaList.contains(sourceReplica)) return false;
                  var maybeTargetReplica =
                      replicaList.stream()
                          // leader pair follower, follower pair leader
                          .filter(r -> r.isFollower() != sourceReplica.isFollower())
                          // this follower is located at allowed broker
<<<<<<< HEAD
                          .filter(r -> this.allowedBrokers.test(r.nodeInfo().id()))
=======
                          .filter(r -> this.allowedBrokers.test(r.broker().id()))
                          // not forbidden
                          .filter(r -> !forbiddenReplica.contains(r.topicPartitionReplica()))
>>>>>>> ced840f9
                          .map(r -> Map.entry(r, ThreadLocalRandom.current().nextInt()))
                          .min(Map.Entry.comparingByValue())
                          .map(Map.Entry::getKey);

                  // allowed broker filter might cause no legal exchange target
                  if (maybeTargetReplica.isPresent()) {
                    var targetReplica = maybeTargetReplica.get();
                    var newLeader = sourceReplica.isFollower() ? sourceReplica : targetReplica;
                    for (int i = 0; i < replicaList.size(); i++) {
                      if (replicaList.get(i).equals(newLeader))
                        replicaList.set(
                            i,
                            Replica.builder(replicaList.get(i))
                                .isLeader(true)
                                .isPreferredLeader(true)
                                .build());
                      else if (replicaList.get(i).isLeader()
                          || replicaList.get(i).isPreferredLeader())
                        replicaList.set(
                            i,
                            Replica.builder(replicaList.get(i))
                                .isLeader(false)
                                .isPreferredLeader(false)
                                .build());
                    }
                    return true;
                  } else {
                    return false;
                  }
                };
            Supplier<Boolean> replicaListChange =
                () -> {
                  var replicaList =
                      allocation.computeIfAbsent(
                          sourceReplica.topicPartition(),
                          (tp) -> new ArrayList<>(baseAllocation.replicas(tp)));
                  if (!replicaList.contains(sourceReplica)) return false;
                  var targetBroker =
                      baseAllocation.brokers().stream()
                          // the candidate should not be part of the replica list
                          .filter(
                              b -> replicaList.stream().noneMatch(r -> r.broker().id() == b.id()))
                          // should be an allowed broker
                          .filter(b -> this.allowedBrokers.test(b.id()))
                          .map(b -> Map.entry(b, ThreadLocalRandom.current().nextInt()))
                          .min(Map.Entry.comparingByValue())
                          .map(Map.Entry::getKey);

                  if (targetBroker.isPresent()) {
                    var targetReplica =
                        Replica.builder(sourceReplica)
                            .nodeInfo(targetBroker.get())
                            .path(
                                randomElement(
                                    baseAllocation.brokerFolders().get(targetBroker.get().id())))
                            .build();
                    replicaList.remove(sourceReplica);
                    replicaList.add(targetReplica);
                    return true;
                  } else {
                    return false;
                  }
                };

            final var isFinished =
                Operation.randomStream()
                    .sequential()
                    .map(
                        operation ->
                            switch (operation) {
                              case LEADERSHIP_CHANGE -> leadershipChange.get();
                              case REPLICA_LIST_CHANGE -> replicaListChange.get();
                            })
                    .filter(finished -> finished)
                    .findFirst()
                    .orElse(false);

            shuffled += isFinished ? 1 : 0;
          }

          return ClusterInfo.of(
              baseAllocation.clusterId(),
              baseAllocation.nodes(),
              baseAllocation.topics(),
              baseAllocation.topicPartitions().stream()
                  .map(tp -> allocation.getOrDefault(tp, baseAllocation.replicas(tp)))
                  .flatMap(Collection::stream)
                  .toList());
        });
  }

  private static <T> T randomElement(Collection<T> collection) {
    return collection.stream()
        .skip(ThreadLocalRandom.current().nextInt(0, collection.size()))
        .findFirst()
        .orElseThrow();
  }

  private static boolean eligiblePartition(Collection<Replica> replicas) {
    return Stream.<Predicate<Collection<Replica>>>of(
            // only one replica and it is offline
            r -> r.size() == 1 && r.stream().findFirst().orElseThrow().isOffline(),
            // no leader
            r -> r.stream().noneMatch(Replica::isLeader))
        .noneMatch(p -> p.test(replicas));
  }

  enum Operation implements EnumInfo {
    LEADERSHIP_CHANGE,
    REPLICA_LIST_CHANGE;

    private static final List<Operation> OPERATIONS = Arrays.stream(Operation.values()).toList();

    public static Stream<Operation> randomStream() {
      return OPERATIONS.stream()
          .map(x -> Map.entry(x, ThreadLocalRandom.current().nextInt()))
          .sorted(Map.Entry.comparingByValue())
          .map(Map.Entry::getKey);
    }

    public static Operation ofAlias(String alias) {
      return EnumInfo.ignoreCaseEnum(Operation.class, alias);
    }

    @Override
    public String alias() {
      return name();
    }

    @Override
    public String toString() {
      return alias();
    }
  }

  public static class Builder {

    private Supplier<Integer> numberOfShuffle = () -> ThreadLocalRandom.current().nextInt(1, 5);
    private Predicate<String> allowedTopics = (name) -> true;
    private Predicate<Integer> allowedBrokers = (name) -> true;

    private Builder() {}

    public Builder numberOfShuffle(Supplier<Integer> numberOfShuffle) {
      this.numberOfShuffle = numberOfShuffle;
      return this;
    }

    public Builder allowedTopics(Predicate<String> allowedTopics) {
      this.allowedTopics = allowedTopics;
      return this;
    }

    public Builder allowedBrokers(Predicate<Integer> allowedBrokers) {
      this.allowedBrokers = allowedBrokers;
      return this;
    }

    public ShuffleTweaker build() {
      return new ShuffleTweaker(numberOfShuffle, allowedTopics, allowedBrokers);
    }
  }
}<|MERGE_RESOLUTION|>--- conflicted
+++ resolved
@@ -105,13 +105,7 @@
                           // leader pair follower, follower pair leader
                           .filter(r -> r.isFollower() != sourceReplica.isFollower())
                           // this follower is located at allowed broker
-<<<<<<< HEAD
-                          .filter(r -> this.allowedBrokers.test(r.nodeInfo().id()))
-=======
                           .filter(r -> this.allowedBrokers.test(r.broker().id()))
-                          // not forbidden
-                          .filter(r -> !forbiddenReplica.contains(r.topicPartitionReplica()))
->>>>>>> ced840f9
                           .map(r -> Map.entry(r, ThreadLocalRandom.current().nextInt()))
                           .min(Map.Entry.comparingByValue())
                           .map(Map.Entry::getKey);
@@ -163,7 +157,7 @@
                   if (targetBroker.isPresent()) {
                     var targetReplica =
                         Replica.builder(sourceReplica)
-                            .nodeInfo(targetBroker.get())
+                            .broker(targetBroker.get())
                             .path(
                                 randomElement(
                                     baseAllocation.brokerFolders().get(targetBroker.get().id())))
@@ -194,7 +188,7 @@
 
           return ClusterInfo.of(
               baseAllocation.clusterId(),
-              baseAllocation.nodes(),
+              baseAllocation.brokers(),
               baseAllocation.topics(),
               baseAllocation.topicPartitions().stream()
                   .map(tp -> allocation.getOrDefault(tp, baseAllocation.replicas(tp)))
