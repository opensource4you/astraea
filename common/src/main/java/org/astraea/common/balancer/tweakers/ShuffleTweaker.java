--- conflicted
+++ resolved
@@ -28,11 +28,6 @@
 import java.util.stream.Stream;
 import org.astraea.common.EnumInfo;
 import org.astraea.common.admin.ClusterInfo;
-<<<<<<< HEAD
-import org.astraea.common.admin.ClusterInfoBuilder;
-=======
-import org.astraea.common.admin.NodeInfo;
->>>>>>> aefda10e
 import org.astraea.common.admin.Replica;
 import org.astraea.common.admin.TopicPartitionReplica;
 
@@ -99,8 +94,7 @@
                   .collect(Collectors.toUnmodifiableList());
           final var forbiddenReplica = new HashSet<TopicPartitionReplica>();
 
-<<<<<<< HEAD
-          final var finalCluster = ClusterInfoBuilder.builder(baseAllocation);
+          final var finalCluster = ClusterInfo.builder(baseAllocation);
           for (int i = 0, shuffled = 0; i < replicaOrder.size() && shuffled < shuffleCount; i++) {
             final var sourceReplica = replicaOrder.get(i);
 
@@ -114,17 +108,6 @@
             Supplier<Boolean> leadershipChange =
                 () -> {
                   var targetReplica =
-=======
-          final var finalCluster = ClusterInfo.builder(baseAllocation);
-          for (int i = 0, shuffled = 0; i < partitionOrder.size() && shuffled < shuffleCount; i++) {
-            final var tp = partitionOrder.get(i);
-            if (!eligiblePartition(baseAllocation.replicas(tp))) continue;
-            switch (Operation.random()) {
-              case LEADERSHIP_CHANGE:
-                {
-                  // change leader/follower identity
-                  var replica =
->>>>>>> aefda10e
                       baseAllocation
                           .replicaStream(sourceReplica.topicPartition())
                           // leader pair follower, follower pair leader
