/*
 * Licensed to the Apache Software Foundation (ASF) under one or more
 * contributor license agreements. See the NOTICE file distributed with
 * this work for additional information regarding copyright ownership.
 * The ASF licenses this file to You under the Apache License, Version 2.0
 * (the "License"); you may not use this file except in compliance with
 * the License. You may obtain a copy of the License at
 *
 *    http://www.apache.org/licenses/LICENSE-2.0
 *
 * Unless required by applicable law or agreed to in writing, software
 * distributed under the License is distributed on an "AS IS" BASIS,
 * WITHOUT WARRANTIES OR CONDITIONS OF ANY KIND, either express or implied.
 * See the License for the specific language governing permissions and
 * limitations under the License.
 */
package org.astraea.common.balancer.tweakers;

import java.util.Arrays;
import java.util.Collection;
import java.util.HashSet;
import java.util.List;
import java.util.Map;
import java.util.concurrent.ThreadLocalRandom;
import java.util.function.Predicate;
import java.util.function.Supplier;
import java.util.stream.Stream;
import org.astraea.common.EnumInfo;
import org.astraea.common.Utils;
import org.astraea.common.admin.ClusterInfo;
import org.astraea.common.admin.Replica;
import org.astraea.common.admin.TopicPartitionReplica;

/**
 * The {@link ShuffleTweaker} proposes a new log placement based on the current log placement, but
 * with a few random placement changes. <br>
 * <br>
 * The following operations are considered as a valid shuffle action:
 *
 * <ol>
 *   <li>Change the leader/follower of a partition to a member of this replica set, the original
 *       leader/follower becomes a follower/leader.
 *   <li>Remove a replica from the replica set, then add another broker(must not be part of the
 *       replica set before this action) into the replica set.
 * </ol>
 */
public class ShuffleTweaker {

  private final Supplier<Integer> numberOfShuffle;
  private final Predicate<Replica> allowedReplicas;
  private final Predicate<Integer> allowedBrokers;

  public ShuffleTweaker(
      Supplier<Integer> numberOfShuffle,
      Predicate<Replica> allowedReplicas,
      Predicate<Integer> allowedBrokers) {
    this.numberOfShuffle = numberOfShuffle;
    this.allowedReplicas = allowedReplicas;
    this.allowedBrokers = allowedBrokers;
  }

  public static Builder builder() {
    return new Builder();
  }

  public Stream<ClusterInfo> generate(ClusterInfo baseAllocation) {
    // There is no broker
    if (baseAllocation.brokers().isEmpty()) return Stream.of();

    // No replica to working on.
    if (baseAllocation.replicas().size() == 0) return Stream.of();

    // Only one broker & one folder exists, unable to do any meaningful log migration
    if (baseAllocation.brokers().size() == 1
        && baseAllocation.brokerFolders().values().stream().findFirst().orElseThrow().size() == 1)
      return Stream.of();

    final var legalReplicas =
        baseAllocation.topicPartitions().stream()
            .filter(tp -> eligiblePartition(baseAllocation.replicas(tp)))
            .flatMap(baseAllocation::replicaStream)
<<<<<<< HEAD
            .filter(r -> this.allowedBrokers.test(r.nodeInfo().id()))
            .filter(this.allowedReplicas)
=======
            .filter(r -> this.allowedBrokers.test(r.broker().id()))
>>>>>>> ced840f9
            .toList();

    return Stream.generate(
        () -> {
          final var shuffleCount = numberOfShuffle.get();
          final var replicaOrder = Utils.shuffledPermutation(legalReplicas).iterator();
          final var forbiddenReplica = new HashSet<TopicPartitionReplica>();

          final var finalCluster = ClusterInfo.builder(baseAllocation);
          for (int shuffled = 0; replicaOrder.hasNext() && shuffled < shuffleCount; ) {
            final var sourceReplica = replicaOrder.next();

            // the leadership change operation will not only affect source target but also the
            // target replica. To prevent mutating one replica twice in the tweaking loop. We have
            // to mandatory exclude the target replica since it has been touched in this tweak.
            // Tweaking a replica twice is meaningless and incompatible with the design of
            // ClusterInfoBuilder.
            if (forbiddenReplica.contains(sourceReplica.topicPartitionReplica())) continue;

            Supplier<Boolean> leadershipChange =
                () -> {
                  var targetReplica =
                      baseAllocation
                          .replicaStream(sourceReplica.topicPartition())
                          // leader pair follower, follower pair leader
                          .filter(r -> r.isFollower() != sourceReplica.isFollower())
<<<<<<< HEAD
                          // this leader/follower is located at allowed broker
                          .filter(r -> this.allowedBrokers.test(r.nodeInfo().id()))
                          // this leader/follower is allowed to tweak
                          .filter(this.allowedReplicas)
=======
                          // this follower is located at allowed broker
                          .filter(r -> this.allowedBrokers.test(r.broker().id()))
>>>>>>> ced840f9
                          // not forbidden
                          .filter(r -> !forbiddenReplica.contains(r.topicPartitionReplica()))
                          .map(r -> Map.entry(r, ThreadLocalRandom.current().nextInt()))
                          .min(Map.Entry.comparingByValue())
                          .map(Map.Entry::getKey);

                  // allowed broker filter might cause no legal exchange target
                  if (targetReplica.isPresent()) {
                    var theFollower =
                        sourceReplica.isFollower() ? sourceReplica : targetReplica.orElseThrow();
                    finalCluster.setPreferredLeader(theFollower.topicPartitionReplica());

                    forbiddenReplica.add(sourceReplica.topicPartitionReplica());
                    forbiddenReplica.add(targetReplica.orElseThrow().topicPartitionReplica());

                    return true;
                  } else {
                    return false;
                  }
                };
            Supplier<Boolean> replicaListChange =
                () -> {
                  var replicaList = baseAllocation.replicas(sourceReplica.topicPartition());
                  var targetBroker =
                      baseAllocation.brokers().stream()
                          // the candidate should not be part of the replica list
                          .filter(
                              b -> replicaList.stream().noneMatch(r -> r.broker().id() == b.id()))
                          // should be an allowed broker
                          .filter(b -> this.allowedBrokers.test(b.id()))
                          .map(b -> Map.entry(b, ThreadLocalRandom.current().nextInt()))
                          .min(Map.Entry.comparingByValue())
                          .map(Map.Entry::getKey);

                  if (targetBroker.isPresent()) {
                    finalCluster.reassignReplica(
                        sourceReplica.topicPartitionReplica(),
                        targetBroker.orElseThrow().id(),
                        randomElement(
                            baseAllocation.brokerFolders().get(targetBroker.orElseThrow().id())));

                    forbiddenReplica.add(sourceReplica.topicPartitionReplica());
                    return true;
                  } else {
                    return false;
                  }
                };

            final var isFinished =
                Operation.randomStream()
                    .sequential()
                    .map(
                        operation ->
                            switch (operation) {
                              case LEADERSHIP_CHANGE -> leadershipChange.get();
                              case REPLICA_LIST_CHANGE -> replicaListChange.get();
                            })
                    .filter(finished -> finished)
                    .findFirst()
                    .orElse(false);

            shuffled += isFinished ? 1 : 0;
          }

          return finalCluster.build();
        });
  }

  private static <T> T randomElement(Collection<T> collection) {
    return collection.stream()
        .skip(ThreadLocalRandom.current().nextInt(0, collection.size()))
        .findFirst()
        .orElseThrow();
  }

  private static boolean eligiblePartition(Collection<Replica> replicas) {
    return Stream.<Predicate<Collection<Replica>>>of(
            // only one replica and it is offline
            r -> r.size() == 1 && r.stream().findFirst().orElseThrow().isOffline(),
            // no leader
            r -> r.stream().noneMatch(Replica::isLeader))
        .noneMatch(p -> p.test(replicas));
  }

  enum Operation implements EnumInfo {
    LEADERSHIP_CHANGE,
    REPLICA_LIST_CHANGE;

    private static final List<Operation> OPERATIONS = Arrays.stream(Operation.values()).toList();

    public static Stream<Operation> randomStream() {
      return OPERATIONS.stream()
          .map(x -> Map.entry(x, ThreadLocalRandom.current().nextInt()))
          .sorted(Map.Entry.comparingByValue())
          .map(Map.Entry::getKey);
    }

    public static Operation ofAlias(String alias) {
      return EnumInfo.ignoreCaseEnum(Operation.class, alias);
    }

    @Override
    public String alias() {
      return name();
    }

    @Override
    public String toString() {
      return alias();
    }
  }

  public static class Builder {

    private Supplier<Integer> numberOfShuffle = () -> ThreadLocalRandom.current().nextInt(1, 5);
    private Predicate<Replica> allowedReplicas = (replica) -> true;
    private Predicate<Integer> allowedBrokers = (name) -> true;

    private Builder() {}

    public Builder numberOfShuffle(Supplier<Integer> numberOfShuffle) {
      this.numberOfShuffle = numberOfShuffle;
      return this;
    }

    public Builder allowedReplicas(Predicate<Replica> allowedReplicas) {
      this.allowedReplicas = allowedReplicas;
      return this;
    }

    public Builder allowedBrokers(Predicate<Integer> allowedBrokers) {
      this.allowedBrokers = allowedBrokers;
      return this;
    }

    public ShuffleTweaker build() {
      return new ShuffleTweaker(numberOfShuffle, allowedReplicas, allowedBrokers);
    }
  }
}<|MERGE_RESOLUTION|>--- conflicted
+++ resolved
@@ -79,12 +79,8 @@
         baseAllocation.topicPartitions().stream()
             .filter(tp -> eligiblePartition(baseAllocation.replicas(tp)))
             .flatMap(baseAllocation::replicaStream)
-<<<<<<< HEAD
-            .filter(r -> this.allowedBrokers.test(r.nodeInfo().id()))
+            .filter(r -> this.allowedBrokers.test(r.broker().id()))
             .filter(this.allowedReplicas)
-=======
-            .filter(r -> this.allowedBrokers.test(r.broker().id()))
->>>>>>> ced840f9
             .toList();
 
     return Stream.generate(
@@ -111,15 +107,10 @@
                           .replicaStream(sourceReplica.topicPartition())
                           // leader pair follower, follower pair leader
                           .filter(r -> r.isFollower() != sourceReplica.isFollower())
-<<<<<<< HEAD
                           // this leader/follower is located at allowed broker
-                          .filter(r -> this.allowedBrokers.test(r.nodeInfo().id()))
+                          .filter(r -> this.allowedBrokers.test(r.broker().id()))
                           // this leader/follower is allowed to tweak
                           .filter(this.allowedReplicas)
-=======
-                          // this follower is located at allowed broker
-                          .filter(r -> this.allowedBrokers.test(r.broker().id()))
->>>>>>> ced840f9
                           // not forbidden
                           .filter(r -> !forbiddenReplica.contains(r.topicPartitionReplica()))
                           .map(r -> Map.entry(r, ThreadLocalRandom.current().nextInt()))
