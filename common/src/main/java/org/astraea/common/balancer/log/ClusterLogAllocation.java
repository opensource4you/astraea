/*
 * Licensed to the Apache Software Foundation (ASF) under one or more
 * contributor license agreements. See the NOTICE file distributed with
 * this work for additional information regarding copyright ownership.
 * The ASF licenses this file to You under the Apache License, Version 2.0
 * (the "License"); you may not use this file except in compliance with
 * the License. You may obtain a copy of the License at
 *
 *    http://www.apache.org/licenses/LICENSE-2.0
 *
 * Unless required by applicable law or agreed to in writing, software
 * distributed under the License is distributed on an "AS IS" BASIS,
 * WITHOUT WARRANTIES OR CONDITIONS OF ANY KIND, either express or implied.
 * See the License for the specific language governing permissions and
 * limitations under the License.
 */
package org.astraea.common.balancer.log;

import java.util.Objects;
import java.util.stream.Collectors;
import org.astraea.common.admin.ClusterInfo;
import org.astraea.common.admin.NodeInfo;
import org.astraea.common.admin.Replica;
import org.astraea.common.admin.ReplicaInfo;
import org.astraea.common.admin.TopicPartition;
import org.astraea.common.admin.TopicPartitionReplica;

/**
 * Describe the log allocation state that is associate with a subset of topic/partition of a Kafka
 * cluster.
 */
public interface ClusterLogAllocation extends ClusterInfo<Replica> {

  /**
   * Construct a {@link ClusterLogAllocation} from the given list of {@link Replica}.
   *
   * <p>Be aware that this class describes <strong>the replica lists of a subset of
   * topic/partitions</strong>. It doesn't require the topic/partition part to have cluster-wide
   * complete information. But the replica list has to be complete. Provide a partial replica list
   * might result in data loss or unintended replica drop during rebalance plan proposing &
   * execution.
   */
  static ClusterLogAllocation of(ClusterInfo<Replica> clusterInfo) {
    clusterInfo
        .topicPartitions()
        .forEach(
            topicPartition -> {
              var replicas = clusterInfo.replicas(topicPartition);
              // sanity check: no duplicate preferred leader
              var preferredLeaderCount =
                  replicas.stream().filter(Replica::isPreferredLeader).count();
              if (preferredLeaderCount > 1)
                throw new IllegalArgumentException(
                    "Duplicate preferred leader in " + topicPartition);
              if (preferredLeaderCount < 1)
                throw new IllegalArgumentException(
                    "Illegal preferred leader count in "
                        + topicPartition
                        + ": "
                        + preferredLeaderCount);
              // sanity check: no duplicate node info
              if (replicas.stream().map(ReplicaInfo::nodeInfo).map(NodeInfo::id).distinct().count()
                  != replicas.size())
                throw new IllegalArgumentException(
                    "Duplicate replica inside the replica list of " + topicPartition);
            });
    return new ClusterLogAllocationImpl(clusterInfo);
  }

  /**
   * let specific broker leave the replica set and let another broker join the replica set.
   *
   * @param replica the replica to perform replica migration
   * @param toBroker the id of the broker about to replace the removed broker
   * @param toDir the absolute path of the data directory this migrated replica is supposed to be on
   *     the destination broker. This value cannot null.
   */
  ClusterLogAllocation migrateReplica(TopicPartitionReplica replica, int toBroker, String toDir);

  /** let specific replica become the preferred leader of its associated topic/partition. */
  ClusterLogAllocation becomeLeader(TopicPartitionReplica replica);

<<<<<<< HEAD
  /**
   * Retrieve the log placements of a specific {@link TopicPartition}.
   *
   * @param topicPartition to query
   * @return log placements or empty collection if there is no log placements
   */
  Set<Replica> logPlacements(TopicPartition topicPartition);

  /** @return all log placements recorded by this {@link ClusterLogAllocation} */
  Set<Replica> logPlacements();

  /** @return all topic/partitions recorded by this {@link ClusterLogAllocation} */
  Set<TopicPartition> topicPartitions();

  /**
   * Find a subset of topic/partitions in the source allocation, that has any non-fulfilled log
   * placement in the given target allocation. Note that the given two allocations must have the
   * exactly same topic/partitions set. Otherwise, an {@link IllegalArgumentException} will be
   * raised.
   */
  @Deprecated
  static Set<TopicPartition> findNonFulfilledAllocation(
      ClusterLogAllocation source, ClusterLogAllocation target) {

    final var sourceTopicPartition = source.topicPartitions();
    final var targetTopicPartition = target.topicPartitions();
    final var unknownTopicPartitions =
        targetTopicPartition.stream()
            .filter(tp -> !sourceTopicPartition.contains(tp))
            .collect(Collectors.toUnmodifiableSet());

    if (!unknownTopicPartitions.isEmpty())
      throw new IllegalArgumentException(
          "target topic/partition should be a subset of source topic/partition: "
              + unknownTopicPartitions);

    return targetTopicPartition.stream()
        .filter(tp -> !placementMatch(source.logPlacements(tp), target.logPlacements(tp)))
        .collect(Collectors.toUnmodifiableSet());
  }

  /**
   * Find a subset of topic/partitions in the source allocation, that has any non-fulfilled log
   * placement in the given target allocation. Note that the given two allocations must have the
   * exactly same topic/partitions set. Otherwise, an {@link IllegalArgumentException} will be
   * raised.
   */
  static Set<TopicPartition> findNonFulfilledAllocation(
      ClusterInfo<Replica> source, ClusterLogAllocation target) {

    final var sourceTopicPartition =
        source.replicaStream().map(ReplicaInfo::topicPartition).collect(Collectors.toSet());
    final var targetTopicPartition = target.topicPartitions();
    final var unknownTopicPartitions =
        targetTopicPartition.stream()
            .filter(tp -> !sourceTopicPartition.contains(tp))
            .collect(Collectors.toUnmodifiableSet());

    if (!unknownTopicPartitions.isEmpty())
      throw new IllegalArgumentException(
          "target topic/partition should be a subset of source topic/partition: "
              + unknownTopicPartitions);

    return targetTopicPartition.stream()
        .filter(tp -> !placementMatch(source.replicas(tp), target.logPlacements(tp)))
        .collect(Collectors.toUnmodifiableSet());
  }

  /**
   * Determine if both of the replicas can be considered as equal in terms of its placement.
   *
   * @param sourceReplicas the source replicas. null value of {@link Replica#path()} will be
   *     interpreted as the actual location doesn't matter.
   * @param targetReplicas the target replicas. null value of {@link Replica#path()} will be
   *     interpreted as the actual location is unknown.
   * @return true if both replicas of specific topic/partitions can be considered as equal in terms
   *     of its placement.
   */
  static boolean placementMatch(
      Collection<Replica> sourceReplicas, Collection<Replica> targetReplicas) {
    if (sourceReplicas.size() != targetReplicas.size()) return false;
    final var sourceIds =
        sourceReplicas.stream()
            .sorted(
                Comparator.comparing(Replica::isPreferredLeader)
                    .reversed()
                    .thenComparing(r -> r.nodeInfo().id()))
            .collect(Collectors.toUnmodifiableList());
    final var targetIds =
        targetReplicas.stream()
            .sorted(
                Comparator.comparing(Replica::isPreferredLeader)
                    .reversed()
                    .thenComparing(r -> r.nodeInfo().id()))
            .collect(Collectors.toUnmodifiableList());
    return IntStream.range(0, sourceIds.size())
        .allMatch(
            index -> {
              final var source = sourceIds.get(index);
              final var target = targetIds.get(index);
              return source.isPreferredLeader() == target.isPreferredLeader()
                  && source.nodeInfo().id() == target.nodeInfo().id()
                  && Objects.equals(source.path(), target.path());
            });
  }

  static String toString(ClusterLogAllocation allocation) {
    StringBuilder stringBuilder = new StringBuilder();

    allocation.topicPartitions().stream()
        .sorted()
        .forEach(
            tp -> {
              stringBuilder.append("[").append(tp).append("] ");

              allocation.logPlacements(tp).stream()
                  .sorted(Comparator.comparing(Replica::isPreferredLeader).reversed())
                  .forEach(
                      log ->
                          stringBuilder.append(
                              String.format("(%s, %s) ", log.nodeInfo().id(), log.path())));

              stringBuilder.append(System.lineSeparator());
            });

    return stringBuilder.toString();
  }

  class ClusterLogAllocationImpl implements ClusterLogAllocation {

    // maintain this map as an index of tp to replica list to avoid excessive search
    private final Map<TopicPartition, Set<Replica>> allocation;

    private ClusterLogAllocationImpl(List<Replica> allocation) {
      this.allocation =
          allocation.stream()
              .collect(
                  Collectors.groupingBy(
                      ReplicaInfo::topicPartition, Collectors.toUnmodifiableSet()));

      this.allocation.forEach(
          (topicPartition, replicas) -> {
            // sanity check: no duplicate preferred leader
            var preferredLeaderCount = replicas.stream().filter(Replica::isPreferredLeader).count();
            if (preferredLeaderCount > 1)
              throw new IllegalArgumentException("Duplicate preferred leader in " + topicPartition);
            if (preferredLeaderCount < 1)
              throw new IllegalArgumentException(
                  "Illegal preferred leader count in "
                      + topicPartition
                      + ": "
                      + preferredLeaderCount);
            // sanity check: no duplicate node info
            if (replicas.stream().map(ReplicaInfo::nodeInfo).map(NodeInfo::id).distinct().count()
                != replicas.size())
              throw new IllegalArgumentException(
                  "Duplicate replica inside the replica list of " + topicPartition);
          });
=======
  class ClusterLogAllocationImpl extends ClusterInfo.Optimized<Replica>
      implements ClusterLogAllocation {
    private ClusterLogAllocationImpl(ClusterInfo<Replica> clusterInfo) {
      super(clusterInfo.nodes(), clusterInfo.replicas());
>>>>>>> 081e63a7
    }

    @Override
    public ClusterLogAllocation migrateReplica(
        TopicPartitionReplica replica, int toBroker, String toDir) {
      // we don't offer a way to take advantage fo kafka implementation detail to decide which
      // data directory the replica should be. This kind of usage might make the executor
      // complicate,
      // and it is probably rarely used. Also, not offering much value to the problem.
      Objects.requireNonNull(toDir, "The destination data directory must be specified explicitly");

      var topicPartition = TopicPartition.of(replica.topic(), replica.partition());
      var theReplica =
          replica(replica)
              .orElseThrow(() -> new IllegalArgumentException("No such replica: " + replica));
      var newReplica =
          Replica.builder(theReplica)
              .nodeInfo(
                  nodes().stream()
                      .filter(n -> n.id() == toBroker)
                      .findFirst()
                      .orElse(NodeInfo.of(toBroker, "?", -1)))
              .path(toDir)
              .build();

      return of(
          ClusterInfo.of(
              nodes(),
              replicaStream()
                  .map(r -> r == theReplica ? newReplica : r)
                  .collect(Collectors.toUnmodifiableList())));
    }

    @Override
    public ClusterLogAllocation becomeLeader(TopicPartitionReplica replica) {
      final var topicPartition = TopicPartition.of(replica.topic(), replica.partition());
      final var source =
          replica(replica)
              .orElseThrow(() -> new IllegalArgumentException("No such replica: " + replica));
      final var target =
          replicas(topicPartition).stream()
              .filter(Replica::isPreferredLeader)
              .findFirst()
              .orElseThrow(
                  () ->
                      new IllegalStateException(
                          "No preferred leader found for "
                              + topicPartition
                              + ", this replica list is probably corrupted."));

      final var newSource = Replica.builder(source).isPreferredLeader(true).build();
      final var newTarget = Replica.builder(target).isPreferredLeader(false).build();

      return of(
          ClusterInfo.of(
              nodes(),
              replicaStream()
                  .map(r -> (r == source ? newSource : (r == target ? newTarget : (r))))
                  .collect(Collectors.toUnmodifiableList())));
    }
  }
}<|MERGE_RESOLUTION|>--- conflicted
+++ resolved
@@ -80,171 +80,10 @@
   /** let specific replica become the preferred leader of its associated topic/partition. */
   ClusterLogAllocation becomeLeader(TopicPartitionReplica replica);
 
-<<<<<<< HEAD
-  /**
-   * Retrieve the log placements of a specific {@link TopicPartition}.
-   *
-   * @param topicPartition to query
-   * @return log placements or empty collection if there is no log placements
-   */
-  Set<Replica> logPlacements(TopicPartition topicPartition);
-
-  /** @return all log placements recorded by this {@link ClusterLogAllocation} */
-  Set<Replica> logPlacements();
-
-  /** @return all topic/partitions recorded by this {@link ClusterLogAllocation} */
-  Set<TopicPartition> topicPartitions();
-
-  /**
-   * Find a subset of topic/partitions in the source allocation, that has any non-fulfilled log
-   * placement in the given target allocation. Note that the given two allocations must have the
-   * exactly same topic/partitions set. Otherwise, an {@link IllegalArgumentException} will be
-   * raised.
-   */
-  @Deprecated
-  static Set<TopicPartition> findNonFulfilledAllocation(
-      ClusterLogAllocation source, ClusterLogAllocation target) {
-
-    final var sourceTopicPartition = source.topicPartitions();
-    final var targetTopicPartition = target.topicPartitions();
-    final var unknownTopicPartitions =
-        targetTopicPartition.stream()
-            .filter(tp -> !sourceTopicPartition.contains(tp))
-            .collect(Collectors.toUnmodifiableSet());
-
-    if (!unknownTopicPartitions.isEmpty())
-      throw new IllegalArgumentException(
-          "target topic/partition should be a subset of source topic/partition: "
-              + unknownTopicPartitions);
-
-    return targetTopicPartition.stream()
-        .filter(tp -> !placementMatch(source.logPlacements(tp), target.logPlacements(tp)))
-        .collect(Collectors.toUnmodifiableSet());
-  }
-
-  /**
-   * Find a subset of topic/partitions in the source allocation, that has any non-fulfilled log
-   * placement in the given target allocation. Note that the given two allocations must have the
-   * exactly same topic/partitions set. Otherwise, an {@link IllegalArgumentException} will be
-   * raised.
-   */
-  static Set<TopicPartition> findNonFulfilledAllocation(
-      ClusterInfo<Replica> source, ClusterLogAllocation target) {
-
-    final var sourceTopicPartition =
-        source.replicaStream().map(ReplicaInfo::topicPartition).collect(Collectors.toSet());
-    final var targetTopicPartition = target.topicPartitions();
-    final var unknownTopicPartitions =
-        targetTopicPartition.stream()
-            .filter(tp -> !sourceTopicPartition.contains(tp))
-            .collect(Collectors.toUnmodifiableSet());
-
-    if (!unknownTopicPartitions.isEmpty())
-      throw new IllegalArgumentException(
-          "target topic/partition should be a subset of source topic/partition: "
-              + unknownTopicPartitions);
-
-    return targetTopicPartition.stream()
-        .filter(tp -> !placementMatch(source.replicas(tp), target.logPlacements(tp)))
-        .collect(Collectors.toUnmodifiableSet());
-  }
-
-  /**
-   * Determine if both of the replicas can be considered as equal in terms of its placement.
-   *
-   * @param sourceReplicas the source replicas. null value of {@link Replica#path()} will be
-   *     interpreted as the actual location doesn't matter.
-   * @param targetReplicas the target replicas. null value of {@link Replica#path()} will be
-   *     interpreted as the actual location is unknown.
-   * @return true if both replicas of specific topic/partitions can be considered as equal in terms
-   *     of its placement.
-   */
-  static boolean placementMatch(
-      Collection<Replica> sourceReplicas, Collection<Replica> targetReplicas) {
-    if (sourceReplicas.size() != targetReplicas.size()) return false;
-    final var sourceIds =
-        sourceReplicas.stream()
-            .sorted(
-                Comparator.comparing(Replica::isPreferredLeader)
-                    .reversed()
-                    .thenComparing(r -> r.nodeInfo().id()))
-            .collect(Collectors.toUnmodifiableList());
-    final var targetIds =
-        targetReplicas.stream()
-            .sorted(
-                Comparator.comparing(Replica::isPreferredLeader)
-                    .reversed()
-                    .thenComparing(r -> r.nodeInfo().id()))
-            .collect(Collectors.toUnmodifiableList());
-    return IntStream.range(0, sourceIds.size())
-        .allMatch(
-            index -> {
-              final var source = sourceIds.get(index);
-              final var target = targetIds.get(index);
-              return source.isPreferredLeader() == target.isPreferredLeader()
-                  && source.nodeInfo().id() == target.nodeInfo().id()
-                  && Objects.equals(source.path(), target.path());
-            });
-  }
-
-  static String toString(ClusterLogAllocation allocation) {
-    StringBuilder stringBuilder = new StringBuilder();
-
-    allocation.topicPartitions().stream()
-        .sorted()
-        .forEach(
-            tp -> {
-              stringBuilder.append("[").append(tp).append("] ");
-
-              allocation.logPlacements(tp).stream()
-                  .sorted(Comparator.comparing(Replica::isPreferredLeader).reversed())
-                  .forEach(
-                      log ->
-                          stringBuilder.append(
-                              String.format("(%s, %s) ", log.nodeInfo().id(), log.path())));
-
-              stringBuilder.append(System.lineSeparator());
-            });
-
-    return stringBuilder.toString();
-  }
-
-  class ClusterLogAllocationImpl implements ClusterLogAllocation {
-
-    // maintain this map as an index of tp to replica list to avoid excessive search
-    private final Map<TopicPartition, Set<Replica>> allocation;
-
-    private ClusterLogAllocationImpl(List<Replica> allocation) {
-      this.allocation =
-          allocation.stream()
-              .collect(
-                  Collectors.groupingBy(
-                      ReplicaInfo::topicPartition, Collectors.toUnmodifiableSet()));
-
-      this.allocation.forEach(
-          (topicPartition, replicas) -> {
-            // sanity check: no duplicate preferred leader
-            var preferredLeaderCount = replicas.stream().filter(Replica::isPreferredLeader).count();
-            if (preferredLeaderCount > 1)
-              throw new IllegalArgumentException("Duplicate preferred leader in " + topicPartition);
-            if (preferredLeaderCount < 1)
-              throw new IllegalArgumentException(
-                  "Illegal preferred leader count in "
-                      + topicPartition
-                      + ": "
-                      + preferredLeaderCount);
-            // sanity check: no duplicate node info
-            if (replicas.stream().map(ReplicaInfo::nodeInfo).map(NodeInfo::id).distinct().count()
-                != replicas.size())
-              throw new IllegalArgumentException(
-                  "Duplicate replica inside the replica list of " + topicPartition);
-          });
-=======
   class ClusterLogAllocationImpl extends ClusterInfo.Optimized<Replica>
       implements ClusterLogAllocation {
     private ClusterLogAllocationImpl(ClusterInfo<Replica> clusterInfo) {
       super(clusterInfo.nodes(), clusterInfo.replicas());
->>>>>>> 081e63a7
     }
 
     @Override
