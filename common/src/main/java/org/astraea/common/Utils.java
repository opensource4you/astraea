--- conflicted
+++ resolved
@@ -284,7 +284,15 @@
         TreeMap::new);
   }
 
-<<<<<<< HEAD
+  public static Set<String> constants(Class<?> clz, Predicate<String> variableNameFilter) {
+    return Arrays.stream(clz.getFields())
+        .filter(field -> variableNameFilter.test(field.getName()))
+        .map(field -> packException(() -> field.get(null)))
+        .filter(obj -> obj instanceof String)
+        .map(obj -> (String) obj)
+        .collect(Collectors.toCollection(TreeSet::new));
+  }
+
   /**
    * The syntax `,` is a value splitter. So we don't treat it as a value. Example:
    * Map("key","value1,value2") => key=value1,value2
@@ -313,15 +321,6 @@
           .collect(Collectors.joining(","));
     }
     return URLEncoder.encode(value, StandardCharsets.UTF_8);
-=======
-  public static Set<String> constants(Class<?> clz, Predicate<String> variableNameFilter) {
-    return Arrays.stream(clz.getFields())
-        .filter(field -> variableNameFilter.test(field.getName()))
-        .map(field -> packException(() -> field.get(null)))
-        .filter(obj -> obj instanceof String)
-        .map(obj -> (String) obj)
-        .collect(Collectors.toCollection(TreeSet::new));
->>>>>>> ea1562ba
   }
 
   private Utils() {}
