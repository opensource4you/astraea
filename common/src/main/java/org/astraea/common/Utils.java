--- conflicted
+++ resolved
@@ -341,24 +341,5 @@
         string.replaceAll("\\?", ".").replaceAll("\\*", ".*"), Pattern.CASE_INSENSITIVE);
   }
 
-<<<<<<< HEAD
-  public static boolean isWrapper(Class<?> cls) {
-    return cls == Double.class
-        || cls == Float.class
-        || cls == Long.class
-        || cls == Integer.class
-        || cls == Short.class
-        || cls == Character.class
-        || cls == Byte.class
-        || cls == Boolean.class;
-  }
-
-  /** all optional are present */
-  public static boolean isPresent(Optional<?>... fields) {
-    return Arrays.stream(fields).allMatch(Optional::isPresent);
-  }
-
-=======
->>>>>>> 9c7fbeb1
   private Utils() {}
 }