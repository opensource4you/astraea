--- conflicted
+++ resolved
@@ -16,11 +16,8 @@
  */
 package org.astraea.common.admin;
 
-<<<<<<< HEAD
+import java.time.Duration;
 import java.util.HashSet;
-=======
-import java.time.Duration;
->>>>>>> 4c05a743
 import java.util.List;
 import java.util.Map;
 import java.util.Set;
@@ -31,10 +28,7 @@
 import java.util.function.Supplier;
 import java.util.stream.Collectors;
 import org.apache.kafka.clients.CommonClientConfigs;
-<<<<<<< HEAD
-=======
 import org.astraea.common.DataRate;
->>>>>>> 4c05a743
 import org.astraea.common.Utils;
 
 public interface AsyncAdmin extends AutoCloseable {
@@ -117,7 +111,6 @@
     return nodeInfos().thenCombine(replicas(topics), ClusterInfo::of);
   }
 
-<<<<<<< HEAD
   default CompletionStage<Set<String>> idleTopic(List<TopicChecker> checkers) {
     if (checkers.isEmpty()) {
       throw new RuntimeException("Can not check for idle topics because of no checkers!");
@@ -145,7 +138,6 @@
                           return s1;
                         }));
   }
-=======
   /**
    * get the quotas associated to given target. {@link QuotaConfigs#IP}, {@link
    * QuotaConfigs#CLIENT_ID}, and {@link QuotaConfigs#USER}
@@ -156,7 +148,6 @@
   CompletionStage<List<Quota>> quotas(String targetKey);
 
   CompletionStage<List<Quota>> quotas();
->>>>>>> 4c05a743
 
   // ---------------------------------[write]---------------------------------//
 
