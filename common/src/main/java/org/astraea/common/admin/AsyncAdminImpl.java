--- conflicted
+++ resolved
@@ -52,11 +52,8 @@
 import org.apache.kafka.common.quota.ClientQuotaFilter;
 import org.apache.kafka.common.quota.ClientQuotaFilterComponent;
 import org.astraea.common.DataRate;
-<<<<<<< HEAD
+import org.astraea.common.FutureUtils;
 import org.astraea.common.MapUtils;
-=======
-import org.astraea.common.FutureUtils;
->>>>>>> af26b014
 import org.astraea.common.Utils;
 
 class AsyncAdminImpl implements AsyncAdmin {
@@ -296,20 +293,6 @@
                                     Collectors.toMap(
                                         TopicPartition::to,
                                         ignored -> new OffsetSpec.EarliestSpec())))
-<<<<<<< HEAD
-                        .all())
-                    .thenApply(
-                        result ->
-                            ps.stream()
-                                .collect(
-                                    MapUtils.toSortedMap(
-                                        tp -> tp,
-                                        tp ->
-                                            Optional.ofNullable(result.get(TopicPartition.to(tp)))
-                                                .map(
-                                                    ListOffsetsResult.ListOffsetsResultInfo::offset)
-                                                .orElse(-1L)))));
-=======
                         .all())),
         (ps, result) ->
             ps.stream()
@@ -320,7 +303,6 @@
                             Optional.ofNullable(result.get(TopicPartition.to(tp)))
                                 .map(ListOffsetsResult.ListOffsetsResultInfo::offset)
                                 .orElse(-1L))));
->>>>>>> af26b014
   }
 
   @Override
@@ -342,20 +324,6 @@
                                     Collectors.toMap(
                                         TopicPartition::to,
                                         ignored -> new OffsetSpec.LatestSpec())))
-<<<<<<< HEAD
-                        .all())
-                    .thenApply(
-                        result ->
-                            ps.stream()
-                                .collect(
-                                    MapUtils.toSortedMap(
-                                        tp -> tp,
-                                        tp ->
-                                            Optional.ofNullable(result.get(TopicPartition.to(tp)))
-                                                .map(
-                                                    ListOffsetsResult.ListOffsetsResultInfo::offset)
-                                                .orElse(-1L)))));
-=======
                         .all())),
         (ps, result) ->
             ps.stream()
@@ -366,7 +334,6 @@
                             Optional.ofNullable(result.get(TopicPartition.to(tp)))
                                 .map(ListOffsetsResult.ListOffsetsResultInfo::offset)
                                 .orElse(-1L))));
->>>>>>> af26b014
   }
 
   @Override
@@ -388,23 +355,6 @@
                                     Collectors.toMap(
                                         TopicPartition::to,
                                         ignored -> new OffsetSpec.MaxTimestampSpec())))
-<<<<<<< HEAD
-                        .all())
-                    // the old kafka does not support to fetch max timestamp
-                    .exceptionally(e -> Map.of())
-                    .thenApply(
-                        result ->
-                            ps.stream()
-                                .collect(
-                                    MapUtils.toSortedMap(
-                                        tp -> tp,
-                                        tp ->
-                                            Optional.ofNullable(result.get(TopicPartition.to(tp)))
-                                                .map(
-                                                    ListOffsetsResult.ListOffsetsResultInfo
-                                                        ::timestamp)
-                                                .orElse(-1L)))));
-=======
                         .all())),
         (ps, result) ->
             ps.stream()
@@ -415,7 +365,6 @@
                             Optional.ofNullable(result.get(TopicPartition.to(tp)))
                                 .map(ListOffsetsResult.ListOffsetsResultInfo::timestamp)
                                 .orElse(-1L))));
->>>>>>> af26b014
   }
 
   @Override
