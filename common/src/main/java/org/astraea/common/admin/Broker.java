--- conflicted
+++ resolved
@@ -23,8 +23,6 @@
 import java.util.stream.Collectors;
 import org.apache.kafka.common.requests.DescribeLogDirsResponse;
 
-<<<<<<< HEAD
-=======
 /**
  * @param id
  * @param host
@@ -35,22 +33,11 @@
  * @param topicPartitions
  * @param topicPartitionLeaders partition leaders hosted by this broker
  */
->>>>>>> ced840f9
 public record Broker(
     int id,
     String host,
     int port,
     boolean isController,
-<<<<<<< HEAD
-    // config used by this node
-    Config config,
-    // the disk folder used to stored data by this node
-    List<DataFolder> dataFolders,
-    Set<TopicPartition> topicPartitions,
-    // partition leaders hosted by this broker
-    Set<TopicPartition> topicPartitionLeaders)
-    implements NodeInfo {
-=======
     Config config,
     List<DataFolder> dataFolders,
     Set<TopicPartition> topicPartitions,
@@ -70,7 +57,6 @@
   public static Broker of(org.apache.kafka.common.Node node) {
     return of(node.id(), node.host(), node.port());
   }
->>>>>>> ced840f9
 
   public static Broker of(
       boolean isController,
@@ -129,14 +115,6 @@
         topicPartitionLeaders);
   }
 
-<<<<<<< HEAD
-  public record DataFolder(
-      // the path on the local disk
-      String path,
-      // topic partition hosed by this node and size of files
-      Map<TopicPartition, Long> partitionSizes,
-      // topic partition located by this node but not traced by cluster
-=======
   /**
    * @param path the path on the local disk
    * @param partitionSizes topic partition hosed by this node and size of files
@@ -145,6 +123,5 @@
   public record DataFolder(
       String path,
       Map<TopicPartition, Long> partitionSizes,
->>>>>>> ced840f9
       Map<TopicPartition, Long> orphanPartitionSizes) {}
 }