/*
 * Licensed to the Apache Software Foundation (ASF) under one or more
 * contributor license agreements. See the NOTICE file distributed with
 * this work for additional information regarding copyright ownership.
 * The ASF licenses this file to You under the Apache License, Version 2.0
 * (the "License"); you may not use this file except in compliance with
 * the License. You may obtain a copy of the License at
 *
 *    http://www.apache.org/licenses/LICENSE-2.0
 *
 * Unless required by applicable law or agreed to in writing, software
 * distributed under the License is distributed on an "AS IS" BASIS,
 * WITHOUT WARRANTIES OR CONDITIONS OF ANY KIND, either express or implied.
 * See the License for the specific language governing permissions and
 * limitations under the License.
 */
package org.astraea.common.admin;

import java.util.Map;
import java.util.Optional;

/** this interface used to represent the resource (topic or broker) configuration. */
public record Config(Map<String, String> raw) {

<<<<<<< HEAD
  static Config EMPTY = new Config(Map.of());

=======
  public static final Config EMPTY = new Config(Map.of());
>>>>>>> 6fec3192
  /**
   * @param key config key
   * @return the value associated to input key. otherwise, empty
   */
  public Optional<String> value(String key) {
    return Optional.ofNullable(raw.get(key));
  }
}<|MERGE_RESOLUTION|>--- conflicted
+++ resolved
@@ -22,12 +22,7 @@
 /** this interface used to represent the resource (topic or broker) configuration. */
 public record Config(Map<String, String> raw) {
 
-<<<<<<< HEAD
-  static Config EMPTY = new Config(Map.of());
-
-=======
   public static final Config EMPTY = new Config(Map.of());
->>>>>>> 6fec3192
   /**
    * @param key config key
    * @return the value associated to input key. otherwise, empty
