/*
 * Licensed to the Apache Software Foundation (ASF) under one or more
 * contributor license agreements. See the NOTICE file distributed with
 * this work for additional information regarding copyright ownership.
 * The ASF licenses this file to You under the Apache License, Version 2.0
 * (the "License"); you may not use this file except in compliance with
 * the License. You may obtain a copy of the License at
 *
 *    http://www.apache.org/licenses/LICENSE-2.0
 *
 * Unless required by applicable law or agreed to in writing, software
 * distributed under the License is distributed on an "AS IS" BASIS,
 * WITHOUT WARRANTIES OR CONDITIONS OF ANY KIND, either express or implied.
 * See the License for the specific language governing permissions and
 * limitations under the License.
 */
package org.astraea.common.backup;

import java.io.BufferedOutputStream;
import java.io.IOException;
import java.io.OutputStream;
import java.io.UncheckedIOException;
import java.nio.ByteBuffer;
import java.nio.charset.StandardCharsets;
import java.util.concurrent.atomic.AtomicInteger;
import java.util.concurrent.atomic.LongAdder;
import java.util.function.Function;
import java.util.zip.GZIPOutputStream;
import org.astraea.common.DataSize;
import org.astraea.common.consumer.Record;

public class RecordWriterBuilder {

  private static final Function<OutputStream, RecordWriter> V0 =
      outputStream ->
          new RecordWriter() {
<<<<<<< HEAD
=======
            private final AtomicInteger count = new AtomicInteger();
            private final LongAdder size = new LongAdder();
>>>>>>> 5852a9fe

            @Override
            public void append(Record<byte[], byte[]> record) {
              var topicBytes = record.topic().getBytes(StandardCharsets.UTF_8);
              var recordSize =
                  2 // [topic size 2bytes]
                      + topicBytes.length // [topic]
                      + 4 // [partition 4bytes]
                      + 8 // [offset 8bytes]
                      + 8 // [timestamp 8bytes]
                      + 4 // [key length 4bytes]
                      + (record.key() == null ? 0 : record.key().length) // [key]
                      + 4 // [value length 4bytes]
                      + (record.value() == null ? 0 : record.value().length) // [value]
                      + 4 // [header size 4bytes]
                      + record.headers().stream()
                          .mapToInt(
                              h ->
                                  2 // [header key length 2bytes]
                                      + (h.key() == null
                                          ? 0
                                          : h.key()
                                              .getBytes(StandardCharsets.UTF_8)
                                              .length) // [header key]
                                      + 4 // [header value length 4bytes]
                                      + (h.value() == null ? 0 : h.value().length) // [header value]
                              )
                          .sum();
              size.add(recordSize);
              // TODO reuse the recordBuffer
              var recordBuffer = ByteBuffer.allocate(4 + recordSize);
              recordBuffer.putInt(recordSize);
              ByteUtils.putLengthString(recordBuffer, record.topic());
              recordBuffer.putInt(record.partition());
              recordBuffer.putLong(record.offset());
              recordBuffer.putLong(record.timestamp());
              ByteUtils.putLengthBytes(recordBuffer, record.key());
              ByteUtils.putLengthBytes(recordBuffer, record.value());
              recordBuffer.putInt(record.headers().size());
              record
                  .headers()
                  .forEach(
                      h -> {
                        ByteUtils.putLengthString(recordBuffer, h.key());
                        ByteUtils.putLengthBytes(recordBuffer, h.value());
                      });
              try {
                outputStream.write(recordBuffer.array());
              } catch (IOException e) {
                throw new UncheckedIOException(e);
              }
<<<<<<< HEAD
=======
              count.incrementAndGet();
            }

            @Override
            public DataSize size() {
              return DataSize.Byte.of(size.sum());
            }

            @Override
            public int count() {
              return count.get();
>>>>>>> 5852a9fe
            }

            @Override
            public void flush() {
              try {
                outputStream.flush();
              } catch (IOException e) {
                throw new UncheckedIOException(e);
              }
            }

            @Override
            public void close() {
              try {
<<<<<<< HEAD
                outputStream.write(ByteUtils.of(-1).array());
=======
                outputStream.write(ByteUtils.of(count()).array());
>>>>>>> 5852a9fe
                outputStream.flush();
              } catch (IOException e) {
                throw new UncheckedIOException(e);
              }
            }
          };

  public static final short LATEST_VERSION = (short) 0;

  private final short version;
  private OutputStream fs;

  RecordWriterBuilder(short version, OutputStream outputStream) {
    this.version = version;
    this.fs = outputStream;
  }

  public RecordWriterBuilder compression() throws IOException {
    this.fs = new GZIPOutputStream(this.fs);
    return this;
  }

  public RecordWriterBuilder buffered() {
    this.fs = new BufferedOutputStream(this.fs);
    return this;
  }

  public RecordWriterBuilder buffered(int size) {
    this.fs = new BufferedOutputStream(this.fs, size);
    return this;
  }

  public RecordWriter build() {
    try {
      switch (version) {
        case 0:
          fs.write(ByteUtils.toBytes(version));
          return V0.apply(fs);
        default:
          throw new IllegalArgumentException("unsupported version: " + version);
      }
    } catch (IOException e) {
      throw new UncheckedIOException(e);
    }
  }
}<|MERGE_RESOLUTION|>--- conflicted
+++ resolved
@@ -34,11 +34,8 @@
   private static final Function<OutputStream, RecordWriter> V0 =
       outputStream ->
           new RecordWriter() {
-<<<<<<< HEAD
-=======
             private final AtomicInteger count = new AtomicInteger();
             private final LongAdder size = new LongAdder();
->>>>>>> 5852a9fe
 
             @Override
             public void append(Record<byte[], byte[]> record) {
@@ -90,8 +87,6 @@
               } catch (IOException e) {
                 throw new UncheckedIOException(e);
               }
-<<<<<<< HEAD
-=======
               count.incrementAndGet();
             }
 
@@ -103,7 +98,6 @@
             @Override
             public int count() {
               return count.get();
->>>>>>> 5852a9fe
             }
 
             @Override
@@ -118,11 +112,7 @@
             @Override
             public void close() {
               try {
-<<<<<<< HEAD
                 outputStream.write(ByteUtils.of(-1).array());
-=======
-                outputStream.write(ByteUtils.of(count()).array());
->>>>>>> 5852a9fe
                 outputStream.flush();
               } catch (IOException e) {
                 throw new UncheckedIOException(e);
