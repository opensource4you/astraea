--- conflicted
+++ resolved
@@ -39,42 +39,6 @@
     };
   }
 
-<<<<<<< HEAD
-  /**
-   * Calculate the difference of the latest two ranged data.
-   *
-   * @param period Set the interval time for obtaining indicators. If multiple values are obtained
-   *     within the duration, it will be regarded as one
-   */
-  public static Stat<Double> rateByTime(Duration period) {
-    return new Stat<>() {
-      private double accumulate = 0.0;
-
-      private long count = 0;
-
-      private final Debounce<Double> debounce = Debounce.of(period);
-
-      @Override
-      public synchronized void record(Double value) {
-        long current = System.currentTimeMillis();
-        debounce
-            .record(value, current)
-            .ifPresent(
-                debouncedValue -> {
-                  accumulate += debouncedValue;
-                  ++count;
-                });
-      }
-
-      @Override
-      public synchronized Double measure() {
-        return accumulate / count;
-      }
-    };
-  }
-
-=======
->>>>>>> 6fa456cd
   public static Stat<Double> expWeightByTime(Duration period) {
     return expWeightByTime(period, 0.5);
   }
