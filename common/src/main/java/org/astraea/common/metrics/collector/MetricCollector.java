--- conflicted
+++ resolved
@@ -60,7 +60,7 @@
    *
    * @param sensors to statistical data
    */
-  void addSensors(Map<String, Map<?, Sensor<Double>>> sensors);
+  void addMetricSensors(Collection<MetricSensors<?>> sensors);
 
   /** Register a JMX server. */
   void registerJmx(int identity, InetSocketAddress socketAddress);
@@ -88,29 +88,9 @@
    */
   int size();
 
-  /**
-<<<<<<< HEAD
-   * @return all {@link Sensor}
-   */
-  Map<String, Map<?, Sensor<Double>>> sensors();
+  Collection<MetricSensors<?>> metricSensors();
 
   /**
-   * @return the {@link ClusterBean}.
-   */
-  default ClusterBean clusterBean() {
-    var metricClasses = listMetricTypes();
-    Map<Integer, Collection<HasBeanObject>> metrics =
-        listIdentities().stream()
-            .collect(
-                Collectors.toUnmodifiableMap(
-                    broker -> broker,
-                    broker ->
-                        metricClasses.stream()
-                            .map(mClass -> metrics(mClass, broker, 0))
-                            .flatMap(Collection::stream)
-                            .collect(Collectors.toUnmodifiableSet())));
-    return ClusterBean.of(metrics, sensors());
-=======
    * @return a weak consistency stream for stored beans.
    */
   Stream<HasBeanObject> metrics();
@@ -120,7 +100,6 @@
    */
   default <T extends HasBeanObject> Stream<T> metrics(Class<T> clz) {
     return metrics().filter(b -> clz.isAssignableFrom(b.getClass())).map(clz::cast);
->>>>>>> 0684a4b8
   }
 
   /**
