--- conflicted
+++ resolved
@@ -21,120 +21,7 @@
 import java.util.function.Consumer;
 import javax.management.ObjectName;
 
-<<<<<<< HEAD
-/**
- * A MBeanClient used to retrieve mbean value from remote Jmx server.
- *
- * <pre>{@code
- * try(var client = new MBeanClient(jmxConnectorServer.getAddress())) {
- *   var bean = client.bean(BeanQuery.builder("java.lang")
- *            .property("type", "MemoryManager")
- *            .property("name", "CodeCacheManager")
- *            .build());
- *   System.out.println(bean.getAttributes());
- * }</pre>
- */
-public interface MBeanClient extends AutoCloseable {
-
-  static MBeanClient of(Collection<BeanObject> objs) {
-    return of(-1, objs);
-  }
-
-  static MBeanClient of(int identity, Collection<BeanObject> objs) {
-    return new MBeanClient() {
-
-      @Override
-      public BeanObject bean(BeanQuery beanQuery) {
-        return beans(beanQuery).stream()
-            .findAny()
-            .orElseThrow(() -> new NoSuchElementException("failed to get metrics from cache"));
-      }
-
-      @Override
-      public Collection<BeanObject> beans(
-          BeanQuery beanQuery, Consumer<RuntimeException> errorHandle) {
-        // The queried domain name (or properties) may contain wildcard. Change wildcard to regular
-        // expression.
-        var wildCardDomain =
-            Pattern.compile(beanQuery.domainName().replaceAll("[*]", ".*").replaceAll("[?]", "."));
-        var wildCardProperties =
-            beanQuery.properties().entrySet().stream()
-                .collect(
-                    Collectors.toUnmodifiableMap(
-                        Map.Entry::getKey,
-                        e ->
-                            Pattern.compile(
-                                e.getValue().replaceAll("[*]", ".*").replaceAll("[?]", "."))));
-        // Filtering out beanObject that match the query
-        return objs.stream()
-            .filter(storedEntry -> wildCardDomain.matcher(storedEntry.domainName()).matches())
-            .filter(
-                storedEntry ->
-                    wildCardProperties.entrySet().stream()
-                        .allMatch(
-                            e ->
-                                storedEntry.properties().containsKey(e.getKey())
-                                    && e.getValue()
-                                        .matcher(storedEntry.properties().get(e.getKey()))
-                                        .matches()))
-            .collect(Collectors.toUnmodifiableList());
-      }
-
-      @Override
-      public int identity() {
-        return identity;
-      }
-    };
-  }
-
-  static MBeanClient jndi(String host, int port) {
-    return jndi(-1, host, port);
-  }
-
-  /**
-   * @param host the address of jmx server
-   * @param port the port of jmx server
-   * @return a mbean client using JNDI to lookup metrics.
-   */
-  static MBeanClient jndi(int identity, String host, int port) {
-    try {
-      return of(
-          identity,
-          new JMXServiceURL(
-              String.format(
-                  "service:jmx:rmi://%s:%s/jndi/rmi://%s:%s/jmxrmi", host, port, host, port)));
-    } catch (MalformedURLException e) {
-      throw new IllegalArgumentException(e);
-    }
-  }
-
-  static MBeanClient of(JMXServiceURL jmxServiceURL) {
-    return of(-1, jmxServiceURL);
-  }
-
-  static MBeanClient of(int identity, JMXServiceURL jmxServiceURL) {
-    return Utils.packException(
-        () -> {
-          var jmxConnector = JMXConnectorFactory.connect(jmxServiceURL);
-          return new BasicMBeanClient(
-              identity,
-              jmxConnector.getMBeanServerConnection(),
-              jmxServiceURL.getHost(),
-              jmxServiceURL.getPort()) {
-            @Override
-            public void close() {
-              Utils.packException(jmxConnector::close);
-            }
-          };
-        });
-  }
-
-  static MBeanClient local() {
-    return new BasicMBeanClient(ManagementFactory.getPlatformMBeanServer(), Utils.hostname(), -1);
-  }
-=======
 public interface MBeanClient {
->>>>>>> b0b9b747
 
   /**
    * Fetch all attributes of target mbean.
@@ -169,125 +56,4 @@
    * @return A {@link Set} of {@link BeanObject}, all BeanObject has its own attributes resolved.
    */
   Collection<BeanObject> beans(BeanQuery beanQuery, Consumer<RuntimeException> errorHandle);
-<<<<<<< HEAD
-
-  int identity();
-
-  @Override
-  default void close() {}
-
-  class BasicMBeanClient implements MBeanClient {
-
-    private final MBeanServerConnection connection;
-    final int identity;
-    final String host;
-
-    final int port;
-
-    BasicMBeanClient(MBeanServerConnection connection, String host, int port) {
-      this(-1, connection, host, port);
-    }
-
-    BasicMBeanClient(int identity, MBeanServerConnection connection, String host, int port) {
-      this.identity = identity;
-      this.connection = connection;
-      this.host = host;
-      this.port = port;
-    }
-
-    @Override
-    public BeanObject bean(BeanQuery beanQuery) {
-      return Utils.packException(
-          () -> {
-            // ask for MBeanInfo
-            var mBeanInfo = connection.getMBeanInfo(beanQuery.objectName());
-
-            // create a list builder all available attributes name
-            var attributeName =
-                Arrays.stream(mBeanInfo.getAttributes())
-                    .map(MBeanFeatureInfo::getName)
-                    .collect(Collectors.toList());
-
-            // query the result
-            return queryBean(beanQuery, attributeName);
-          });
-    }
-
-    BeanObject queryBean(BeanQuery beanQuery, Collection<String> attributeNameCollection)
-        throws ReflectionException,
-            InstanceNotFoundException,
-            IOException,
-            AttributeNotFoundException,
-            MBeanException {
-      // fetch attribute value from mbean server
-      var attributeNameArray = attributeNameCollection.toArray(new String[0]);
-      var attributeList =
-          connection.getAttributes(beanQuery.objectName(), attributeNameArray).asList();
-
-      // collect attribute name & value into a map
-      var attributes = new HashMap<String, Object>();
-      attributeList.forEach(attribute -> attributes.put(attribute.getName(), attribute.getValue()));
-
-      // according to the javadoc of MBeanServerConnection#getAttributes, the API will
-      // ignore any error occurring during the fetch process (for example, attribute not
-      // exists). Below code check for such condition and try to figure out what exactly
-      // the error is. put it into attributes return result.
-      for (var str : attributeNameArray) {
-        if (attributes.containsKey(str)) continue;
-        try {
-          attributes.put(str, connection.getAttribute(beanQuery.objectName(), str));
-        } catch (RuntimeMBeanException e) {
-          if (!(e.getCause() instanceof UnsupportedOperationException))
-            throw new IllegalStateException(e);
-          // the UnsupportedOperationException is thrown when we query unacceptable
-          // attribute. we just skip it as it is normal case to
-          // return "acceptable" attribute only
-        }
-      }
-
-      // collect result, and build a new BeanObject as return result
-      return new BeanObject(beanQuery.domainName(), beanQuery.properties(), attributes);
-    }
-
-    @Override
-    public Collection<BeanObject> beans(
-        BeanQuery beanQuery, Consumer<RuntimeException> errorHandle) {
-      return Utils.packException(
-          () ->
-              connection.queryMBeans(beanQuery.objectName(), null).stream()
-                  // Parallelize the sampling of bean objects. The underlying RMI is thread-safe.
-                  // https://github.com/skiptests/astraea/issues/1553#issuecomment-1461143723
-                  .parallel()
-                  .map(ObjectInstance::getObjectName)
-                  .map(BeanQuery::fromObjectName)
-                  .flatMap(
-                      query -> {
-                        try {
-                          return Stream.of(bean(query));
-                        } catch (RuntimeException e) {
-                          errorHandle.accept(e);
-                          return Stream.empty();
-                        }
-                      })
-                  .collect(Collectors.toUnmodifiableList()));
-    }
-
-    @Override
-    public int identity() {
-      return identity;
-    }
-
-    /**
-     * Returns the list of domains in which any MBean is currently registered.
-     *
-     * <p>The order of strings within the returned array is not defined.
-     *
-     * @return a {@link List} of domain name {@link String}
-     */
-    List<String> domains() {
-      return Utils.packException(() -> Arrays.asList(connection.getDomains()));
-    }
-  }
-=======
->>>>>>> b0b9b747
 }