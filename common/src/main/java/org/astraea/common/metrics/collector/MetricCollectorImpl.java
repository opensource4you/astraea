--- conflicted
+++ resolved
@@ -18,6 +18,7 @@
 
 import java.net.InetSocketAddress;
 import java.time.Duration;
+import java.util.ArrayList;
 import java.util.Collection;
 import java.util.List;
 import java.util.Map;
@@ -39,31 +40,15 @@
 import java.util.stream.IntStream;
 import java.util.stream.Stream;
 import org.astraea.common.Utils;
-<<<<<<< HEAD
-import org.astraea.common.admin.TopicPartitionReplica;
-=======
 import org.astraea.common.admin.ClusterBean;
->>>>>>> 0684a4b8
 import org.astraea.common.metrics.HasBeanObject;
 import org.astraea.common.metrics.MBeanClient;
-import org.astraea.common.metrics.Sensor;
-import org.astraea.common.metrics.broker.LogMetrics;
 
 public class MetricCollectorImpl implements MetricCollector {
-
-<<<<<<< HEAD
-  private final Map<Integer, MBeanClient> mBeanClients;
-  private final CopyOnWriteArrayList<Map.Entry<Fetcher, BiConsumer<Integer, Exception>>> fetchers;
-  private final Duration expiration;
-  private final Duration interval;
-  private final Map<Class<? extends HasBeanObject>, MetricStorage<? extends HasBeanObject>>
-      storages;
-  private final Map<String, Map<?, Sensor<Double>>> sensors;
-=======
+  private final Collection<MetricSensors<?>> sensors = new ArrayList<>();
   private final Map<Integer, MBeanClient> mBeanClients = new ConcurrentHashMap<>();
   private final CopyOnWriteArrayList<Map.Entry<Fetcher, BiConsumer<Integer, Exception>>> fetchers =
       new CopyOnWriteArrayList<>();
->>>>>>> 0684a4b8
   private final ScheduledExecutorService executorService;
   private final DelayQueue<DelayedIdentity> delayedWorks;
 
@@ -72,16 +57,6 @@
 
   public MetricCollectorImpl(
       int threadCount, Duration expiration, Duration interval, Duration cleanerInterval) {
-<<<<<<< HEAD
-    this.mBeanClients = new ConcurrentHashMap<>();
-    this.fetchers = new CopyOnWriteArrayList<>();
-    this.sensors = new ConcurrentHashMap<>();
-    this.expiration = expiration;
-    this.interval = interval;
-    this.storages = new ConcurrentHashMap<>();
-    this.threadTime = new ThreadTimeHighWatermark(threadCount);
-=======
->>>>>>> 0684a4b8
     this.executorService = Executors.newScheduledThreadPool(threadCount + 1);
     this.delayedWorks = new DelayQueue<>();
 
@@ -119,10 +94,13 @@
                           // for each fetcher, perform the fetching and store the metrics
                           for (var fetcher : fetchers) {
                             try {
-                              beans
+                              var beans = fetcher.getKey().fetch(mBeanClients.get(identity.id));
+                              this.beans
                                   .computeIfAbsent(
                                       identity.id, ignored -> new ConcurrentLinkedQueue<>())
-                                  .addAll(fetcher.getKey().fetch(mBeanClients.get(identity.id)));
+                                  .addAll(beans);
+                              DelayedIdentity finalIdentity = identity;
+                              sensors.forEach(sensor -> sensor.record(finalIdentity.id, beans));
                             } catch (NoSuchElementException e) {
                               // MBeanClient can throw NoSuchElementException if the result of query
                               // is empty
@@ -147,8 +125,8 @@
   }
 
   @Override
-  public void addSensors(Map<String, Map<?, Sensor<Double>>> sensors) {
-    this.sensors.putAll(sensors);
+  public void addMetricSensors(Collection<MetricSensors<?>> sensors) {
+    this.sensors.addAll(sensors);
   }
 
   @Override
@@ -210,117 +188,15 @@
     this.delayedWorks.put(new DelayedIdentity(Duration.ZERO, identity));
   }
 
-<<<<<<< HEAD
-  @SuppressWarnings("unchecked")
-  @Override
-  public <T extends HasBeanObject> List<T> metrics(Class<T> metricClass, int identity, long since) {
-    return (List<T>)
-        (storages.computeIfAbsent(metricClass, (ignore) -> new MetricStorage<>(metricClass)))
-                .storage
-                .getOrDefault(identity, MetricStorage.emptyStorage())
-                // query range [since, threadTime)
-                // It's design as a half-open interval for a very specific reason.
-                // Other threads might insert metrics at the minimum thread time moment.
-                // Have to exclude that point of metrics, to prevent client miss any metrics.
-                .subMap(since, true, threadTime.read(), false)
-                .values()
-                .stream()
-                .flatMap(Collection::stream)
-                .collect(Collectors.toUnmodifiableList());
-  }
-
-  @Override
-  public Map<String, Map<?, Sensor<Double>>> sensors() {
+  @Override
+  public Collection<MetricSensors<?>> metricSensors() {
     return this.sensors;
   }
 
-  /** Store the metrics into the storage of specific identity */
-  private void store(int identity, Collection<? extends HasBeanObject> metrics) {
-    metrics.forEach(
-        (metric) -> {
-          var metricName = metric.beanObject().properties().get("name");
-          if (metricName != null && sensors.containsKey(metricName))
-            if (metric.beanObject().domainName().equals(LogMetrics.DOMAIN_NAME)
-                && metric.beanObject().properties().get("type").equals(LogMetrics.LOG_TYPE))
-              sensors
-                  .get(metricName)
-                  .get(
-                      TopicPartitionReplica.of(
-                          metric.beanObject().properties().get("topic"),
-                          Integer.parseInt(metric.beanObject().properties().get("partition")),
-                          identity))
-                  .record(Double.valueOf(metric.beanObject().attributes().get("Value").toString()));
-            else
-              sensors
-                  .get(metricName)
-                  .get(identity)
-                  .record(Double.valueOf(metric.beanObject().attributes().get("Value").toString()));
-
-          storages
-              .computeIfAbsent(
-                  metric.getClass(), (ignore) -> new MetricStorage<>(metric.getClass()))
-              .put(identity, metric);
-        });
-  }
-
-  /** Return a {@link Runnable} that perform the metric sampling task */
-  private Runnable process(int threadId) {
-    return () -> {
-      while (!Thread.currentThread().isInterrupted()) {
-        DelayedIdentity identity = null;
-        try {
-          identity = delayedWorks.poll(5, TimeUnit.MILLISECONDS);
-          if (identity == null) {
-            threadTime.update(threadId, System.currentTimeMillis());
-            continue;
-          }
-          var id = identity.id();
-          var client = mBeanClients.get(id);
-
-          // TODO: employ better sampling mechanism
-          // see https://github.com/skiptests/astraea/pull/1035#discussion_r1010506993
-          // see https://github.com/skiptests/astraea/pull/1035#discussion_r1011079711
-
-          // for each fetcher, perform the fetching and store the metrics
-          fetchers.stream()
-              .map(
-                  entry -> {
-                    try {
-                      return entry.getKey().fetch(client);
-                    } catch (NoSuchElementException e) {
-                      entry.getValue().accept(id, e);
-                      return Collections.<HasBeanObject>emptyList();
-                    }
-                  })
-              .peek(metrics -> store(id, metrics))
-              .forEach(
-                  i -> {
-                    // Intentional sleep, make sure the recent result is published
-                    Utils.packException(() -> TimeUnit.MILLISECONDS.sleep(1));
-                    threadTime.update(threadId, System.currentTimeMillis());
-                  });
-        } catch (RuntimeException e) {
-          if (e.getCause() instanceof InterruptedException)
-            // swallow the interrupt exception and exit immediately
-            Thread.currentThread().interrupt();
-          else e.printStackTrace();
-        } catch (InterruptedException e) {
-          // swallow the interrupt exception and exit immediately
-          Thread.currentThread().interrupt();
-        } catch (Exception e) {
-          e.printStackTrace();
-        } finally {
-          // if we pull out an identity, we must put it back
-          if (identity != null) delayedWorks.put(new DelayedIdentity(interval, identity.id()));
-        }
-      }
-    };
-=======
   public ClusterBean clusterBean() {
     return ClusterBean.of(
         beans.entrySet().stream()
             .collect(Collectors.toMap(Map.Entry::getKey, e -> List.copyOf(e.getValue()))));
->>>>>>> 0684a4b8
   }
 
   public Stream<HasBeanObject> metrics() {
