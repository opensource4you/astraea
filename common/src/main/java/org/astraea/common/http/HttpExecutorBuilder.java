--- conflicted
+++ resolved
@@ -108,74 +108,7 @@
 
       @Override
       public CompletionStage<Response<Void>> delete(String url) {
-<<<<<<< HEAD
-        return Utils.packException(
-            () -> {
-              HttpRequest request = HttpRequest.newBuilder().DELETE().uri(new URI(url)).build();
-              return client
-                  .sendAsync(request, HttpResponse.BodyHandlers.ofString())
-                  .thenApply(this::toVoidHttpResponse)
-                  .thenApply(Response::of);
-            });
-      }
-
-      /** handle json or void {@link #toVoidHttpResponse(HttpResponse)} */
-      private <T> HttpResponse<T> toJsonHttpResponse(
-          HttpResponse<String> response, TypeRef<T> typeRef) throws StringResponseException {
-        var innerResponse = withException(response);
-        return new MappedHttpResponse<>(
-            innerResponse,
-            x -> {
-              try {
-                return jsonConverter.fromJson(x, typeRef);
-              } catch (Exception e) {
-                throw new StringResponseException(innerResponse, typeRef.getType(), e);
-              }
-            });
-      }
-
-      /** handle void or json {@link #toJsonHttpResponse(HttpResponse, TypeRef)} (HttpResponse)} */
-      private HttpResponse<Void> toVoidHttpResponse(HttpResponse<String> response) {
-        var innerResponse = withException(response);
-        return new MappedHttpResponse<>(innerResponse, x -> null);
-      }
-
-      private <T> HttpResponse<T> withException(HttpResponse<T> response) {
-        if (response.statusCode() >= 400) {
-          throw new StringResponseException(toStringResponse(response));
-        } else {
-          return response;
-        }
-      }
-
-      /**
-       * if api return error code, then response type will be changed. So we throw an exception to
-       * identify that error.
-       */
-      @SuppressWarnings("unchecked")
-      private <T> HttpResponse<String> toStringResponse(HttpResponse<T> httpResponse)
-          throws StringResponseException {
-        HttpResponse<String> stringHttpResponse;
-        if (Objects.isNull(httpResponse.body())) {
-          stringHttpResponse = new MappedHttpResponse<>(httpResponse, (x) -> null);
-        } else if (httpResponse.body() instanceof String) {
-          stringHttpResponse = (HttpResponse<String>) httpResponse;
-        } else {
-          stringHttpResponse = new MappedHttpResponse<>(httpResponse, Object::toString);
-        }
-        throw new StringResponseException(stringHttpResponse);
-      }
-
-      private URI getParameterURI(String url, Map<String, String> parameter)
-          throws URISyntaxException {
-        return getQueryUri(url, parameter);
-      }
-
-      private HttpRequest.BodyPublisher jsonRequestHandler(Object t) {
-        return HttpRequest.BodyPublishers.ofString(jsonConverter.toJson(t));
-=======
         return send(HttpRequest.newBuilder().DELETE().uri(uri(url, Map.of())).build(), null);
->>>>>>> 0684a4b8
       }
     };
   }
