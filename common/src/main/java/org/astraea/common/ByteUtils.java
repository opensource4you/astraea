--- conflicted
+++ resolved
@@ -355,7 +355,132 @@
     }
   }
 
-<<<<<<< HEAD
+  // ---------------------------Serialize To ProtoBuf Outer Class------------------------------- //
+
+  private static BrokerOuterClass.Broker.DataFolder toOuterClass(Broker.DataFolder dataFolder) {
+    return BrokerOuterClass.Broker.DataFolder.newBuilder()
+        .setPath(dataFolder.path())
+        .putAllPartitionSizes(
+            dataFolder.partitionSizes().entrySet().stream()
+                .collect(Collectors.toMap(entry -> entry.getKey().toString(), Map.Entry::getValue)))
+        .putAllOrphanPartitionSizes(
+            dataFolder.orphanPartitionSizes().entrySet().stream()
+                .collect(Collectors.toMap(entry -> entry.getKey().toString(), Map.Entry::getValue)))
+        .build();
+  }
+
+  private static TopicPartitionOuterClass.TopicPartition toOuterClass(
+      TopicPartition topicPartition) {
+    return TopicPartitionOuterClass.TopicPartition.newBuilder()
+        .setPartition(topicPartition.partition())
+        .setTopic(topicPartition.topic())
+        .build();
+  }
+
+  private static BrokerOuterClass.Broker toOuterClass(Broker broker) {
+    return BrokerOuterClass.Broker.newBuilder()
+        .setId(broker.id())
+        .setHost(broker.host())
+        .setPort(broker.port())
+        .setIsController(broker.isController())
+        .putAllConfig(broker.config().raw())
+        .addAllDataFolder(broker.dataFolders().stream().map(ByteUtils::toOuterClass).toList())
+        .addAllTopicPartitions(
+            broker.topicPartitions().stream().map(ByteUtils::toOuterClass).toList())
+        .addAllTopicPartitionLeaders(
+            broker.topicPartitionLeaders().stream().map(ByteUtils::toOuterClass).toList())
+        .build();
+  }
+
+  private static TopicOuterClass.Topic toOuterClass(Topic topic) {
+    return TopicOuterClass.Topic.newBuilder()
+        .setName(topic.name())
+        .putAllConfig(topic.config().raw())
+        .setInternal(topic.internal())
+        .addAllPartitionIds(topic.partitionIds())
+        .build();
+  }
+
+  private static ReplicaOuterClass.Replica toOuterClass(Replica replica) {
+    return ReplicaOuterClass.Replica.newBuilder()
+        .setTopic(replica.topic())
+        .setPartition(replica.partition())
+        .setBroker(toOuterClass(replica.broker()))
+        .setLag(replica.lag())
+        .setSize(replica.size())
+        .setIsInternal(replica.isInternal())
+        .setIsLeader(replica.isLeader())
+        .setIsAdding(replica.isAdding())
+        .setIsRemoving(replica.isRemoving())
+        .setIsSync(replica.isSync())
+        .setIsFuture(replica.isFuture())
+        .setIsOffline(replica.isOffline())
+        .setIsPreferredLeader(replica.isPreferredLeader())
+        .setPath(replica.path())
+        .build();
+  }
+
+  // -------------------------Deserialize From ProtoBuf Outer Class----------------------------- //
+
+  private static Broker.DataFolder toDataFolder(BrokerOuterClass.Broker.DataFolder dataFolder) {
+    return new Broker.DataFolder(
+        dataFolder.getPath(),
+        dataFolder.getPartitionSizesMap().entrySet().stream()
+            .collect(
+                Collectors.toMap(entry -> TopicPartition.of(entry.getKey()), Map.Entry::getValue)),
+        dataFolder.getOrphanPartitionSizesMap().entrySet().stream()
+            .collect(
+                Collectors.toMap(entry -> TopicPartition.of(entry.getKey()), Map.Entry::getValue)));
+  }
+
+  private static TopicPartition toTopicPartition(
+      TopicPartitionOuterClass.TopicPartition topicPartition) {
+    return new TopicPartition(topicPartition.getTopic(), topicPartition.getPartition());
+  }
+
+  private static Broker toBroker(BrokerOuterClass.Broker broker) {
+    return new Broker(
+        broker.getId(),
+        broker.getHost(),
+        broker.getPort(),
+        broker.getIsController(),
+        new Config(broker.getConfigMap()),
+        broker.getDataFolderList().stream().map(ByteUtils::toDataFolder).toList(),
+        broker.getTopicPartitionsList().stream()
+            .map(ByteUtils::toTopicPartition)
+            .collect(Collectors.toSet()),
+        broker.getTopicPartitionLeadersList().stream()
+            .map(ByteUtils::toTopicPartition)
+            .collect(Collectors.toSet()));
+  }
+
+  private static Topic toTopic(TopicOuterClass.Topic topic) {
+    return new Topic(
+        topic.getName(),
+        new Config(topic.getConfigMap()),
+        topic.getInternal(),
+        Set.copyOf(topic.getPartitionIdsList()));
+  }
+
+  private static Replica toReplica(ReplicaOuterClass.Replica replica) {
+    return Replica.builder()
+        .topic(replica.getTopic())
+        .partition(replica.getPartition())
+        .broker(toBroker(replica.getBroker()))
+        .lag(replica.getLag())
+        .size(replica.getSize())
+        .isInternal(replica.getIsInternal())
+        .isLeader(replica.getIsLeader())
+        .isAdding(replica.getIsAdding())
+        .isRemoving(replica.getIsRemoving())
+        .isSync(replica.getIsSync())
+        .isFuture(replica.getIsFuture())
+        .isOffline(replica.getIsOffline())
+        .isPreferredLeader(replica.getIsPreferredLeader())
+        .path(replica.getPath())
+        .build();
+  }
+
   public static Map<Integer, List<BeanObject>> readBeanObjects(byte[] bytes) {
     try {
       var outerClusterBean = BeanObjectOuterClass.MapOfBeanObjects.parseFrom(bytes);
@@ -383,132 +508,6 @@
     } catch (InvalidProtocolBufferException ex) {
       throw new SerializationException(ex);
     }
-=======
-  // ---------------------------Serialize To ProtoBuf Outer Class------------------------------- //
-
-  private static BrokerOuterClass.Broker.DataFolder toOuterClass(Broker.DataFolder dataFolder) {
-    return BrokerOuterClass.Broker.DataFolder.newBuilder()
-        .setPath(dataFolder.path())
-        .putAllPartitionSizes(
-            dataFolder.partitionSizes().entrySet().stream()
-                .collect(Collectors.toMap(entry -> entry.getKey().toString(), Map.Entry::getValue)))
-        .putAllOrphanPartitionSizes(
-            dataFolder.orphanPartitionSizes().entrySet().stream()
-                .collect(Collectors.toMap(entry -> entry.getKey().toString(), Map.Entry::getValue)))
-        .build();
-  }
-
-  private static TopicPartitionOuterClass.TopicPartition toOuterClass(
-      TopicPartition topicPartition) {
-    return TopicPartitionOuterClass.TopicPartition.newBuilder()
-        .setPartition(topicPartition.partition())
-        .setTopic(topicPartition.topic())
-        .build();
-  }
-
-  private static BrokerOuterClass.Broker toOuterClass(Broker broker) {
-    return BrokerOuterClass.Broker.newBuilder()
-        .setId(broker.id())
-        .setHost(broker.host())
-        .setPort(broker.port())
-        .setIsController(broker.isController())
-        .putAllConfig(broker.config().raw())
-        .addAllDataFolder(broker.dataFolders().stream().map(ByteUtils::toOuterClass).toList())
-        .addAllTopicPartitions(
-            broker.topicPartitions().stream().map(ByteUtils::toOuterClass).toList())
-        .addAllTopicPartitionLeaders(
-            broker.topicPartitionLeaders().stream().map(ByteUtils::toOuterClass).toList())
-        .build();
-  }
-
-  private static TopicOuterClass.Topic toOuterClass(Topic topic) {
-    return TopicOuterClass.Topic.newBuilder()
-        .setName(topic.name())
-        .putAllConfig(topic.config().raw())
-        .setInternal(topic.internal())
-        .addAllPartitionIds(topic.partitionIds())
-        .build();
-  }
-
-  private static ReplicaOuterClass.Replica toOuterClass(Replica replica) {
-    return ReplicaOuterClass.Replica.newBuilder()
-        .setTopic(replica.topic())
-        .setPartition(replica.partition())
-        .setBroker(toOuterClass(replica.broker()))
-        .setLag(replica.lag())
-        .setSize(replica.size())
-        .setIsInternal(replica.isInternal())
-        .setIsLeader(replica.isLeader())
-        .setIsAdding(replica.isAdding())
-        .setIsRemoving(replica.isRemoving())
-        .setIsSync(replica.isSync())
-        .setIsFuture(replica.isFuture())
-        .setIsOffline(replica.isOffline())
-        .setIsPreferredLeader(replica.isPreferredLeader())
-        .setPath(replica.path())
-        .build();
-  }
-
-  // -------------------------Deserialize From ProtoBuf Outer Class----------------------------- //
-
-  private static Broker.DataFolder toDataFolder(BrokerOuterClass.Broker.DataFolder dataFolder) {
-    return new Broker.DataFolder(
-        dataFolder.getPath(),
-        dataFolder.getPartitionSizesMap().entrySet().stream()
-            .collect(
-                Collectors.toMap(entry -> TopicPartition.of(entry.getKey()), Map.Entry::getValue)),
-        dataFolder.getOrphanPartitionSizesMap().entrySet().stream()
-            .collect(
-                Collectors.toMap(entry -> TopicPartition.of(entry.getKey()), Map.Entry::getValue)));
-  }
-
-  private static TopicPartition toTopicPartition(
-      TopicPartitionOuterClass.TopicPartition topicPartition) {
-    return new TopicPartition(topicPartition.getTopic(), topicPartition.getPartition());
-  }
-
-  private static Broker toBroker(BrokerOuterClass.Broker broker) {
-    return new Broker(
-        broker.getId(),
-        broker.getHost(),
-        broker.getPort(),
-        broker.getIsController(),
-        new Config(broker.getConfigMap()),
-        broker.getDataFolderList().stream().map(ByteUtils::toDataFolder).toList(),
-        broker.getTopicPartitionsList().stream()
-            .map(ByteUtils::toTopicPartition)
-            .collect(Collectors.toSet()),
-        broker.getTopicPartitionLeadersList().stream()
-            .map(ByteUtils::toTopicPartition)
-            .collect(Collectors.toSet()));
-  }
-
-  private static Topic toTopic(TopicOuterClass.Topic topic) {
-    return new Topic(
-        topic.getName(),
-        new Config(topic.getConfigMap()),
-        topic.getInternal(),
-        Set.copyOf(topic.getPartitionIdsList()));
-  }
-
-  private static Replica toReplica(ReplicaOuterClass.Replica replica) {
-    return Replica.builder()
-        .topic(replica.getTopic())
-        .partition(replica.getPartition())
-        .broker(toBroker(replica.getBroker()))
-        .lag(replica.getLag())
-        .size(replica.getSize())
-        .isInternal(replica.getIsInternal())
-        .isLeader(replica.getIsLeader())
-        .isAdding(replica.getIsAdding())
-        .isRemoving(replica.getIsRemoving())
-        .isSync(replica.getIsSync())
-        .isFuture(replica.getIsFuture())
-        .isOffline(replica.getIsOffline())
-        .isPreferredLeader(replica.getIsPreferredLeader())
-        .path(replica.getPath())
-        .build();
->>>>>>> 5b565f97
   }
 
   // --------------------------------ProtoBuf Primitive----------------------------------------- //
