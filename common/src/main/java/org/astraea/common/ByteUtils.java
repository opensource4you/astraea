/*
 * Licensed to the Apache Software Foundation (ASF) under one or more
 * contributor license agreements. See the NOTICE file distributed with
 * this work for additional information regarding copyright ownership.
 * The ASF licenses this file to You under the Apache License, Version 2.0
 * (the "License"); you may not use this file except in compliance with
 * the License. You may obtain a copy of the License at
 *
 *    http://www.apache.org/licenses/LICENSE-2.0
 *
 * Unless required by applicable law or agreed to in writing, software
 * distributed under the License is distributed on an "AS IS" BASIS,
 * WITHOUT WARRANTIES OR CONDITIONS OF ANY KIND, either express or implied.
 * See the License for the specific language governing permissions and
 * limitations under the License.
 */
package org.astraea.common;

import com.google.protobuf.InvalidProtocolBufferException;
import com.google.protobuf.Timestamp;
import java.io.InputStream;
import java.nio.ByteBuffer;
import java.nio.channels.ReadableByteChannel;
import java.nio.charset.StandardCharsets;
import java.util.Map;
import java.util.Objects;
import java.util.Set;
import java.util.function.Function;
import java.util.stream.Collectors;
import org.astraea.common.admin.Broker;
import org.astraea.common.admin.ClusterInfo;
import org.astraea.common.admin.Config;
import org.astraea.common.admin.Replica;
import org.astraea.common.admin.Topic;
import org.astraea.common.admin.TopicPartition;
import org.astraea.common.generated.BeanObjectOuterClass;
import org.astraea.common.generated.PrimitiveOuterClass;
import org.astraea.common.generated.admin.BrokerOuterClass;
import org.astraea.common.generated.admin.ClusterInfoOuterClass;
import org.astraea.common.generated.admin.ReplicaOuterClass;
import org.astraea.common.generated.admin.TopicOuterClass;
import org.astraea.common.generated.admin.TopicPartitionOuterClass;
import org.astraea.common.metrics.BeanObject;

public final class ByteUtils {

  // ----------------------------------[Java Primitive]----------------------------------//

  public static byte[] toBytes(short value) {
    return new byte[] {(byte) (value >>> 8), (byte) value};
  }

  public static short toShort(byte[] value) {
    if (value.length != Short.BYTES) {
      throw new IllegalArgumentException(
          "expected size: " + Short.BYTES + " but actual: " + value.length);
    }
    short r = 0;
    for (byte b : value) {
      r <<= 8;
      r |= b & 0xFF;
    }
    return r;
  }

  public static byte[] toBytes(int value) {
    return new byte[] {
      (byte) (value >>> 24), (byte) (value >>> 16), (byte) (value >>> 8), (byte) value
    };
  }

  public static int toInteger(byte[] value) {
    if (value.length != Integer.BYTES) {
      throw new IllegalArgumentException(
          "expected size: " + Integer.BYTES + " but actual: " + value.length);
    }
    int r = 0;
    for (byte b : value) {
      r <<= 8;
      r |= b & 0xFF;
    }
    return r;
  }

  public static byte[] toBytes(long value) {
    return new byte[] {
      (byte) (value >>> 56),
      (byte) (value >>> 48),
      (byte) (value >>> 40),
      (byte) (value >>> 32),
      (byte) (value >>> 24),
      (byte) (value >>> 16),
      (byte) (value >>> 8),
      (byte) value
    };
  }

  public static long toLong(byte[] value) {
    if (value.length != Long.BYTES) {
      throw new IllegalArgumentException(
          "expected size: " + Long.BYTES + " but actual: " + value.length);
    }
    long r = 0;
    for (byte b : value) {
      r <<= 8;
      r |= b & 0xFF;
    }
    return r;
  }

  public static byte[] toBytes(String value) {
    return value.getBytes(StandardCharsets.UTF_8);
  }

  public static String toString(byte[] value) {
    return new String(value, StandardCharsets.UTF_8);
  }

  public static byte[] toBytes(float value) {
    int intBits = Float.floatToIntBits(value);
    return new byte[] {
      (byte) (intBits >> 24), (byte) (intBits >> 16), (byte) (intBits >> 8), (byte) intBits
    };
  }

  public static float toFloat(byte[] value) {
    if (value.length != Float.BYTES) {
      throw new IllegalArgumentException(
          "expected size: " + Float.BYTES + " but actual: " + value.length);
    }
    int r = 0;
    for (byte b : value) {
      r <<= 8;
      r |= b & 0xFF;
    }
    return Float.intBitsToFloat(r);
  }

  public static byte[] toBytes(double value) {
    long longBits = Double.doubleToLongBits(value);
    return new byte[] {
      (byte) (longBits >> 56),
      (byte) (longBits >> 48),
      (byte) (longBits >> 40),
      (byte) (longBits >> 32),
      (byte) (longBits >> 24),
      (byte) (longBits >> 16),
      (byte) (longBits >> 8),
      (byte) longBits
    };
  }

  public static double toDouble(byte[] value) {
    if (value.length != Double.BYTES) {
      throw new IllegalArgumentException(
          "expected size: " + Double.BYTES + " but actual: " + value.length);
    }
    long r = 0;
    for (byte b : value) {
      r <<= 8;
      r |= b & 0xFF;
    }
    return Double.longBitsToDouble(r);
  }

  public static byte[] toBytes(boolean value) {
    if (value) return new byte[] {1};
    return new byte[] {0};
  }

  /** Serialize BeanObject by protocol buffer. The unsupported value will be ignored. */
  public static byte[] toBytes(BeanObject value) {
    var beanBuilder = BeanObjectOuterClass.BeanObject.newBuilder();
    beanBuilder.setDomain(value.domainName());
    beanBuilder.putAllProperties(value.properties());
    value
        .attributes()
        .forEach(
            (key, val) -> {
              try {
                beanBuilder.putAttributes(key, primitive(val));
              } catch (SerializationException ignore) {
                // Bean attribute may contain non-primitive value. e.g. TimeUnit, Byte.
              }
            });
    beanBuilder.setCreatedTimestamp(
        Timestamp.newBuilder()
            .setSeconds(value.createdTimestamp() / 1000)
            .setNanos((int) (value.createdTimestamp() % 1000) * 1000000));
    return beanBuilder.build().toByteArray();
  }

  /** Serialize ClusterInfo by protocol buffer. */
  public static byte[] toBytes(ClusterInfo value) {
    return ClusterInfoOuterClass.ClusterInfo.newBuilder()
        .setClusterId(value.clusterId())
        .addAllBroker(value.brokers().stream().map(ByteUtils::toOuterClass).toList())
        .addAllTopic(value.topics().values().stream().map(ByteUtils::toOuterClass).toList())
        .addAllReplica(value.replicas().stream().map(ByteUtils::toOuterClass).toList())
        .build()
        .toByteArray();
  }

  public static int readInt(ReadableByteChannel channel) {
    return Utils.packException(
        () -> {
          var buf = ByteBuffer.allocate(Integer.BYTES);
          var size = channel.read(buf);
          if (size != Integer.BYTES)
            throw new IllegalStateException(
                "The remaining size is " + size + ", but expected is " + Integer.BYTES);
          return buf.flip().getInt();
        });
  }

  public static int readInt(InputStream fs) {
    return Utils.packException(
        () -> {
          var byteArray = new byte[Integer.BYTES];
          var size = fs.read(byteArray);
          if (size != Integer.BYTES)
            throw new IllegalStateException(
                "The remaining size is " + size + ", but expected is " + Integer.BYTES);
          return ByteBuffer.wrap(byteArray).getInt();
        });
  }

  public static short readShort(ReadableByteChannel channel) {
    return Utils.packException(
        () -> {
          var buf = ByteBuffer.allocate(Short.BYTES);
          var size = channel.read(buf);
          if (size != Short.BYTES)
            throw new IllegalStateException(
                "The remaining size is " + size + ", but expected is " + Short.BYTES);
          return buf.flip().getShort();
        });
  }

  public static short readShort(InputStream fs) {
    return Utils.packException(
        () -> {
          var byteArray = new byte[Short.BYTES];
          var size = fs.read(byteArray);
          if (size != Short.BYTES)
            throw new IllegalStateException(
                "The remaining size is " + size + ", but expected is " + Short.BYTES);
          return ByteBuffer.wrap(byteArray).getShort();
        });
  }

  public static String readString(ByteBuffer buffer, int size) {
    if (size < 0) return null;
    var dst = new byte[size];
    buffer.get(dst);
    return new String(dst, StandardCharsets.UTF_8);
  }

  /**
   * @return null if the size is smaller than zero
   */
  public static byte[] readBytes(ByteBuffer buffer, int size) {
    if (size < 0) return null;
    var dst = new byte[size];
    buffer.get(dst);
    return dst;
  }

  // ---------------------------------ProtoBuf Object------------------------------------------- //

  /** Deserialize to BeanObject with protocol buffer */
  public static BeanObject readBeanObject(byte[] bytes) throws SerializationException {
    try {
      var outerBean = BeanObjectOuterClass.BeanObject.parseFrom(bytes);
      return new BeanObject(
          outerBean.getDomain(),
          outerBean.getPropertiesMap(),
          outerBean.getAttributesMap().entrySet().stream()
              .collect(
                  Collectors.toUnmodifiableMap(
                      Map.Entry::getKey, e -> Objects.requireNonNull(toObject(e.getValue())))),
          outerBean.getCreatedTimestamp().getSeconds() * 1000
              + outerBean.getCreatedTimestamp().getNanos() / 1000000);
    } catch (InvalidProtocolBufferException ex) {
      // Pack exception thrown by protoBuf to Serialization exception.
      throw new SerializationException(ex);
    }
  }

  /** Deserialize to ClusterInfo with protocol buffer */
  public static ClusterInfo readClusterInfo(byte[] bytes) {
    try {
      var outerClusterInfo = ClusterInfoOuterClass.ClusterInfo.parseFrom(bytes);
      return ClusterInfo.of(
          outerClusterInfo.getClusterId(),
          outerClusterInfo.getBrokerList().stream().map(ByteUtils::toBroker).toList(),
          outerClusterInfo.getTopicList().stream()
<<<<<<< HEAD
              .map(ByteUtils::toTopic)
=======
              .map(
                  protoTopic ->
                      new Topic(
                          protoTopic.getName(),
                          new Config(protoTopic.getConfigMap()),
                          protoTopic.getInternal(),
                          Set.copyOf(protoTopic.getPartitionList())))
>>>>>>> 6b4e546d
              .collect(Collectors.toMap(Topic::name, Function.identity())),
          outerClusterInfo.getReplicaList().stream().map(ByteUtils::toReplica).toList());
    } catch (InvalidProtocolBufferException ex) {
      throw new SerializationException(ex);
    }
  }

  // ---------------------------Serialize To ProtoBuf Outer Class------------------------------- //

  private static BrokerOuterClass.Broker.DataFolder toOuterClass(Broker.DataFolder dataFolder) {
    return BrokerOuterClass.Broker.DataFolder.newBuilder()
        .setPath(dataFolder.path())
        .putAllPartitionSizes(
            dataFolder.partitionSizes().entrySet().stream()
                .collect(Collectors.toMap(entry -> entry.getKey().toString(), Map.Entry::getValue)))
        .putAllOrphanPartitionSizes(
            dataFolder.orphanPartitionSizes().entrySet().stream()
                .collect(Collectors.toMap(entry -> entry.getKey().toString(), Map.Entry::getValue)))
        .build();
  }

  private static TopicPartitionOuterClass.TopicPartition toOuterClass(
      TopicPartition topicPartition) {
    return TopicPartitionOuterClass.TopicPartition.newBuilder()
        .setPartition(topicPartition.partition())
        .setTopic(topicPartition.topic())
        .build();
  }

  private static BrokerOuterClass.Broker toOuterClass(Broker broker) {
    return BrokerOuterClass.Broker.newBuilder()
        .setId(broker.id())
        .setHost(broker.host())
        .setPort(broker.port())
        .setIsController(broker.isController())
        .putAllConfig(broker.config().raw())
        .addAllDataFolder(broker.dataFolders().stream().map(ByteUtils::toOuterClass).toList())
        .addAllTopicPartitions(
            broker.topicPartitions().stream().map(ByteUtils::toOuterClass).toList())
        .addAllTopicPartitionLeaders(
            broker.topicPartitionLeaders().stream().map(ByteUtils::toOuterClass).toList())
        .build();
  }

  private static TopicOuterClass.Topic toOuterClass(Topic topic) {
    return TopicOuterClass.Topic.newBuilder()
        .setName(topic.name())
        .putAllConfig(topic.config().raw())
        .setInternal(topic.internal())
        .addAllPartition(
            topic.topicPartitions().stream()
                .map(TopicPartition::partition)
                .collect(Collectors.toList()))
        .build();
  }

  private static ReplicaOuterClass.Replica toOuterClass(Replica replica) {
    return ReplicaOuterClass.Replica.newBuilder()
        .setTopic(replica.topic())
        .setPartition(replica.partition())
        .setBroker(toOuterClass(replica.broker()))
        .setLag(replica.lag())
        .setSize(replica.size())
        .setInternal(replica.internal())
        .setIsLeader(replica.isLeader())
        .setIsAdding(replica.isAdding())
        .setIsRemoving(replica.isRemoving())
        .setIsSync(replica.isSync())
        .setIsFuture(replica.isFuture())
        .setIsOffline(replica.isOffline())
        .setIsPreferredLeader(replica.isPreferredLeader())
        .setPath(replica.path())
        .build();
  }

  // -------------------------Deserialize From ProtoBuf Outer Class----------------------------- //

  private static Broker.DataFolder toDataFolder(BrokerOuterClass.Broker.DataFolder dataFolder) {
    var path = dataFolder.getPath();
    var partitionSizes =
        dataFolder.getPartitionSizesMap().entrySet().stream()
            .collect(
                Collectors.toMap(entry -> TopicPartition.of(entry.getKey()), Map.Entry::getValue));
    var orphanPartitionSizes =
        dataFolder.getOrphanPartitionSizesMap().entrySet().stream()
            .collect(
                Collectors.toMap(entry -> TopicPartition.of(entry.getKey()), Map.Entry::getValue));
    return new Broker.DataFolder(path, partitionSizes, orphanPartitionSizes);
  }

  private static TopicPartition toTopicPartition(
      TopicPartitionOuterClass.TopicPartition topicPartition) {
    return TopicPartition.of(topicPartition.getTopic(), topicPartition.getPartition());
  }

  private static Broker toBroker(BrokerOuterClass.Broker broker) {
    var host = broker.getHost();
    var port = broker.getPort();
    var id = broker.getId();
    var isController = broker.getIsController();
    var config = new Config(broker.getConfigMap());
    var dataFolders = broker.getDataFolderList().stream().map(ByteUtils::toDataFolder).toList();
    var topicPartitions =
        broker.getTopicPartitionsList().stream()
            .map(ByteUtils::toTopicPartition)
            .collect(Collectors.toSet());
    var topicPartitionLeaders =
        broker.getTopicPartitionLeadersList().stream()
            .map(ByteUtils::toTopicPartition)
            .collect(Collectors.toSet());
    return new Broker(
        id, host, port, isController, config, dataFolders, topicPartitions, topicPartitionLeaders);
  }

  private static Topic toTopic(TopicOuterClass.Topic topic) {
    return new Topic() {
      @Override
      public String name() {
        return topic.getName();
      }

      @Override
      public Config config() {
        return new Config(topic.getConfigMap());
      }

      @Override
      public boolean internal() {
        return topic.getInternal();
      }

      @Override
      public Set<TopicPartition> topicPartitions() {
        return topic.getPartitionList().stream()
            .map(tp -> TopicPartition.of(topic.getName(), tp))
            .collect(Collectors.toSet());
      }
    };
  }

  private static Replica toReplica(ReplicaOuterClass.Replica replica) {
    return Replica.builder()
        .topic(replica.getTopic())
        .partition(replica.getPartition())
        .broker(toBroker(replica.getBroker()))
        .lag(replica.getLag())
        .size(replica.getSize())
        .internal(replica.getInternal())
        .isLeader(replica.getIsLeader())
        .isAdding(replica.getIsAdding())
        .isRemoving(replica.getIsRemoving())
        .isSync(replica.getIsSync())
        .isFuture(replica.getIsFuture())
        .isOffline(replica.getIsOffline())
        .isPreferredLeader(replica.getIsPreferredLeader())
        .path(replica.getPath())
        .build();
  }

  // --------------------------------ProtoBuf Primitive----------------------------------------- //

  /**
   * Convert java primitive type to "one of" protocol buffer primitive type. There are no "short"
   * and "char" in Protocol Buffers. Use "int" and "String" instead.
   */
  private static PrimitiveOuterClass.Primitive primitive(Object v) throws SerializationException {
    if (v instanceof Integer value)
      return PrimitiveOuterClass.Primitive.newBuilder().setInt(value).build();
    else if (v instanceof Long value)
      return PrimitiveOuterClass.Primitive.newBuilder().setLong(value).build();
    else if (v instanceof Float value)
      return PrimitiveOuterClass.Primitive.newBuilder().setFloat(value).build();
    else if (v instanceof Double value)
      return PrimitiveOuterClass.Primitive.newBuilder().setDouble(value).build();
    else if (v instanceof Boolean value)
      return PrimitiveOuterClass.Primitive.newBuilder().setBoolean(value).build();
    else if (v instanceof String value)
      return PrimitiveOuterClass.Primitive.newBuilder().setStr(value).build();
    else
      throw new SerializationException(
          "Type "
              + v.getClass()
              + " is not supported. Please use Integer, Long, Float, Double, Boolean, String instead.");
  }

  /** Retrieve field from "one of" field. */
  private static Object toObject(PrimitiveOuterClass.Primitive v) {
    var oneOfCase = v.getValueCase();
    switch (oneOfCase) {
      case INT:
        return v.getInt();
      case LONG:
        return v.getLong();
      case FLOAT:
        return v.getFloat();
      case DOUBLE:
        return v.getDouble();
      case BOOLEAN:
        return v.getBoolean();
      case STR:
        return v.getStr();
      case VALUE_NOT_SET:
      default:
        throw new IllegalArgumentException("The value is not set.");
    }
  }

  // ------------------------------------ByteBuffer--------------------------------------------- //

  public static ByteBuffer of(short value) {
    var buf = ByteBuffer.allocate(Short.BYTES);
    buf.putShort(value);
    return buf.flip();
  }

  public static ByteBuffer of(int value) {
    var buf = ByteBuffer.allocate(Integer.BYTES);
    buf.putInt(value);
    return buf.flip();
  }

  public static void putLengthBytes(ByteBuffer buffer, byte[] value) {
    if (value == null) buffer.putInt(-1);
    else {
      buffer.putInt(value.length);
      buffer.put(ByteBuffer.wrap(value));
    }
  }

  public static void putLengthString(ByteBuffer buffer, String value) {
    if (value == null) buffer.putShort((short) -1);
    else {
      var valueByte = value.getBytes(StandardCharsets.UTF_8);
      buffer.putShort((short) valueByte.length);
      buffer.put(ByteBuffer.wrap(valueByte));
    }
  }
}<|MERGE_RESOLUTION|>--- conflicted
+++ resolved
@@ -295,17 +295,7 @@
           outerClusterInfo.getClusterId(),
           outerClusterInfo.getBrokerList().stream().map(ByteUtils::toBroker).toList(),
           outerClusterInfo.getTopicList().stream()
-<<<<<<< HEAD
               .map(ByteUtils::toTopic)
-=======
-              .map(
-                  protoTopic ->
-                      new Topic(
-                          protoTopic.getName(),
-                          new Config(protoTopic.getConfigMap()),
-                          protoTopic.getInternal(),
-                          Set.copyOf(protoTopic.getPartitionList())))
->>>>>>> 6b4e546d
               .collect(Collectors.toMap(Topic::name, Function.identity())),
           outerClusterInfo.getReplicaList().stream().map(ByteUtils::toReplica).toList());
     } catch (InvalidProtocolBufferException ex) {
@@ -421,29 +411,11 @@
   }
 
   private static Topic toTopic(TopicOuterClass.Topic topic) {
-    return new Topic() {
-      @Override
-      public String name() {
-        return topic.getName();
-      }
-
-      @Override
-      public Config config() {
-        return new Config(topic.getConfigMap());
-      }
-
-      @Override
-      public boolean internal() {
-        return topic.getInternal();
-      }
-
-      @Override
-      public Set<TopicPartition> topicPartitions() {
-        return topic.getPartitionList().stream()
-            .map(tp -> TopicPartition.of(topic.getName(), tp))
-            .collect(Collectors.toSet());
-      }
-    };
+    return new Topic(
+            topic.getName(),
+            new Config(topic.getConfigMap()),
+            topic.getInternal(),
+            Set.copyOf(topic.getPartitionList()));
   }
 
   private static Replica toReplica(ReplicaOuterClass.Replica replica) {
