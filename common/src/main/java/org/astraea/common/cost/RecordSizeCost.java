/*
 * Licensed to the Apache Software Foundation (ASF) under one or more
 * contributor license agreements. See the NOTICE file distributed with
 * this work for additional information regarding copyright ownership.
 * The ASF licenses this file to You under the Apache License, Version 2.0
 * (the "License"); you may not use this file except in compliance with
 * the License. You may obtain a copy of the License at
 *
 *    http://www.apache.org/licenses/LICENSE-2.0
 *
 * Unless required by applicable law or agreed to in writing, software
 * distributed under the License is distributed on an "AS IS" BASIS,
 * WITHOUT WARRANTIES OR CONDITIONS OF ANY KIND, either express or implied.
 * See the License for the specific language governing permissions and
 * limitations under the License.
 */
package org.astraea.common.cost;

import java.util.List;
import java.util.Map;
import java.util.stream.Collectors;
import org.astraea.common.Configuration;
import org.astraea.common.DataSize;
import org.astraea.common.admin.ClusterBean;
import org.astraea.common.admin.ClusterInfo;
import org.astraea.common.admin.NodeInfo;
import org.astraea.common.admin.Replica;

public class RecordSizeCost
    implements HasClusterCost, HasBrokerCost, HasMoveCost, HasPartitionCost {
  private final Configuration config;
  public static final String MAX_MIGRATE_SIZE_KEY = "max.migrated.size";
  public static final String MOVED_SIZE = "moved size (bytes)";

  public RecordSizeCost() {
    this.config = Configuration.of(Map.of());
  }

  public RecordSizeCost(Configuration config) {
    this.config = config;
  }

  @Override
  public BrokerCost brokerCost(ClusterInfo clusterInfo, ClusterBean clusterBean) {
    var result =
        clusterInfo.nodes().stream()
            .collect(
                Collectors.toMap(
                    NodeInfo::id,
                    n -> clusterInfo.replicaStream(n.id()).mapToDouble(Replica::size).sum()));
    return () -> result;
  }

  @Override
  public MoveCost moveCost(ClusterInfo before, ClusterInfo after, ClusterBean clusterBean) {
    var maxMigratedSize =
        config
            .string(MAX_MIGRATE_SIZE_KEY)
            .map(DataSize::of)
            .map(DataSize::bytes)
            .orElse(Long.MAX_VALUE);
    var overflow =
<<<<<<< HEAD
        maxMigratedSize < moveCost.values().stream().map(Math::abs).mapToLong(s -> s).sum();
    return new MoveCost() {
      @Override
      public boolean overflow() {
        return overflow;
      }

      @Override
      public List<MigrationCost> migrationCost() {
        return List.of(new MigrationCost(MOVED_SIZE, moveCost));
      }
    };
=======
        ClusterInfo.changedRecordSizeOverflow(before, after, ignored -> true, maxMigratedSize);
    return () -> overflow;
>>>>>>> 022f19f9
  }

  @Override
  public PartitionCost partitionCost(ClusterInfo clusterInfo, ClusterBean clusterBean) {
    var result =
        clusterInfo.replicaLeaders().stream()
            .collect(
                Collectors.groupingBy(
                    Replica::topicPartition,
                    Collectors.mapping(
                        r -> (double) r.size(), Collectors.reducing(0D, Math::max))));
    return () -> result;
  }

  @Override
  public ClusterCost clusterCost(ClusterInfo clusterInfo, ClusterBean clusterBean) {
    var result = clusterInfo.replicaStream().mapToLong(Replica::size).sum();
    return () -> result;
  }

  @Override
  public String toString() {
    return this.getClass().getSimpleName();
  }

  public Configuration config() {
    return this.config;
  }
}<|MERGE_RESOLUTION|>--- conflicted
+++ resolved
@@ -16,7 +16,6 @@
  */
 package org.astraea.common.cost;
 
-import java.util.List;
 import java.util.Map;
 import java.util.stream.Collectors;
 import org.astraea.common.Configuration;
@@ -31,6 +30,8 @@
   private final Configuration config;
   public static final String MAX_MIGRATE_SIZE_KEY = "max.migrated.size";
   public static final String MOVED_SIZE = "moved size (bytes)";
+  public static final String TO_SYNC_BYTES = "record size to sync (bytes)";
+  public static final String TO_FETCH_BYTES = "record size to fetch (bytes)";
 
   public RecordSizeCost() {
     this.config = Configuration.of(Map.of());
@@ -60,23 +61,8 @@
             .map(DataSize::bytes)
             .orElse(Long.MAX_VALUE);
     var overflow =
-<<<<<<< HEAD
-        maxMigratedSize < moveCost.values().stream().map(Math::abs).mapToLong(s -> s).sum();
-    return new MoveCost() {
-      @Override
-      public boolean overflow() {
-        return overflow;
-      }
-
-      @Override
-      public List<MigrationCost> migrationCost() {
-        return List.of(new MigrationCost(MOVED_SIZE, moveCost));
-      }
-    };
-=======
         ClusterInfo.changedRecordSizeOverflow(before, after, ignored -> true, maxMigratedSize);
     return () -> overflow;
->>>>>>> 022f19f9
   }
 
   @Override
