/*
 * Licensed to the Apache Software Foundation (ASF) under one or more
 * contributor license agreements. See the NOTICE file distributed with
 * this work for additional information regarding copyright ownership.
 * The ASF licenses this file to You under the Apache License, Version 2.0
 * (the "License"); you may not use this file except in compliance with
 * the License. You may obtain a copy of the License at
 *
 *    http://www.apache.org/licenses/LICENSE-2.0
 *
 * Unless required by applicable law or agreed to in writing, software
 * distributed under the License is distributed on an "AS IS" BASIS,
 * WITHOUT WARRANTIES OR CONDITIONS OF ANY KIND, either express or implied.
 * See the License for the specific language governing permissions and
 * limitations under the License.
 */
package org.astraea.common.cost;

import java.time.Duration;
import java.util.Comparator;
import java.util.List;
import java.util.Map;
import java.util.Optional;
import java.util.concurrent.atomic.AtomicReference;
import java.util.function.Function;
import java.util.stream.Collectors;
import org.astraea.common.EnumInfo;
import org.astraea.common.admin.BrokerTopic;
import org.astraea.common.admin.ClusterBean;
import org.astraea.common.admin.ClusterInfo;
import org.astraea.common.admin.Replica;
import org.astraea.common.admin.ReplicaInfo;
import org.astraea.common.admin.TopicPartition;
import org.astraea.common.metrics.HasBeanObject;
import org.astraea.common.metrics.broker.HasRate;
import org.astraea.common.metrics.broker.LogMetrics;
import org.astraea.common.metrics.broker.ServerMetrics;
import org.astraea.common.metrics.collector.Fetcher;

/**
 * This cost function calculate the load balance score in terms of network ingress or network
 * egress. The implementation is work under these assumptions:
 *
 * <ol>
 *   <li>The loading between each partition can be different. That is, there might be skewed load
 *       behavior between each partition.
 *   <li>The network ingress data rate of each partition is constant, it won't fluctuate over time.
 *   <li>The network egress data rate of each partition is constant, it won't fluctuate over time.
 *   <li>No consumer or consumer group attempts to subscribe or read a subset of partitions. It must
 *       subscribe to the whole topic.
 *   <li>Consumer won't fetch data from the closest replica. That is, every consumer fetches data
 *       from the leader. For more detail about consumer rack awareness, see <a
 *       href="https://cwiki.apache.org/confluence/x/go_zBQ">KIP-392<a>.
 * </ol>
 */
public abstract class NetworkCost implements HasClusterCost {

  private final AtomicReference<ClusterInfo<Replica>> currentCluster = new AtomicReference<>();
  private final BandwidthType bandwidthType;

  NetworkCost(BandwidthType bandwidthType) {
    this.bandwidthType = bandwidthType;
  }

  void noMetricCheck(ClusterBean clusterBean) {
    var noMetricBrokers =
        clusterBean.all().entrySet().stream()
            .filter(e -> e.getValue().size() == 0)
            .map(Map.Entry::getKey)
            .collect(Collectors.toUnmodifiableList());
    if (!noMetricBrokers.isEmpty())
      throw new NoSufficientMetricsException(
          this,
          Duration.ofSeconds(1),
          "The following brokers have no metric available: " + noMetricBrokers);
  }

  void updateCurrentCluster(
      ClusterInfo<Replica> clusterInfo,
      ClusterBean clusterBean,
      AtomicReference<ClusterInfo<Replica>> ref) {
    // TODO: We need a reliable way to access the actual current cluster info. The following method
    //  try to compare the equality of cluster info and cluster bean in terms of replica set. But it
    //  didn't consider the data folder info. See the full discussion:
    //  https://github.com/skiptests/astraea/pull/1240#discussion_r1044487473
    var metricReplicas = clusterBean.replicas();
    var mismatchSet =
        clusterInfo.topicPartitionReplicas().stream()
            .filter(tpr -> !metricReplicas.contains(tpr))
            .collect(Collectors.toUnmodifiableSet());
    if (mismatchSet.isEmpty()) ref.set(clusterInfo);
    if (ref.get() == null)
      fail("Initial clusterInfo required, the following replicas are mismatch: " + mismatchSet);
  }

  @Override
  public ClusterCost clusterCost(ClusterInfo<Replica> clusterInfo, ClusterBean clusterBean) {
    noMetricCheck(clusterBean);
    updateCurrentCluster(clusterInfo, clusterBean, currentCluster);

    var ingressRate =
        estimateRate(currentCluster.get(), clusterBean, ServerMetrics.Topic.BYTES_IN_PER_SEC);
    var egressRate =
        estimateRate(currentCluster.get(), clusterBean, ServerMetrics.Topic.BYTES_OUT_PER_SEC);
    var brokerRate =
        clusterInfo
            .replicaStream()
            .filter(ReplicaInfo::isOnline)
            .collect(
                Collectors.groupingBy(
                    replica -> clusterInfo.node(replica.nodeInfo().id()),
                    Collectors.mapping(
                        replica -> {
                          var tp = replica.topicPartition();
                          switch (bandwidthType) {
                            case Ingress:
                              // ingress might come from producer-send or follower-fetch.
                              return notNull(ingressRate.get(tp));
                            case Egress:
                              // egress will come from consumer-fetch or follower-fetch.
                              // this implementation assumes no consumer rack awareness fetcher
                              // enabled so all consumers fetch data from the leader only.
                              return replica.isLeader()
                                  ? notNull(egressRate.get(tp))
                                      + notNull(ingressRate.get(tp))
                                          * (clusterInfo.replicas(tp).size() - 1)
                                  : 0;
                            default:
                              throw new RuntimeException();
                          }
                        },
                        Collectors.summingDouble(x -> x))));

    var summary = brokerRate.values().stream().mapToDouble(x -> x).summaryStatistics();
    if (summary.getMax() < 0)
      throw new IllegalStateException(
          "Corrupted max rate: " + summary.getMax() + ", brokers: " + brokerRate);
    if (summary.getMin() < 0)
      throw new IllegalStateException(
          "Corrupted min rate: " + summary.getMin() + ", brokers: " + brokerRate);
    if (summary.getMax() == 0) return () -> 0; // edge case to avoid divided by zero error
    double score = (summary.getMax() - summary.getMin()) / (summary.getMax());
    return () -> score;
  }

  @Override
  public Optional<Fetcher> fetcher() {
    // TODO: We need a reliable way to access the actual current cluster info. To do that we need to
    //  obtain the replica info, so we intentionally sample log size but never use it.
    //  https://github.com/skiptests/astraea/pull/1240#discussion_r1044487473
    return Fetcher.of(
        List.of(
            ServerMetrics.Topic.BYTES_IN_PER_SEC::fetch,
            ServerMetrics.Topic.BYTES_OUT_PER_SEC::fetch,
            LogMetrics.Log.SIZE::fetch));
  }

  private Map<BrokerTopic, List<Replica>> mapLeaderAllocation(
      ClusterInfo<? extends Replica> clusterInfo) {
    return clusterInfo
        .replicaStream()
        .filter(ReplicaInfo::isOnline)
        .filter(ReplicaInfo::isLeader)
        .map(r -> Map.entry(BrokerTopic.of(r.nodeInfo().id(), r.topic()), r))
        .collect(
            Collectors.groupingBy(
                Map.Entry::getKey,
                Collectors.mapping(Map.Entry::getValue, Collectors.toUnmodifiableList())));
  }

  /**
   * Estimate the produce load for each partition. If a partition have no load metric in
   * ClusterBean, it will be considered as zero produce load.
   */
  Map<TopicPartition, Long> estimateRate(
      ClusterInfo<? extends Replica> clusterInfo,
      ClusterBean clusterBean,
      ServerMetrics.Topic metric) {
    return mapLeaderAllocation(clusterInfo).entrySet().stream()
        .flatMap(
            e -> {
              var bt = e.getKey();
              var totalSize = e.getValue().stream().mapToLong(Replica::size).sum();
              var totalShare =
                  (double)
                      clusterBean
                          .brokerTopicMetrics(bt, ServerMetrics.Topic.Meter.class)
                          .filter(bean -> bean.type().equals(metric))
                          .max(Comparator.comparingLong(HasBeanObject::createdTimestamp))
                          .map(HasRate::fifteenMinuteRate)
<<<<<<< HEAD
                          .orElseThrow(
                              () ->
                                  new NoSufficientMetricsException(
                                      this,
                                      Duration.ofSeconds(1),
                                      "No " + metric.metricName() + " for " + bt));
=======
                          // no load metric for this partition, treat as zero load
                          .orElse(0.0);
>>>>>>> d7aedddc
              if (Double.isNaN(totalShare) || totalShare < 0)
                throw new NoSufficientMetricsException(
                    this,
                    Duration.ofSeconds(1),
                    "Illegal load value " + totalShare + " for broker-topic: " + bt);
              var calculateShare =
                  (Function<Replica, Long>)
                      (replica) ->
                          totalSize > 0
                              ? (long) ((totalShare * replica.size()) / totalSize)
                              : totalSize == 0
                                  ? 0L
                                  : fail("Illegal replica with negative size: " + replica);

              return e.getValue().stream()
                  .map(r -> Map.entry(r.topicPartition(), calculateShare.apply(r)));
            })
        .collect(Collectors.toUnmodifiableMap(Map.Entry::getKey, Map.Entry::getValue));
  }

  private <T> T notNull(T value) {
    if (value == null)
      throw new NoSufficientMetricsException(this, Duration.ofSeconds(1), "No metric");
    return value;
  }

  private <T> T fail(String reason) {
    throw new NoSufficientMetricsException(this, Duration.ofSeconds(1), reason);
  }

  enum BandwidthType implements EnumInfo {
    Ingress,
    Egress;

    static BandwidthType ofAlias(String alias) {
      return EnumInfo.ignoreCaseEnum(BandwidthType.class, alias);
    }

    @Override
    public String alias() {
      return name();
    }

    @Override
    public String toString() {
      return alias();
    }
  }
}<|MERGE_RESOLUTION|>--- conflicted
+++ resolved
@@ -188,17 +188,8 @@
                           .filter(bean -> bean.type().equals(metric))
                           .max(Comparator.comparingLong(HasBeanObject::createdTimestamp))
                           .map(HasRate::fifteenMinuteRate)
-<<<<<<< HEAD
-                          .orElseThrow(
-                              () ->
-                                  new NoSufficientMetricsException(
-                                      this,
-                                      Duration.ofSeconds(1),
-                                      "No " + metric.metricName() + " for " + bt));
-=======
                           // no load metric for this partition, treat as zero load
                           .orElse(0.0);
->>>>>>> d7aedddc
               if (Double.isNaN(totalShare) || totalShare < 0)
                 throw new NoSufficientMetricsException(
                     this,
