--- conflicted
+++ resolved
@@ -58,12 +58,8 @@
     var nodes =
         clusterBean.brokerIds().stream()
             .filter(id -> id != -1)
-<<<<<<< HEAD
             .map(id -> Broker.of(id, "", -1))
             .collect(Collectors.toUnmodifiableMap(Broker::id, x -> x));
-=======
-            .map(id -> NodeInfo.of(id, "", -1))
-            .collect(Collectors.toUnmodifiableMap(NodeInfo::id, x -> x));
     var replicaMap =
         clusterBean.brokerIds().stream()
             .collect(
@@ -80,7 +76,6 @@
                                     x -> x,
                                     (a, b) ->
                                         a.createdTimestamp() > b.createdTimestamp() ? a : b))));
->>>>>>> 6db827e7
     var replicas =
         clusterBean.brokerTopics().stream()
             .filter(bt -> bt.broker() != -1)
