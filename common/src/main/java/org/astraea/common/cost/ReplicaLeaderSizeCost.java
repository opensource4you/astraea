--- conflicted
+++ resolved
@@ -63,12 +63,7 @@
     var maxMigratedLeaderSize =
         config.string(COST_LIMIT_KEY).map(DataSize::of).map(DataSize::bytes).orElse(Long.MAX_VALUE);
     var overflow =
-<<<<<<< HEAD
-        CostUtils.changedRecordSizeOverflow(
-            before, after, Replica::isLeader, maxMigratedLeaderSize);
-=======
         changedRecordSizeOverflow(before, after, Replica::isLeader, maxMigratedLeaderSize);
->>>>>>> 0855d44b
     return () -> overflow;
   }
 
