--- conflicted
+++ resolved
@@ -18,14 +18,10 @@
     zookeeper: project.properties['zookeeper.version'] ?: "3.6.3",
     json: project.properties['json.version']?: "20090211",
     yaml: project.properties['yaml.version']?: "1.8",
-<<<<<<< HEAD
-    lombok: project.properties['lombok.version']?: "1.18.22"
-=======
     lombok: project.properties['lombok.version']?: "1.18.22",
     gson: project.properties['gson.version']?: "2.7",
     prometheus: project.properties['gson.version']?: "0.15.0",
 
->>>>>>> 2b72a2da
 
 ]
 
@@ -43,14 +39,9 @@
     implementation "org.slf4j:slf4j-nop:${versions["slf4j"]}"
     implementation "org.json:json:${versions["json"]}"
     implementation "org.yaml:snakeyaml:${versions["yaml"]}"
-<<<<<<< HEAD
-    compileOnly "org.projectlombok:lombok:${versions["lombok"]}"
-    annotationProcessor "org.projectlombok:lombok:${versions["lombok"]}"
-=======
     implementation "io.prometheus:simpleclient:${versions["prometheus"]}"
     implementation "io.prometheus:simpleclient_httpserver:${versions["prometheus"]}"
 
->>>>>>> 2b72a2da
 
 }
 
