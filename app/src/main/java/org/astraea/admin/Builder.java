--- conflicted
+++ resolved
@@ -31,14 +31,10 @@
 import org.apache.kafka.common.quota.ClientQuotaEntity;
 import org.apache.kafka.common.quota.ClientQuotaFilter;
 import org.apache.kafka.common.quota.ClientQuotaFilterComponent;
-<<<<<<< HEAD
-import org.astraea.Utils;
+import org.astraea.common.Utils;
 import org.astraea.cost.ClusterInfo;
 import org.astraea.cost.NodeInfo;
 import org.astraea.metrics.HasBeanObject;
-=======
-import org.astraea.common.Utils;
->>>>>>> 71deb123
 
 public class Builder {
 
@@ -74,13 +70,8 @@
     }
 
     @Override
-<<<<<<< HEAD
     public Set<NodeInfo> nodes() {
-      return Utils.handleException(
-=======
-    public Set<Integer> brokerIds() {
-      return Utils.packException(
->>>>>>> 71deb123
+      return Utils.packException(
           () ->
               admin.describeCluster().nodes().get().stream()
                   .map(NodeInfo::of)
@@ -400,7 +391,7 @@
       final var nodeInfo = this.nodes().stream().collect(Collectors.toUnmodifiableList());
 
       final var topicToReplicasMap =
-          Utils.handleException(() -> this.replicas(topics)).entrySet().stream()
+          Utils.packException(() -> this.replicas(topics)).entrySet().stream()
               .flatMap(
                   entry -> {
                     // TODO: there is a bug in here. Admin#replicas doesn't return the full
