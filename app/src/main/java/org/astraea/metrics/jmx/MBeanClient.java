--- conflicted
+++ resolved
@@ -36,20 +36,8 @@
     }
   }
 
-<<<<<<< HEAD
-  public MBeanClient(JMXServiceURL jmxServiceURL) {
-    try {
-      this.jmxServiceURL = Objects.requireNonNull(jmxServiceURL);
-      this.jmxConnector = JMXConnectorFactory.connect(jmxServiceURL);
-      this.isClosed = false;
-      this.mBeanServerConnection = jmxConnector.getMBeanServerConnection();
-    } catch (IOException e) {
-      throw new UncheckedIOException(e);
-    }
-=======
   static MBeanClient of(JMXServiceURL url) {
     return new MBeanClientImpl(url);
->>>>>>> d45a40a6
   }
 
   /**
