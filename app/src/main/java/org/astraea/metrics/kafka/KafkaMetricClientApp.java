--- conflicted
+++ resolved
@@ -24,19 +24,8 @@
   public static void main(String[] args) throws MalformedURLException {
     var parameters = ArgumentUtil.parseArgument(new KafkaMetricClientAppArgument(), args);
 
-<<<<<<< HEAD
-    // ensure argument safe
-    if (args.length < 1) {
-      help();
-      throw new IllegalArgumentException();
-    }
-    String argumentJmxServerNetworkAddress = args[0];
-    List<String> argumentTargetMetrics = List.of(args).subList(1, args.length);
-    String[] test = {"localhost:18685", "BytesInPerSec"};
-=======
     String argumentJmxServerNetworkAddress = parameters.address;
     Set<String> argumentTargetMetrics = parameters.metrics;
->>>>>>> de0edc90
 
     JMXServiceURL serviceURL = new JMXServiceURL(createJmxUrl(argumentJmxServerNetworkAddress));
     try (KafkaMetricClient kafkaMetricClient = new KafkaMetricClient(serviceURL)) {
