--- conflicted
+++ resolved
@@ -1,12 +1,13 @@
 package org.astraea.performance;
 
 import com.beust.jcommander.ParameterException;
-import java.util.*;
+import java.util.ArrayList;
+import java.util.Arrays;
+import java.util.Random;
 import java.util.function.Supplier;
 import java.util.stream.IntStream;
 import org.astraea.argument.Field;
 
-<<<<<<< HEAD
 /**
  * Random distribution generator. Example: {@code Supplier<long> uniformDistribution =
  * Distribution.UNIFORM.create(100); while (true){ // the value will in range [0, 100)
@@ -14,14 +15,6 @@
  */
 public enum Distribution {
   FIXED("fixed") {
-=======
-/** Randomly generate a long number with respect to some distribution */
-public interface Distribution {
-
-  long get();
-
-  class DistributionField extends Field<Distribution> {
->>>>>>> c0647e5c
     @Override
     public Supplier<Long> create(int n) {
       return () -> (long) n;
@@ -83,7 +76,7 @@
     this.name = name;
   }
 
-  static class Converter implements IStringConverter<Distribution> {
+  static class DistributionField extends Field<Distribution> {
     @Override
     public Distribution convert(String name) {
       return Arrays.stream(Distribution.values())
