--- conflicted
+++ resolved
@@ -9,11 +9,8 @@
   private final List<Metrics> producerData;
   private final List<Metrics> consumerData;
   private final long records;
-<<<<<<< HEAD
   private final long end;
-=======
   private long start = 0L;
->>>>>>> cc175369
 
   public Tracker(
       List<Metrics> producerData, List<Metrics> consumerData, long records, Duration duration) {
