package org.astraea.performance;

import com.beust.jcommander.Parameter;
import java.io.IOException;
import java.time.Duration;
import java.util.HashSet;
import java.util.List;
import java.util.Map;
import java.util.Random;
import java.util.Set;
import java.util.concurrent.ExecutionException;
import java.util.function.BiConsumer;
import java.util.stream.Collectors;
import java.util.stream.IntStream;
import org.apache.kafka.clients.producer.ProducerConfig;
import org.apache.kafka.clients.producer.internals.DefaultPartitioner;
import org.apache.kafka.common.TopicPartition;
import org.apache.kafka.common.errors.WakeupException;
import org.apache.kafka.common.record.CompressionType;
import org.astraea.Utils;
import org.astraea.argument.CompressionField;
import org.astraea.argument.NonEmptyStringField;
import org.astraea.argument.NonNegativeShortField;
import org.astraea.argument.PositiveLongField;
import org.astraea.argument.PositiveShortField;
import org.astraea.argument.StringMapField;
import org.astraea.concurrent.Executor;
import org.astraea.concurrent.State;
import org.astraea.concurrent.ThreadPool;
import org.astraea.consumer.Consumer;
import org.astraea.producer.Producer;
import org.astraea.topic.TopicAdmin;
import org.astraea.utils.DataSize;
import org.astraea.utils.DataUnit;

/**
 * Performance benchmark which includes
 *
 * <ol>
 *   <li>publish latency: the time of completing producer data request
 *   <li>E2E latency: the time for a record to travel through Kafka
 *   <li>input rate: sum of consumer inputs in MByte per second
 *   <li>output rate: sum of producer outputs in MByte per second
 * </ol>
 *
 * With configurations:
 *
 * <ol>
 *   <li>--brokers: the server to connect to
 *   <li>--topic: the topic name. Create new topic when the given topic does not exist. Default:
 *       "testPerformance-" + System.currentTimeMillis()
 *   <li>--partitions: topic config when creating new topic. Default: 1
 *   <li>--replicationFactor: topic config when creating new topic. Default: 1
 *   <li>--producers: the number of producers (threads). Default: 1
 *   <li>--consumers: the number of consumers (threads). Default: 1
 *   <li>--records: the total number of records sent by the producers. Default: 1000
 *   <li>--recordSize: the record size in byte. Default: 1024
 * </ol>
 *
 * To avoid records being produced too fast, producer wait for one millisecond after each send.
 */
public class Performance {
  /** Used in Automation, to achieve the end of one Performance and then start another. */
  public static void main(String[] args)
      throws InterruptedException, IOException, ExecutionException {
    execute(org.astraea.argument.Argument.parse(new Argument(), args));
  }

  public static Result execute(final Argument param)
      throws InterruptedException, IOException, ExecutionException {
    List<Integer> partitions;
    try (var topicAdmin = TopicAdmin.of(param.props())) {
      topicAdmin
          .creator()
          .numberOfReplicas(param.replicas)
          .numberOfPartitions(param.partitions)
          .topic(param.topic)
          .create();

      Utils.waitFor(() -> topicAdmin.topicNames().contains(param.topic));
      partitions = partition(param, topicAdmin);
    }

    var consumerMetrics =
        IntStream.range(0, param.consumers)
            .mapToObj(i -> new Metrics())
            .collect(Collectors.toUnmodifiableList());
    var producerMetrics =
        IntStream.range(0, param.producers)
            .mapToObj(i -> new Metrics())
            .collect(Collectors.toUnmodifiableList());

    var manager = new Manager(param, producerMetrics, consumerMetrics);
    var tracker = new Tracker(producerMetrics, consumerMetrics, manager);
    var groupId = "groupId-" + System.currentTimeMillis();
    try (var threadPool =
        ThreadPool.builder()
            .executors(
                IntStream.range(0, param.consumers)
                    .mapToObj(
                        i ->
                            consumerExecutor(
                                Consumer.builder()
                                    .brokers(param.brokers)
                                    .topics(Set.of(param.topic))
                                    .groupId(groupId)
                                    .configs(param.props())
                                    .consumerRebalanceListener(
                                        ignore -> manager.countDownGetAssignment())
                                    .build(),
                                consumerMetrics.get(i),
                                manager))
                    .collect(Collectors.toUnmodifiableList()))
            .executors(
                IntStream.range(0, param.producers)
                    .mapToObj(
                        i ->
                            producerExecutor(
                                Producer.builder()
                                    .configs(param.producerProps())
                                    .partitionClassName(param.partitioner)
                                    .build(),
                                param,
                                producerMetrics.get(i),
                                partitions,
                                manager))
                    .collect(Collectors.toUnmodifiableList()))
            .executor(tracker)
            .executor((param.createCSV) ? new FileWriter(manager, tracker) : () -> State.DONE)
            .build()) {
      threadPool.waitAll();
      return new Result(param.topic);
    }
  }

  static Executor consumerExecutor(
      Consumer<byte[], byte[]> consumer, BiConsumer<Long, Long> observer, Manager manager) {
<<<<<<< HEAD
    if (observer instanceof Metrics) {
      ((Metrics) observer).setRealBytesMetric(consumer.getMetric("incoming-byte-total"));
    }
    return new ThreadPool.Executor() {
=======
    return new Executor() {
>>>>>>> 99a49124
      @Override
      public State execute() {
        try {
          consumer
              .poll(Duration.ofSeconds(10))
              .forEach(
                  record -> {
                    // record ene-to-end latency, and record input byte (header and timestamp size
                    // excluded)
                    observer.accept(
                        System.currentTimeMillis() - record.timestamp(),
                        (long) record.serializedKeySize() + record.serializedValueSize());
                  });
          // Consumer reached the record upperbound or consumed all the record producer produced.
          return manager.consumedDone() ? State.DONE : State.RUNNING;
        } catch (WakeupException ignore) {
          // Stop polling and being ready to clean up
          return State.DONE;
        }
      }

      @Override
      public void wakeup() {
        consumer.wakeup();
      }

      @Override
      public void close() {
        consumer.close();
      }
    };
  }

  static Executor producerExecutor(
      Producer<byte[], byte[]> producer,
      Argument param,
      BiConsumer<Long, Long> observer,
      List<Integer> partitions,
      Manager manager) {
<<<<<<< HEAD
    if (observer instanceof Metrics) {
      ((Metrics) observer).setRealBytesMetric(producer.getMetric("outgoing-byte-total"));
    }
    return new ThreadPool.Executor() {
=======
    return new Executor() {
>>>>>>> 99a49124
      @Override
      public State execute() throws InterruptedException {
        // Wait for all consumers get assignment.
        manager.awaitPartitionAssignment();
        var rand = new Random();
        var payload = manager.payload();
        if (payload.isEmpty()) return State.DONE;

        long start = System.currentTimeMillis();
        producer
            .sender()
            .topic(param.topic)
            .partition(partitions.get(rand.nextInt(partitions.size())))
            .key(manager.getKey())
            .value(payload.get())
            .timestamp(start)
            .run()
            .whenComplete(
                (m, e) ->
                    observer.accept(System.currentTimeMillis() - start, m.serializedValueSize()));
        return State.RUNNING;
      }

      @Override
      public void close() {
        try {
          producer.close();
        } finally {
          manager.producerClosed();
        }
      }
    };
  }

  // visible for test
  static List<Integer> partition(Argument param, TopicAdmin topicAdmin) {
    if (positiveSpecifyBroker(param)) {
      return topicAdmin
          .partitionsOfBrokers(Set.of(param.topic), new HashSet<>(param.specifyBroker))
          .stream()
          .map(TopicPartition::partition)
          .collect(Collectors.toList());
    } else return List.of(-1);
  }

  private static boolean positiveSpecifyBroker(Argument param) {
    return param.specifyBroker.stream().allMatch(broker -> broker >= 0);
  }

  public static class Argument extends org.astraea.argument.Argument {

    @Parameter(
        names = {"--topic"},
        description = "String: topic name",
        validateWith = NonEmptyStringField.class)
    String topic = "testPerformance-" + System.currentTimeMillis();

    @Parameter(
        names = {"--partitions"},
        description = "Integer: number of partitions to create the topic",
        validateWith = PositiveLongField.class)
    int partitions = 1;

    @Parameter(
        names = {"--replicas"},
        description = "Integer: number of replica to create the topic",
        validateWith = PositiveShortField.class,
        converter = PositiveShortField.class)
    short replicas = 1;

    @Parameter(
        names = {"--producers"},
        description = "Integer: number of producers to produce records",
        validateWith = PositiveShortField.class,
        converter = PositiveShortField.class)
    int producers = 1;

    @Parameter(
        names = {"--consumers"},
        description = "Integer: number of consumers to consume records",
        validateWith = NonNegativeShortField.class,
        converter = NonNegativeShortField.class)
    int consumers = 1;

    @Parameter(
        names = {"--run.until"},
        description =
            "Run until number of records are produced and consumed or until duration meets."
                + " The duration formats accepted are (a number) + (a time unit)."
                + " The time units can be \"days\", \"day\", \"h\", \"m\", \"s\", \"ms\","
                + " \"us\", \"ns\"",
        validateWith = ExeTime.Field.class,
        converter = ExeTime.Field.class)
    ExeTime exeTime = ExeTime.of("1000records");

    @Parameter(
        names = {"--fixed.size"},
        description = "boolean: send fixed size records if this flag is set")
    boolean fixedSize = false;

    @Parameter(
        names = {"--record.size"},
        description = "DataSize: size of each record. e.g. \"500KiB\"",
        converter = DataSize.Field.class)
    DataSize recordSize = DataUnit.KiB.of(1);

    @Parameter(
        names = {"--jmx.servers"},
        description =
            "String: server to get jmx metrics <jmx_server>@<broker_id>[,<jmx_server>@<broker_id>]*",
        validateWith = NonEmptyStringField.class)
    String jmxServers = "";

    @Parameter(
        names = {"--partitioner"},
        description = "String: the full class name of the desired partitioner",
        validateWith = NonEmptyStringField.class)
    String partitioner = DefaultPartitioner.class.getName();

    @Parameter(
        names = {"--configs"},
        description = "Map: set the configuration passed to producer/partitioner",
        converter = StringMapField.class,
        validateWith = StringMapField.class)
    Map<String, String> configs = Map.of();

    public Map<String, Object> producerProps() {
      var props = props();
      props.put(ProducerConfig.COMPRESSION_TYPE_CONFIG, compression.name);
      if (!this.jmxServers.isEmpty()) props.put("jmx_servers", this.jmxServers);
      props.putAll(configs);
      return props;
    }

    @Parameter(
        names = {"--createCSV"},
        description = "create the metrics into a csv file if this flag is set")
    boolean createCSV = false;

    @Parameter(
        names = {"--compression"},
        description =
            "String: the compression algorithm used by producer. Available algorithm are none, gzip, snappy, lz4, and zstd",
        converter = CompressionField.class)
    CompressionType compression = CompressionType.NONE;

    @Parameter(
        names = {"--key.distribution"},
        description =
            "String: Distribution name. Available distribution names: \"fixed\" \"uniform\", \"zipfian\", \"latest\". Default: uniform",
        converter = Distribution.DistributionField.class)
    Distribution distribution = Distribution.uniform();

    @Parameter(
        names = {"--specify.broker"},
        description =
            "String: Used with SpecifyBrokerPartitioner to specify the brokers that partitioner can send.",
        validateWith = NonEmptyStringField.class)
    List<Integer> specifyBroker = List.of(-1);
  }

  public static class Result {
    private final String topicName;

    private Result(String topicName) {
      this.topicName = topicName;
    }

    public String topicName() {
      return topicName;
    }
  }
}<|MERGE_RESOLUTION|>--- conflicted
+++ resolved
@@ -135,14 +135,10 @@
 
   static Executor consumerExecutor(
       Consumer<byte[], byte[]> consumer, BiConsumer<Long, Long> observer, Manager manager) {
-<<<<<<< HEAD
     if (observer instanceof Metrics) {
       ((Metrics) observer).setRealBytesMetric(consumer.getMetric("incoming-byte-total"));
     }
-    return new ThreadPool.Executor() {
-=======
     return new Executor() {
->>>>>>> 99a49124
       @Override
       public State execute() {
         try {
@@ -182,14 +178,10 @@
       BiConsumer<Long, Long> observer,
       List<Integer> partitions,
       Manager manager) {
-<<<<<<< HEAD
     if (observer instanceof Metrics) {
       ((Metrics) observer).setRealBytesMetric(producer.getMetric("outgoing-byte-total"));
     }
-    return new ThreadPool.Executor() {
-=======
     return new Executor() {
->>>>>>> 99a49124
       @Override
       public State execute() throws InterruptedException {
         // Wait for all consumers get assignment.
