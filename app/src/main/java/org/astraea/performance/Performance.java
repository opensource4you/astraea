package org.astraea.performance;

import com.beust.jcommander.IStringConverter;
import com.beust.jcommander.Parameter;
import com.beust.jcommander.ParameterException;
import java.io.IOException;
import java.time.Duration;
<<<<<<< HEAD
import java.util.*;
=======
import java.util.Collection;
import java.util.List;
import java.util.Map;
import java.util.Set;
import java.util.concurrent.CompletableFuture;
>>>>>>> f592ddd3
import java.util.concurrent.ExecutionException;
import java.util.concurrent.Future;
import java.util.function.BiConsumer;
import java.util.stream.Collectors;
import java.util.stream.IntStream;
import java.util.stream.Stream;
import org.apache.kafka.clients.producer.ProducerConfig;
import org.apache.kafka.clients.producer.internals.DefaultPartitioner;
import org.apache.kafka.common.errors.WakeupException;
import org.apache.kafka.common.record.CompressionType;
import org.astraea.argument.ArgumentUtil;
import org.astraea.argument.BasicArgumentWithPropFile;
import org.astraea.concurrent.ThreadPool;
import org.astraea.consumer.Consumer;
import org.astraea.producer.Producer;
import org.astraea.topic.TopicAdmin;
import org.astraea.utils.DataSize;
import org.astraea.utils.DataUnit;

/**
 * Performance benchmark which includes
 *
 * <ol>
 *   <li>publish latency: the time of completing producer data request
 *   <li>E2E latency: the time for a record to travel through Kafka
 *   <li>input rate: sum of consumer inputs in MByte per second
 *   <li>output rate: sum of producer outputs in MByte per second
 * </ol>
 *
 * With configurations:
 *
 * <ol>
 *   <li>--brokers: the server to connect to
 *   <li>--topic: the topic name. Create new topic when the given topic does not exist. Default:
 *       "testPerformance-" + System.currentTimeMillis()
 *   <li>--partitions: topic config when creating new topic. Default: 1
 *   <li>--replicationFactor: topic config when creating new topic. Default: 1
 *   <li>--producers: the number of producers (threads). Default: 1
 *   <li>--consumers: the number of consumers (threads). Default: 1
 *   <li>--records: the total number of records sent by the producers. Default: 1000
 *   <li>--recordSize: the record size in byte. Default: 1024
 * </ol>
 *
 * To avoid records being produced too fast, producer wait for one millisecond after each send.
 */
public class Performance {
  /** Used in Automation, to achieve the end of one Performance and then start another. */
  public static void main(String[] args)
      throws InterruptedException, IOException, ExecutionException {
    execute(ArgumentUtil.parseArgument(new Argument(), args));
  }

  public static Future<String> execute(final Argument param)
      throws InterruptedException, IOException, ExecutionException {
<<<<<<< HEAD
    List<Integer> partitions;
=======
    var future = new CompletableFuture<String>();
>>>>>>> f592ddd3
    try (var topicAdmin = TopicAdmin.of(param.props())) {
      topicAdmin
          .creator()
          .numberOfReplicas(param.replicas)
          .numberOfPartitions(param.partitions)
          .topic(param.topic)
          .create();

      partitions = partition(param, topicAdmin);
    }

    var consumerMetrics =
        IntStream.range(0, param.consumers)
            .mapToObj(i -> new Metrics())
            .collect(Collectors.toUnmodifiableList());
    var producerMetrics =
        IntStream.range(0, param.producers)
            .mapToObj(i -> new Metrics())
            .collect(Collectors.toUnmodifiableList());

    var manager = new Manager(param, producerMetrics, consumerMetrics);
    var tracker = new Tracker(producerMetrics, consumerMetrics, manager);
    Collection<ThreadPool.Executor> fileWriter =
        (param.createCSV) ? List.of(new FileWriter(manager, tracker)) : List.of();
    var groupId = "groupId-" + System.currentTimeMillis();
    try (ThreadPool threadPool =
        ThreadPool.builder()
            .executors(
                IntStream.range(0, param.consumers)
                    .mapToObj(
                        i ->
                            consumerExecutor(
                                Consumer.builder()
                                    .brokers(param.brokers)
                                    .topics(Set.of(param.topic))
                                    .groupId(groupId)
                                    .configs(param.props())
                                    .consumerRebalanceListener(
                                        ignore -> manager.countDownGetAssignment())
                                    .build(),
                                consumerMetrics.get(i),
                                manager))
                    .collect(Collectors.toUnmodifiableList()))
            .executors(
                IntStream.range(0, param.producers)
                    .mapToObj(
                        i ->
                            producerExecutor(
                                Producer.builder()
                                    .configs(param.producerProps())
                                    .partitionClassName(param.partitioner)
                                    .build(),
                                param,
                                producerMetrics.get(i),
                                partitions,
                                manager))
                    .collect(Collectors.toUnmodifiableList()))
            .executor(tracker)
            .executors(fileWriter)
            .build()) {
      threadPool.waitAll();
      future.complete(param.topic);
      return future;
    }
  }

  static ThreadPool.Executor consumerExecutor(
      Consumer<byte[], byte[]> consumer, BiConsumer<Long, Long> observer, Manager manager) {
    return new ThreadPool.Executor() {
      @Override
      public State execute() {
        try {
          consumer
              .poll(Duration.ofSeconds(10))
              .forEach(
                  record -> {
                    // record ene-to-end latency, and record input byte (header and timestamp size
                    // excluded)
                    observer.accept(
                        System.currentTimeMillis() - record.timestamp(),
                        (long) record.serializedKeySize() + record.serializedValueSize());
                  });
          // Consumer reached the record upperbound or consumed all the record producer produced.
          return manager.consumedDone() ? State.DONE : State.RUNNING;
        } catch (WakeupException ignore) {
          // Stop polling and being ready to clean up
          return State.DONE;
        }
      }

      @Override
      public void wakeup() {
        consumer.wakeup();
      }

      @Override
      public void close() {
        consumer.close();
      }
    };
  }

  static ThreadPool.Executor producerExecutor(
      Producer<byte[], byte[]> producer,
      Argument param,
      BiConsumer<Long, Long> observer,
      List<Integer> partitions,
      Manager manager) {
    return new ThreadPool.Executor() {
      @Override
      public State execute() throws InterruptedException {
        // Wait for all consumers get assignment.
        manager.awaitPartitionAssignment();
        var rand = new Random();
        var payload = manager.payload();
        if (payload.isEmpty()) return State.DONE;

        long start = System.currentTimeMillis();
        producer
            .sender()
            .topic(param.topic)
            .partition(partitions.get(rand.nextInt(partitions.size())))
            .key(manager.getKey().orElse(null))
            .value(payload.get())
            .timestamp(start)
            .run()
            .whenComplete(
                (m, e) ->
                    observer.accept(System.currentTimeMillis() - start, m.serializedValueSize()));
        return State.RUNNING;
      }

      @Override
      public void close() {
        try {
          producer.close();
        } finally {
          manager.producerClosed();
        }
      }
    };
  }

<<<<<<< HEAD
  // visible for test
  static List<Integer> partition(Argument param, TopicAdmin topicAdmin) {
    if (positiveSpecifyBroker(param)) {
      return topicAdmin
          .partitionsOfBrokers(Set.of(param.topic), new HashSet<>(param.specifyBroker))
          .stream()
          .map(topicPartition -> topicPartition.partition())
          .collect(Collectors.toList());
    } else return List.of(-1);
  }

  private static boolean positiveSpecifyBroker(Argument param) {
    return param.specifyBroker.stream().allMatch(broker -> broker >= 0);
  }

  static class Argument extends BasicArgumentWithPropFile {
=======
  public static class Argument extends BasicArgumentWithPropFile {
>>>>>>> f592ddd3

    @Parameter(
        names = {"--topic"},
        description = "String: topic name",
        validateWith = ArgumentUtil.NotEmptyString.class)
    String topic = "testPerformance-" + System.currentTimeMillis();

    @Parameter(
        names = {"--partitions"},
        description = "Integer: number of partitions to create the topic",
        validateWith = ArgumentUtil.PositiveLong.class)
    int partitions = 1;

    @Parameter(
        names = {"--replicas"},
        description = "Integer: number of replica to create the topic",
        validateWith = ArgumentUtil.PositiveLong.class,
        converter = ArgumentUtil.ShortConverter.class)
    short replicas = 1;

    @Parameter(
        names = {"--producers"},
        description = "Integer: number of producers to produce records",
        validateWith = ArgumentUtil.PositiveLong.class)
    int producers = 1;

    @Parameter(
        names = {"--consumers"},
        description = "Integer: number of consumers to consume records",
        validateWith = ArgumentUtil.NonNegativeLong.class)
    int consumers = 1;

    @Parameter(
        names = {"--run.until"},
        description =
            "Run until number of records are produced and consumed or until duration meets."
                + " The duration formats accepted are (a number) + (a time unit)."
                + " The time units can be \"days\", \"day\", \"h\", \"m\", \"s, \"ms\","
                + " \"us\", \"ns\"",
        converter = ExeTime.Converter.class)
    ExeTime exeTime = ExeTime.of("1000records");

    @Parameter(
        names = {"--fixed.size"},
        description = "boolean: send fixed size records if this flag is set")
    boolean fixedSize = false;

    @Parameter(
        names = {"--record.size"},
        description = "DataSize: size of each record. e.g. \"500KiB\"",
        converter = DataSize.Converter.class)
    DataSize recordSize = DataUnit.KiB.of(1);

    @Parameter(
        names = {"--jmx.servers"},
        description =
            "String: server to get jmx metrics <jmx_server>@<broker_id>[,<jmx_server>@<broker_id>]*",
        validateWith = ArgumentUtil.NotEmptyString.class)
    String jmxServers = "";

    @Parameter(
        names = {"--partitioner"},
        description = "String: the full class name of the desired partitioner",
        validateWith = ArgumentUtil.NotEmptyString.class)
    String partitioner = DefaultPartitioner.class.getName();

    public Map<String, Object> producerProps() {
      var props = props();
      props.put(ProducerConfig.COMPRESSION_TYPE_CONFIG, compression.name);
      if (!this.jmxServers.isEmpty()) props.put("jmx_servers", this.jmxServers);
      return props;
    }

    @Parameter(
        names = {"--createCSV"},
        description = "create the metrics into a csv file if this flag is set")
    boolean createCSV = false;

    @Parameter(
        names = {"--compression"},
        description =
            "String: the compression algorithm used by producer. Available algorithm are none, gzip, snappy, lz4, and zstd",
        converter = CompressionArgument.class)
    CompressionType compression = CompressionType.NONE;

    @Parameter(
        names = {"--key.distribution"},
        description =
            "String: Distribution name. Available distribution names: \"uniform\", \"zipfian\", \"latest\". Default: (No key)",
        converter = Distribution.DistributionConverter.class)
    Distribution distribution = null;

    @Parameter(
        names = {"--specify.broker"},
        description =
            "String: Used with SpecifyBrokerPartitioner to specify the brokers that partitioner can send.",
        validateWith = ArgumentUtil.NotEmptyString.class)
    List<Integer> specifyBroker = List.of(-1);
  }

  static class CompressionArgument implements IStringConverter<CompressionType> {

    @Override
    public CompressionType convert(String value) {
      try {
        return CompressionType.forName(value.toLowerCase());
      } catch (IllegalArgumentException e) {
        throw new ParameterException(
            "the "
                + value
                + " is unsupported. The supported algorithms are "
                + Stream.of(CompressionType.values())
                    .map(CompressionType::name)
                    .collect(Collectors.joining(",")));
      }
    }
  }
}<|MERGE_RESOLUTION|>--- conflicted
+++ resolved
@@ -5,15 +5,8 @@
 import com.beust.jcommander.ParameterException;
 import java.io.IOException;
 import java.time.Duration;
-<<<<<<< HEAD
 import java.util.*;
-=======
-import java.util.Collection;
-import java.util.List;
-import java.util.Map;
-import java.util.Set;
 import java.util.concurrent.CompletableFuture;
->>>>>>> f592ddd3
 import java.util.concurrent.ExecutionException;
 import java.util.concurrent.Future;
 import java.util.function.BiConsumer;
@@ -68,11 +61,8 @@
 
   public static Future<String> execute(final Argument param)
       throws InterruptedException, IOException, ExecutionException {
-<<<<<<< HEAD
     List<Integer> partitions;
-=======
     var future = new CompletableFuture<String>();
->>>>>>> f592ddd3
     try (var topicAdmin = TopicAdmin.of(param.props())) {
       topicAdmin
           .creator()
@@ -216,7 +206,6 @@
     };
   }
 
-<<<<<<< HEAD
   // visible for test
   static List<Integer> partition(Argument param, TopicAdmin topicAdmin) {
     if (positiveSpecifyBroker(param)) {
@@ -232,10 +221,7 @@
     return param.specifyBroker.stream().allMatch(broker -> broker >= 0);
   }
 
-  static class Argument extends BasicArgumentWithPropFile {
-=======
   public static class Argument extends BasicArgumentWithPropFile {
->>>>>>> f592ddd3
 
     @Parameter(
         names = {"--topic"},
