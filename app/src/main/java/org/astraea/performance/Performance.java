package org.astraea.performance;

import com.beust.jcommander.IStringConverter;
import com.beust.jcommander.Parameter;
import com.beust.jcommander.ParameterException;
import java.io.IOException;
import java.time.Duration;
import java.util.*;
<<<<<<< HEAD
=======
import java.util.concurrent.CompletableFuture;
>>>>>>> dfdc3792
import java.util.concurrent.ExecutionException;
import java.util.concurrent.Future;
import java.util.function.BiConsumer;
import java.util.stream.Collectors;
import java.util.stream.IntStream;
import java.util.stream.Stream;
import org.apache.kafka.clients.consumer.ConsumerConfig;
import org.apache.kafka.clients.producer.ProducerConfig;
import org.apache.kafka.clients.producer.internals.DefaultPartitioner;
import org.apache.kafka.common.errors.WakeupException;
import org.apache.kafka.common.record.CompressionType;
import org.astraea.argument.ArgumentUtil;
import org.astraea.argument.BasicArgumentWithPropFile;
import org.astraea.concurrent.ThreadPool;
import org.astraea.consumer.Consumer;
import org.astraea.producer.Producer;
import org.astraea.producer.TransactionalProducer;
import org.astraea.topic.TopicAdmin;
import org.astraea.utils.DataSize;
import org.astraea.utils.DataUnit;

/**
 * Performance benchmark which includes
 *
 * <ol>
 *   <li>publish latency: the time of completing producer data request
 *   <li>E2E latency: the time for a record to travel through Kafka
 *   <li>input rate: sum of consumer inputs in MByte per second
 *   <li>output rate: sum of producer outputs in MByte per second
 * </ol>
 *
 * With configurations:
 *
 * <ol>
 *   <li>--brokers: the server to connect to
 *   <li>--topic: the topic name. Create new topic when the given topic does not exist. Default:
 *       "testPerformance-" + System.currentTimeMillis()
 *   <li>--partitions: topic config when creating new topic. Default: 1
 *   <li>--replicationFactor: topic config when creating new topic. Default: 1
 *   <li>--producers: the number of producers (threads). Default: 1
 *   <li>--consumers: the number of consumers (threads). Default: 1
 *   <li>--records: the total number of records sent by the producers. Default: 1000
 *   <li>--recordSize: the record size in byte. Default: 1024
 * </ol>
 *
 * To avoid records being produced too fast, producer wait for one millisecond after each send.
 */
public class Performance {
  /** Used in Automation, to achieve the end of one Performance and then start another. */
  public static void main(String[] args)
      throws InterruptedException, IOException, ExecutionException {
    execute(ArgumentUtil.parseArgument(new Argument(), args));
  }

  public static Future<String> execute(final Argument param)
      throws InterruptedException, IOException, ExecutionException {
    List<Integer> partitions;
    var future = new CompletableFuture<String>();
    try (var topicAdmin = TopicAdmin.of(param.props())) {
      topicAdmin
          .creator()
          .numberOfReplicas(param.replicas)
          .numberOfPartitions(param.partitions)
          .topic(param.topic)
          .create();

      partitions = partition(param, topicAdmin);
    }

    var consumerMetrics =
        IntStream.range(0, param.consumers)
            .mapToObj(i -> new Metrics())
            .collect(Collectors.toUnmodifiableList());
    var producerMetrics =
        IntStream.range(0, param.producers)
            .mapToObj(i -> new Metrics())
            .collect(Collectors.toUnmodifiableList());

    var manager = new Manager(param, producerMetrics, consumerMetrics);
    var tracker = new Tracker(producerMetrics, consumerMetrics, manager);
    Collection<ThreadPool.Executor> fileWriter =
        (param.createCSV) ? List.of(new FileWriter(manager, tracker)) : List.of();
    var groupId = "groupId-" + System.currentTimeMillis();
    try (ThreadPool threadPool =
        ThreadPool.builder()
            .executors(
                IntStream.range(0, param.consumers)
                    .mapToObj(
                        i ->
                            consumerExecutor(
                                Consumer.builder()
                                    .brokers(param.brokers)
                                    .topics(Set.of(param.topic))
                                    .groupId(groupId)
                                    .configs(param.consumerProps())
                                    .consumerRebalanceListener(
                                        ignore -> manager.countDownGetAssignment())
                                    .build(),
                                consumerMetrics.get(i),
                                manager))
                    .collect(Collectors.toUnmodifiableList()))
            .executors(
                IntStream.range(0, param.producers)
                    .mapToObj(
                        i ->
                            producerExecutor(
                                Producer.builder()
                                    .configs(param.producerProps())
                                    .partitionClassName(param.partitioner)
                                    .build(),
                                Producer.builder()
                                    .configs(param.producerProps())
                                    .partitionClassName(param.partitioner)
                                    .buildTransactional(),
                                param,
                                producerMetrics.get(i),
                                partitions,
                                manager))
                    .collect(Collectors.toUnmodifiableList()))
            .executor(tracker)
            .executors(fileWriter)
            .build()) {
      threadPool.waitAll();
      future.complete(param.topic);
      return future;
    }
  }

  static ThreadPool.Executor consumerExecutor(
      Consumer<byte[], byte[]> consumer, BiConsumer<Long, Long> observer, Manager manager) {
    return new ThreadPool.Executor() {
      @Override
      public State execute() {
        try {
          consumer
              .poll(Duration.ofSeconds(10))
              .forEach(
                  record -> {
                    // record ene-to-end latency, and record input byte (header and timestamp size
                    // excluded)
                    observer.accept(
                        System.currentTimeMillis() - record.timestamp(),
                        (long) record.serializedKeySize() + record.serializedValueSize());
                  });
          // Consumer reached the record upperbound or consumed all the record producer produced.
          return manager.consumedDone() ? State.DONE : State.RUNNING;
        } catch (WakeupException ignore) {
          // Stop polling and being ready to clean up
          return State.DONE;
        }
      }

      @Override
      public void wakeup() {
        consumer.wakeup();
      }

      @Override
      public void close() {
        consumer.close();
      }
    };
  }

  static ThreadPool.Executor producerExecutor(
      Producer<byte[], byte[]> producer,
      TransactionalProducer<byte[], byte[]> transactionalProducer,
      Argument param,
      BiConsumer<Long, Long> observer,
      List<Integer> partitions,
      Manager manager) {
    return new ThreadPool.Executor() {
      @Override
      public State execute() throws InterruptedException {
        // Wait for all consumers get assignment.
        manager.awaitPartitionAssignment();
<<<<<<< HEAD

        // Do transactional send.
        if (param.transaction()) {
          var senders =
              IntStream.range(0, param.transactionSize)
                  .mapToObj(i -> manager.payload())
                  .filter(Optional::isPresent)
                  .map(
                      p ->
                          producer
                              .sender()
                              .topic(param.topic)
                              .key(manager.getKey().orElse(null))
                              .value(p.get())
                              .timestamp(System.currentTimeMillis()))
                  .collect(Collectors.toList());

          // No records to send
          if (senders.isEmpty()) return State.DONE;
          transactionalProducer
              .transaction(senders)
              .forEach(
                  future ->
                      future.whenComplete(
                          (m, e) ->
                              observer.accept(
                                  System.currentTimeMillis() - m.timestamp(),
                                  m.serializedValueSize())));
        } else {
          var payload = manager.payload();
          if (payload.isEmpty()) return State.DONE;

          long start = System.currentTimeMillis();
          producer
              .sender()
              .topic(param.topic)
              .key(manager.getKey().orElse(null))
              .value(payload.get())
              .timestamp(start)
              .run()
              .whenComplete(
                  (m, e) ->
                      observer.accept(System.currentTimeMillis() - start, m.serializedValueSize()));
        }
=======
        var rand = new Random();
        var payload = manager.payload();
        if (payload.isEmpty()) return State.DONE;

        long start = System.currentTimeMillis();
        producer
            .sender()
            .topic(param.topic)
            .partition(partitions.get(rand.nextInt(partitions.size())))
            .key(manager.getKey().orElse(null))
            .value(payload.get())
            .timestamp(start)
            .run()
            .whenComplete(
                (m, e) ->
                    observer.accept(System.currentTimeMillis() - start, m.serializedValueSize()));
>>>>>>> dfdc3792
        return State.RUNNING;
      }

      @Override
      public void close() {
        try {
          producer.close();
        } finally {
          manager.producerClosed();
        }
      }
    };
  }

  // visible for test
  static List<Integer> partition(Argument param, TopicAdmin topicAdmin) {
    if (positiveSpecifyBroker(param)) {
      return topicAdmin
          .partitionsOfBrokers(Set.of(param.topic), new HashSet<>(param.specifyBroker))
          .stream()
          .map(topicPartition -> topicPartition.partition())
          .collect(Collectors.toList());
    } else return List.of(-1);
  }

  private static boolean positiveSpecifyBroker(Argument param) {
    return param.specifyBroker.stream().allMatch(broker -> broker >= 0);
  }

  public static class Argument extends BasicArgumentWithPropFile {

    @Parameter(
        names = {"--topic"},
        description = "String: topic name",
        validateWith = ArgumentUtil.NotEmptyString.class)
    String topic = "testPerformance-" + System.currentTimeMillis();

    @Parameter(
        names = {"--partitions"},
        description = "Integer: number of partitions to create the topic",
        validateWith = ArgumentUtil.PositiveLong.class)
    int partitions = 1;

    @Parameter(
        names = {"--replicas"},
        description = "Integer: number of replica to create the topic",
        validateWith = ArgumentUtil.PositiveLong.class,
        converter = ArgumentUtil.ShortConverter.class)
    short replicas = 1;

    @Parameter(
        names = {"--producers"},
        description = "Integer: number of producers to produce records",
        validateWith = ArgumentUtil.PositiveLong.class)
    int producers = 1;

    @Parameter(
        names = {"--consumers"},
        description = "Integer: number of consumers to consume records",
        validateWith = ArgumentUtil.NonNegativeLong.class)
    int consumers = 1;

    @Parameter(
        names = {"--run.until"},
        description =
            "Run until number of records are produced and consumed or until duration meets."
                + " The duration formats accepted are (a number) + (a time unit)."
                + " The time units can be \"days\", \"day\", \"h\", \"m\", \"s, \"ms\","
                + " \"us\", \"ns\"",
        converter = ExeTime.Converter.class)
    ExeTime exeTime = ExeTime.of("1000records");

    @Parameter(
        names = {"--fixed.size"},
        description = "boolean: send fixed size records if this flag is set")
    boolean fixedSize = false;

    @Parameter(
        names = {"--record.size"},
        description = "DataSize: size of each record. e.g. \"500KiB\"",
        converter = DataSize.Converter.class)
    DataSize recordSize = DataUnit.KiB.of(1);

    @Parameter(
        names = {"--jmx.servers"},
        description =
            "String: server to get jmx metrics <jmx_server>@<broker_id>[,<jmx_server>@<broker_id>]*",
        validateWith = ArgumentUtil.NotEmptyString.class)
    String jmxServers = "";

    @Parameter(
        names = {"--partitioner"},
        description = "String: the full class name of the desired partitioner",
        validateWith = ArgumentUtil.NotEmptyString.class)
    String partitioner = DefaultPartitioner.class.getName();

    public Map<String, Object> producerProps() {
      var props = props();
      props.put(ProducerConfig.COMPRESSION_TYPE_CONFIG, compression.name);
      if (!this.jmxServers.isEmpty()) props.put("jmx_servers", this.jmxServers);
      return props;
    }

    public Map<String, Object> consumerProps() {
      var props = props();
      if (transaction()) props.put(ConsumerConfig.ISOLATION_LEVEL_CONFIG, "read_committed");
      return props;
    }

    @Parameter(
        names = {"--createCSV"},
        description = "create the metrics into a csv file if this flag is set")
    boolean createCSV = false;

    @Parameter(
        names = {"--compression"},
        description =
            "String: the compression algorithm used by producer. Available algorithm are none, gzip, snappy, lz4, and zstd",
        converter = CompressionArgument.class)
    CompressionType compression = CompressionType.NONE;

    @Parameter(
        names = {"--transaction.size"},
        description = "integer: number of records in each transaction",
        validateWith = ArgumentUtil.PositiveLong.class)
    int transactionSize = 1;

    public boolean transaction() {
      return transactionSize > 1;
    }

    @Parameter(
        names = {"--key.distribution"},
        description =
            "String: Distribution name. Available distribution names: \"uniform\", \"zipfian\", \"latest\". Default: (No key)",
        converter = Distribution.DistributionConverter.class)
    Distribution distribution = null;

    @Parameter(
        names = {"--specify.broker"},
        description =
            "String: Used with SpecifyBrokerPartitioner to specify the brokers that partitioner can send.",
        validateWith = ArgumentUtil.NotEmptyString.class)
    List<Integer> specifyBroker = List.of(-1);
  }

  static class CompressionArgument implements IStringConverter<CompressionType> {

    @Override
    public CompressionType convert(String value) {
      try {
        return CompressionType.forName(value.toLowerCase());
      } catch (IllegalArgumentException e) {
        throw new ParameterException(
            "the "
                + value
                + " is unsupported. The supported algorithms are "
                + Stream.of(CompressionType.values())
                    .map(CompressionType::name)
                    .collect(Collectors.joining(",")));
      }
    }
  }
}<|MERGE_RESOLUTION|>--- conflicted
+++ resolved
@@ -6,10 +6,7 @@
 import java.io.IOException;
 import java.time.Duration;
 import java.util.*;
-<<<<<<< HEAD
-=======
 import java.util.concurrent.CompletableFuture;
->>>>>>> dfdc3792
 import java.util.concurrent.ExecutionException;
 import java.util.concurrent.Future;
 import java.util.function.BiConsumer;
@@ -186,7 +183,7 @@
       public State execute() throws InterruptedException {
         // Wait for all consumers get assignment.
         manager.awaitPartitionAssignment();
-<<<<<<< HEAD
+        var rand = new Random();
 
         // Do transactional send.
         if (param.transaction()) {
@@ -199,6 +196,7 @@
                           producer
                               .sender()
                               .topic(param.topic)
+                              .partition(partitions.get(rand.nextInt(partitions.size())))
                               .key(manager.getKey().orElse(null))
                               .value(p.get())
                               .timestamp(System.currentTimeMillis()))
@@ -223,6 +221,7 @@
           producer
               .sender()
               .topic(param.topic)
+              .partition(partitions.get(rand.nextInt(partitions.size())))
               .key(manager.getKey().orElse(null))
               .value(payload.get())
               .timestamp(start)
@@ -231,24 +230,6 @@
                   (m, e) ->
                       observer.accept(System.currentTimeMillis() - start, m.serializedValueSize()));
         }
-=======
-        var rand = new Random();
-        var payload = manager.payload();
-        if (payload.isEmpty()) return State.DONE;
-
-        long start = System.currentTimeMillis();
-        producer
-            .sender()
-            .topic(param.topic)
-            .partition(partitions.get(rand.nextInt(partitions.size())))
-            .key(manager.getKey().orElse(null))
-            .value(payload.get())
-            .timestamp(start)
-            .run()
-            .whenComplete(
-                (m, e) ->
-                    observer.accept(System.currentTimeMillis() - start, m.serializedValueSize()));
->>>>>>> dfdc3792
         return State.RUNNING;
       }
 
