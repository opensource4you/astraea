--- conflicted
+++ resolved
@@ -350,14 +350,6 @@
     }
 
     @Parameter(
-<<<<<<< HEAD
-=======
-        names = {"--createCSV"},
-        description = "put the metrics into a csv file if this flag is set")
-    boolean createCSV = false;
-
-    @Parameter(
->>>>>>> 4d24aeb3
         names = {"--compression"},
         description =
             "String: the compression algorithm used by producer. Available algorithm are none, gzip, snappy, lz4, and zstd",
