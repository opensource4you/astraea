package org.astraea.performance;

import com.beust.jcommander.Parameter;
import java.io.IOException;
import java.nio.file.Path;
import java.time.Duration;
import java.util.Collection;
import java.util.HashSet;
import java.util.List;
import java.util.Map;
import java.util.Optional;
import java.util.Random;
import java.util.Set;
import java.util.concurrent.ExecutionException;
import java.util.function.BiConsumer;
import java.util.stream.Collectors;
import java.util.stream.IntStream;
import org.apache.kafka.clients.consumer.ConsumerConfig;
import org.apache.kafka.clients.producer.ProducerConfig;
import org.apache.kafka.clients.producer.internals.DefaultPartitioner;
import org.apache.kafka.common.TopicPartition;
import org.apache.kafka.common.errors.WakeupException;
import org.apache.kafka.common.record.CompressionType;
import org.astraea.Utils;
import org.astraea.argument.CompressionField;
import org.astraea.argument.NonEmptyStringField;
import org.astraea.argument.NonNegativeShortField;
import org.astraea.argument.PathField;
import org.astraea.argument.PositiveLongField;
import org.astraea.argument.PositiveShortField;
import org.astraea.argument.StringMapField;
import org.astraea.concurrent.Executor;
import org.astraea.concurrent.State;
import org.astraea.concurrent.ThreadPool;
import org.astraea.consumer.Consumer;
import org.astraea.producer.Producer;
import org.astraea.producer.TransactionalProducer;
import org.astraea.topic.TopicAdmin;
import org.astraea.utils.DataSize;
import org.astraea.utils.DataUnit;

/**
 * Performance benchmark which includes
 *
 * <ol>
 *   <li>publish latency: the time of completing producer data request
 *   <li>E2E latency: the time for a record to travel through Kafka
 *   <li>input rate: sum of consumer inputs in MByte per second
 *   <li>output rate: sum of producer outputs in MByte per second
 * </ol>
 *
 * With configurations:
 *
 * <ol>
 *   <li>--brokers: the server to connect to
 *   <li>--topic: the topic name. Create new topic when the given topic does not exist. Default:
 *       "testPerformance-" + System.currentTimeMillis()
 *   <li>--partitions: topic config when creating new topic. Default: 1
 *   <li>--replicationFactor: topic config when creating new topic. Default: 1
 *   <li>--producers: the number of producers (threads). Default: 1
 *   <li>--consumers: the number of consumers (threads). Default: 1
 *   <li>--records: the total number of records sent by the producers. Default: 1000
 *   <li>--recordSize: the record size in byte. Default: 1024
 * </ol>
 *
 * To avoid records being produced too fast, producer wait for one millisecond after each send.
 */
public class Performance {
  /** Used in Automation, to achieve the end of one Performance and then start another. */
  public static void main(String[] args)
      throws InterruptedException, IOException, ExecutionException {
    execute(org.astraea.argument.Argument.parse(new Argument(), args));
  }

  public static Result execute(final Argument param)
      throws InterruptedException, IOException, ExecutionException {
    List<Integer> partitions;
    try (var topicAdmin = TopicAdmin.of(param.props())) {
      topicAdmin
          .creator()
          .numberOfReplicas(param.replicas)
          .numberOfPartitions(param.partitions)
          .topic(param.topic)
          .create();

      Utils.waitFor(() -> topicAdmin.topicNames().contains(param.topic));
      partitions = partition(param, topicAdmin);
    }

    var consumerMetrics =
        IntStream.range(0, param.consumers)
            .mapToObj(i -> new Metrics())
            .collect(Collectors.toUnmodifiableList());
    var producerMetrics =
        IntStream.range(0, param.producers)
            .mapToObj(i -> new Metrics())
            .collect(Collectors.toUnmodifiableList());

    var manager = new Manager(param, producerMetrics, consumerMetrics);
    var tracker = new Tracker(producerMetrics, consumerMetrics, manager);
    Collection<Executor> fileWriter =
        (param.CSVPath != null)
            ? List.of(
                ReportFormat.createFileWriter(param.reportFormat, param.CSVPath, manager, tracker))
            : List.of();
    var groupId = "groupId-" + System.currentTimeMillis();
    try (var threadPool =
        ThreadPool.builder()
            .executors(
                IntStream.range(0, param.consumers)
                    .mapToObj(
                        i ->
                            consumerExecutor(
                                Consumer.builder()
                                    .brokers(param.brokers)
                                    .topics(Set.of(param.topic))
                                    .groupId(groupId)
                                    .configs(param.consumerProps())
                                    .consumerRebalanceListener(
                                        ignore -> manager.countDownGetAssignment())
                                    .build(),
                                consumerMetrics.get(i),
                                manager))
                    .collect(Collectors.toUnmodifiableList()))
            .executors(
                IntStream.range(0, param.producers)
                    .mapToObj(
                        i ->
                            producerExecutor(
                                Producer.builder()
                                    .configs(param.producerProps())
                                    .partitionClassName(param.partitioner)
                                    .build(),
                                Producer.builder()
                                    .configs(param.producerProps())
                                    .partitionClassName(param.partitioner)
                                    .buildTransactional(),
                                param,
                                producerMetrics.get(i),
                                partitions,
                                manager))
                    .collect(Collectors.toUnmodifiableList()))
            .executor(tracker)
            .executors(fileWriter)
            .build()) {
      threadPool.waitAll();
      return new Result(param.topic);
    }
  }

  static Executor consumerExecutor(
      Consumer<byte[], byte[]> consumer, BiConsumer<Long, Long> observer, Manager manager) {
    return new Executor() {
      @Override
      public State execute() {
        try {
          consumer
              .poll(Duration.ofSeconds(10))
              .forEach(
                  record -> {
                    // record ene-to-end latency, and record input byte (header and timestamp size
                    // excluded)
                    observer.accept(
                        System.currentTimeMillis() - record.timestamp(),
                        (long) record.serializedKeySize() + record.serializedValueSize());
                  });
          // Consumer reached the record upperbound or consumed all the record producer produced.
          return manager.consumedDone() ? State.DONE : State.RUNNING;
        } catch (WakeupException ignore) {
          // Stop polling and being ready to clean up
          return State.DONE;
        }
      }

      @Override
      public void wakeup() {
        consumer.wakeup();
      }

      @Override
      public void close() {
        consumer.close();
      }
    };
  }

  static Executor producerExecutor(
      Producer<byte[], byte[]> producer,
      TransactionalProducer<byte[], byte[]> transactionalProducer,
      Argument param,
      BiConsumer<Long, Long> observer,
      List<Integer> partitions,
      Manager manager) {
    return new Executor() {
      @Override
      public State execute() throws InterruptedException {
        // Wait for all consumers get assignment.
        manager.awaitPartitionAssignment();
        var rand = new Random();
        // Do transactional send.
        if (param.transaction()) {
          var senders =
              IntStream.range(0, param.transactionSize)
                  .mapToObj(i -> manager.payload())
                  .filter(Optional::isPresent)
                  .map(
                      p ->
                          producer
                              .sender()
                              .topic(param.topic)
                              .partition(partitions.get(rand.nextInt(partitions.size())))
                              .key(manager.getKey())
                              .value(p.get())
                              .timestamp(System.currentTimeMillis()))
                  .collect(Collectors.toList());

          // No records to send
          if (senders.isEmpty()) return State.DONE;
          transactionalProducer
              .transaction(senders)
              .forEach(
                  future ->
                      future.whenComplete(
                          (m, e) ->
                              observer.accept(
                                  System.currentTimeMillis() - m.timestamp(),
                                  m.serializedValueSize())));
        } else {
          var payload = manager.payload();
          if (payload.isEmpty()) return State.DONE;

          long start = System.currentTimeMillis();
          producer
              .sender()
              .topic(param.topic)
              .partition(partitions.get(rand.nextInt(partitions.size())))
              .key(manager.getKey())
              .value(payload.get())
              .timestamp(start)
              .run()
              .whenComplete(
                  (m, e) ->
                      observer.accept(System.currentTimeMillis() - start, m.serializedValueSize()));
        }
        return State.RUNNING;
      }

      @Override
      public void close() {
        try {
          producer.close();
        } finally {
          manager.producerClosed();
        }
      }
    };
  }

  // visible for test
  static List<Integer> partition(Argument param, TopicAdmin topicAdmin) {
    if (positiveSpecifyBroker(param)) {
      return topicAdmin
          .partitionsOfBrokers(Set.of(param.topic), new HashSet<>(param.specifyBroker))
          .stream()
          .map(TopicPartition::partition)
          .collect(Collectors.toList());
    } else return List.of(-1);
  }

  private static boolean positiveSpecifyBroker(Argument param) {
    return param.specifyBroker.stream().allMatch(broker -> broker >= 0);
  }

  public static class Argument extends org.astraea.argument.Argument {

    @Parameter(
        names = {"--topic"},
        description = "String: topic name",
        validateWith = NonEmptyStringField.class)
    String topic = "testPerformance-" + System.currentTimeMillis();

    @Parameter(
        names = {"--partitions"},
        description = "Integer: number of partitions to create the topic",
        validateWith = PositiveLongField.class)
    int partitions = 1;

    @Parameter(
        names = {"--replicas"},
        description = "Integer: number of replica to create the topic",
        validateWith = PositiveShortField.class,
        converter = PositiveShortField.class)
    short replicas = 1;

    @Parameter(
        names = {"--producers"},
        description = "Integer: number of producers to produce records",
        validateWith = PositiveShortField.class,
        converter = PositiveShortField.class)
    int producers = 1;

    @Parameter(
        names = {"--consumers"},
        description = "Integer: number of consumers to consume records",
        validateWith = NonNegativeShortField.class,
        converter = NonNegativeShortField.class)
    int consumers = 1;

    @Parameter(
        names = {"--run.until"},
        description =
            "Run until number of records are produced and consumed or until duration meets."
                + " The duration formats accepted are (a number) + (a time unit)."
                + " The time units can be \"days\", \"day\", \"h\", \"m\", \"s\", \"ms\","
                + " \"us\", \"ns\"",
        validateWith = ExeTime.Field.class,
        converter = ExeTime.Field.class)
    ExeTime exeTime = ExeTime.of("1000records");

    @Parameter(
        names = {"--record.size"},
        description = "DataSize: size of each record. e.g. \"500KiB\"",
        converter = DataSize.Field.class)
    DataSize recordSize = DataUnit.KiB.of(1);

    @Parameter(
        names = {"--partitioner"},
        description = "String: the full class name of the desired partitioner",
        validateWith = NonEmptyStringField.class)
    String partitioner = DefaultPartitioner.class.getName();

    @Parameter(
        names = {"--configs"},
        description = "Map: set the configuration passed to producer/partitioner",
        converter = StringMapField.class,
        validateWith = StringMapField.class)
    Map<String, String> configs = Map.of();

    public Map<String, Object> producerProps() {
      var props = props();
      props.put(ProducerConfig.COMPRESSION_TYPE_CONFIG, compression.name);
      props.putAll(configs);
      return props;
    }

    public Map<String, Object> consumerProps() {
      var props = props();
      if (transaction()) props.put(ConsumerConfig.ISOLATION_LEVEL_CONFIG, "read_committed");
      return props;
    }

    @Parameter(
        names = {"--compression"},
        description =
            "String: the compression algorithm used by producer. Available algorithm are none, gzip, snappy, lz4, and zstd",
        converter = CompressionField.class)
    CompressionType compression = CompressionType.NONE;

    @Parameter(
        names = {"--transaction.size"},
        description = "integer: number of records in each transaction",
        validateWith = PositiveLongField.class)
    int transactionSize = 1;

    public boolean transaction() {
      return transactionSize > 1;
    }

    @Parameter(
        names = {"--key.distribution"},
        description =
            "String: Distribution name. Available distribution names: \"fixed\" \"uniform\", \"zipfian\", \"latest\". Default: uniform",
        converter = DistributionType.DistributionTypeField.class)
    DistributionType keyDistributionType = DistributionType.UNIFORM;

    @Parameter(
        names = {"--size.distribution"},
        description =
            "String: Distribution name. Available distribution names: \"uniform\", \"zipfian\", \"latest\", \"fixed\". Default: \"uniform\"",
        converter = DistributionType.DistributionTypeField.class)
    DistributionType sizeDistributionType = DistributionType.UNIFORM;

    @Parameter(
        names = {"--specify.broker"},
        description =
            "String: Used with SpecifyBrokerPartitioner to specify the brokers that partitioner can send.",
        validateWith = NonEmptyStringField.class)
    List<Integer> specifyBroker = List.of(-1);

    @Parameter(
<<<<<<< HEAD
        names = {"--throughput"},
        description = "dataSize: size output per second. e.g. \"500KiB\"",
        converter = DataSize.Field.class)
    DataSize throughput = DataUnit.GiB.of(500);
=======
        names = {"--report.path"},
        description = "String: A path to place the report. Default: (no report)",
        converter = PathField.class)
    Path CSVPath = null;

    @Parameter(
        names = {"--report.format"},
        description = "Output format for the report",
        converter = ReportFormat.ReportFormatConverter.class)
    ReportFormat reportFormat = ReportFormat.CSV;
>>>>>>> 747107a6
  }

  public static class Result {
    private final String topicName;

    private Result(String topicName) {
      this.topicName = topicName;
    }

    public String topicName() {
      return topicName;
    }
  }
}<|MERGE_RESOLUTION|>--- conflicted
+++ resolved
@@ -388,12 +388,12 @@
     List<Integer> specifyBroker = List.of(-1);
 
     @Parameter(
-<<<<<<< HEAD
         names = {"--throughput"},
         description = "dataSize: size output per second. e.g. \"500KiB\"",
         converter = DataSize.Field.class)
     DataSize throughput = DataUnit.GiB.of(500);
-=======
+
+    @Parameter(
         names = {"--report.path"},
         description = "String: A path to place the report. Default: (no report)",
         converter = PathField.class)
@@ -404,7 +404,6 @@
         description = "Output format for the report",
         converter = ReportFormat.ReportFormatConverter.class)
     ReportFormat reportFormat = ReportFormat.CSV;
->>>>>>> 747107a6
   }
 
   public static class Result {
