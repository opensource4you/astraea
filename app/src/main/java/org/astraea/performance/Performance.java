package org.astraea.performance;

import com.beust.jcommander.Parameter;
import java.io.IOException;
import java.time.Duration;
import java.util.HashSet;
import java.util.List;
import java.util.Map;
import java.util.Random;
import java.util.Set;
import java.util.concurrent.ExecutionException;
import java.util.function.BiConsumer;
import java.util.stream.Collectors;
import java.util.stream.IntStream;
import org.apache.kafka.clients.producer.ProducerConfig;
import org.apache.kafka.clients.producer.internals.DefaultPartitioner;
import org.apache.kafka.common.TopicPartition;
import org.apache.kafka.common.errors.WakeupException;
import org.apache.kafka.common.record.CompressionType;
import org.astraea.Utils;
import org.astraea.argument.CompressionField;
import org.astraea.argument.NonEmptyStringField;
import org.astraea.argument.NonNegativeShortField;
import org.astraea.argument.PositiveLongField;
import org.astraea.argument.PositiveShortField;
import org.astraea.argument.StringMapField;
import org.astraea.concurrent.Executor;
import org.astraea.concurrent.State;
import org.astraea.concurrent.ThreadPool;
import org.astraea.consumer.Consumer;
import org.astraea.producer.Producer;
import org.astraea.topic.TopicAdmin;
import org.astraea.utils.DataSize;
import org.astraea.utils.DataUnit;

/**
 * Performance benchmark which includes
 *
 * <ol>
 *   <li>publish latency: the time of completing producer data request
 *   <li>E2E latency: the time for a record to travel through Kafka
 *   <li>input rate: sum of consumer inputs in MByte per second
 *   <li>output rate: sum of producer outputs in MByte per second
 * </ol>
 *
 * With configurations:
 *
 * <ol>
 *   <li>--brokers: the server to connect to
 *   <li>--topic: the topic name. Create new topic when the given topic does not exist. Default:
 *       "testPerformance-" + System.currentTimeMillis()
 *   <li>--partitions: topic config when creating new topic. Default: 1
 *   <li>--replicationFactor: topic config when creating new topic. Default: 1
 *   <li>--producers: the number of producers (threads). Default: 1
 *   <li>--consumers: the number of consumers (threads). Default: 1
 *   <li>--records: the total number of records sent by the producers. Default: 1000
 *   <li>--recordSize: the record size in byte. Default: 1024
 * </ol>
 *
 * To avoid records being produced too fast, producer wait for one millisecond after each send.
 */
public class Performance {
  /** Used in Automation, to achieve the end of one Performance and then start another. */
  public static void main(String[] args)
      throws InterruptedException, IOException, ExecutionException {
    execute(org.astraea.argument.Argument.parse(new Argument(), args));
  }

  public static Result execute(final Argument param)
      throws InterruptedException, IOException, ExecutionException {
    List<Integer> partitions;
    try (var topicAdmin = TopicAdmin.of(param.props())) {
      topicAdmin
          .creator()
          .numberOfReplicas(param.replicas)
          .numberOfPartitions(param.partitions)
          .topic(param.topic)
          .create();

      Utils.waitFor(() -> topicAdmin.topicNames().contains(param.topic));
      partitions = partition(param, topicAdmin);
    }

    var consumerMetrics =
        IntStream.range(0, param.consumers)
            .mapToObj(i -> new Metrics())
            .collect(Collectors.toUnmodifiableList());
    var producerMetrics =
        IntStream.range(0, param.producers)
            .mapToObj(i -> new Metrics())
            .collect(Collectors.toUnmodifiableList());

    var manager = new Manager(param, producerMetrics, consumerMetrics);
    var tracker = new Tracker(producerMetrics, consumerMetrics, manager);
    var groupId = "groupId-" + System.currentTimeMillis();
    try (var threadPool =
        ThreadPool.builder()
            .executors(
                IntStream.range(0, param.consumers)
                    .mapToObj(
                        i ->
                            consumerExecutor(
                                Consumer.builder()
                                    .brokers(param.brokers)
                                    .topics(Set.of(param.topic))
                                    .groupId(groupId)
                                    .configs(param.props())
                                    .consumerRebalanceListener(
                                        ignore -> manager.countDownGetAssignment())
                                    .build(),
                                consumerMetrics.get(i),
                                manager))
                    .collect(Collectors.toUnmodifiableList()))
            .executors(
                IntStream.range(0, param.producers)
                    .mapToObj(
                        i ->
                            producerExecutor(
                                Producer.builder()
                                    .configs(param.producerProps())
                                    .partitionClassName(param.partitioner)
                                    .build(),
                                param,
                                producerMetrics.get(i),
                                partitions,
                                manager))
                    .collect(Collectors.toUnmodifiableList()))
            .executor(tracker)
            .executor((param.createCSV) ? new FileWriter(manager, tracker) : () -> State.DONE)
            .build()) {
      threadPool.waitAll();
      return new Result(param.topic);
    }
  }

  static Executor consumerExecutor(
      Consumer<byte[], byte[]> consumer, BiConsumer<Long, Long> observer, Manager manager) {
    return new Executor() {
      @Override
      public State execute() {
        try {
          consumer
              .poll(Duration.ofSeconds(10))
              .forEach(
                  record -> {
                    // record ene-to-end latency, and record input byte (header and timestamp size
                    // excluded)
                    observer.accept(
                        System.currentTimeMillis() - record.timestamp(),
                        (long) record.serializedKeySize() + record.serializedValueSize());
                  });
          // Consumer reached the record upperbound or consumed all the record producer produced.
          return manager.consumedDone() ? State.DONE : State.RUNNING;
        } catch (WakeupException ignore) {
          // Stop polling and being ready to clean up
          return State.DONE;
        }
      }

      @Override
      public void wakeup() {
        consumer.wakeup();
      }

      @Override
      public void close() {
        consumer.close();
      }
    };
  }

  static Executor producerExecutor(
      Producer<byte[], byte[]> producer,
      Argument param,
      BiConsumer<Long, Long> observer,
      List<Integer> partitions,
      Manager manager) {
    return new Executor() {
      @Override
      public State execute() throws InterruptedException {
        // Wait for all consumers get assignment.
        manager.awaitPartitionAssignment();
        var rand = new Random();
        var payload = manager.payload();
        if (payload.isEmpty()) return State.DONE;

        long start = System.currentTimeMillis();
        producer
            .sender()
            .topic(param.topic)
            .partition(partitions.get(rand.nextInt(partitions.size())))
            .key(manager.getKey())
            .value(payload.get())
            .timestamp(start)
            .run()
            .whenComplete(
                (m, e) -> {
                  if (e == null)
                    observer.accept(System.currentTimeMillis() - start, m.serializedValueSize());
                });
        return State.RUNNING;
      }

      @Override
      public void close() {
        try {
          producer.close();
        } finally {
          manager.producerClosed();
        }
      }
    };
  }

  // visible for test
  static List<Integer> partition(Argument param, TopicAdmin topicAdmin) {
    if (positiveSpecifyBroker(param)) {
      return topicAdmin
          .partitionsOfBrokers(Set.of(param.topic), new HashSet<>(param.specifyBroker))
          .stream()
          .map(TopicPartition::partition)
          .collect(Collectors.toList());
    } else return List.of(-1);
  }

  private static boolean positiveSpecifyBroker(Argument param) {
    return param.specifyBroker.stream().allMatch(broker -> broker >= 0);
  }

  public static class Argument extends org.astraea.argument.Argument {

    @Parameter(
        names = {"--topic"},
        description = "String: topic name",
        validateWith = NonEmptyStringField.class)
    String topic = "testPerformance-" + System.currentTimeMillis();

    @Parameter(
        names = {"--partitions"},
        description = "Integer: number of partitions to create the topic",
        validateWith = PositiveLongField.class)
    int partitions = 1;

    @Parameter(
        names = {"--replicas"},
        description = "Integer: number of replica to create the topic",
        validateWith = PositiveShortField.class,
        converter = PositiveShortField.class)
    short replicas = 1;

    @Parameter(
        names = {"--producers"},
        description = "Integer: number of producers to produce records",
        validateWith = PositiveShortField.class,
        converter = PositiveShortField.class)
    int producers = 1;

    @Parameter(
        names = {"--consumers"},
        description = "Integer: number of consumers to consume records",
        validateWith = NonNegativeShortField.class,
        converter = NonNegativeShortField.class)
    int consumers = 1;

    @Parameter(
        names = {"--run.until"},
        description =
            "Run until number of records are produced and consumed or until duration meets."
                + " The duration formats accepted are (a number) + (a time unit)."
                + " The time units can be \"days\", \"day\", \"h\", \"m\", \"s\", \"ms\","
                + " \"us\", \"ns\"",
        validateWith = ExeTime.Field.class,
        converter = ExeTime.Field.class)
    ExeTime exeTime = ExeTime.of("1000records");

    @Parameter(
        names = {"--record.size"},
        description = "DataSize: size of each record. e.g. \"500KiB\"",
        converter = DataSize.Field.class)
    DataSize recordSize = DataUnit.KiB.of(1);

    @Parameter(
<<<<<<< HEAD
=======
        names = {"--jmx.servers"},
        description =
            "String: server to get jmx metrics <broker_id>.<jmx_serverPort>[,<broker_id>.<jmx_serverPort>]*",
        validateWith = NonEmptyStringField.class)
    String jmxServers = "";

    @Parameter(
>>>>>>> eeb6bc0f
        names = {"--partitioner"},
        description = "String: the full class name of the desired partitioner",
        validateWith = NonEmptyStringField.class)
    String partitioner = DefaultPartitioner.class.getName();

    @Parameter(
        names = {"--configs"},
        description = "Map: set the configuration passed to producer/partitioner",
        converter = StringMapField.class,
        validateWith = StringMapField.class)
    Map<String, String> configs = Map.of();

    public Map<String, Object> producerProps() {
      var props = props();
      props.put(ProducerConfig.COMPRESSION_TYPE_CONFIG, compression.name);
      props.putAll(configs);
      return props;
    }

    @Parameter(
        names = {"--createCSV"},
        description = "put the metrics into a csv file if this flag is set")
    boolean createCSV = false;

    @Parameter(
        names = {"--compression"},
        description =
            "String: the compression algorithm used by producer. Available algorithm are none, gzip, snappy, lz4, and zstd",
        converter = CompressionField.class)
    CompressionType compression = CompressionType.NONE;

    @Parameter(
        names = {"--key.distribution"},
        description =
            "String: Distribution name. Available distribution names: \"fixed\" \"uniform\", \"zipfian\", \"latest\". Default: uniform",
        converter = DistributionType.DistributionTypeField.class)
    DistributionType keyDistributionType = DistributionType.UNIFORM;

    @Parameter(
        names = {"--size.distribution"},
        description =
            "String: Distribution name. Available distribution names: \"uniform\", \"zipfian\", \"latest\", \"fixed\". Default: \"uniform\"",
        converter = DistributionType.DistributionTypeField.class)
    DistributionType sizeDistributionType = DistributionType.UNIFORM;

    @Parameter(
        names = {"--specify.broker"},
        description =
            "String: Used with SpecifyBrokerPartitioner to specify the brokers that partitioner can send.",
        validateWith = NonEmptyStringField.class)
    List<Integer> specifyBroker = List.of(-1);
  }

  public static class Result {
    private final String topicName;

    private Result(String topicName) {
      this.topicName = topicName;
    }

    public String topicName() {
      return topicName;
    }
  }
}<|MERGE_RESOLUTION|>--- conflicted
+++ resolved
@@ -280,16 +280,6 @@
     DataSize recordSize = DataUnit.KiB.of(1);
 
     @Parameter(
-<<<<<<< HEAD
-=======
-        names = {"--jmx.servers"},
-        description =
-            "String: server to get jmx metrics <broker_id>.<jmx_serverPort>[,<broker_id>.<jmx_serverPort>]*",
-        validateWith = NonEmptyStringField.class)
-    String jmxServers = "";
-
-    @Parameter(
->>>>>>> eeb6bc0f
         names = {"--partitioner"},
         description = "String: the full class name of the desired partitioner",
         validateWith = NonEmptyStringField.class)
