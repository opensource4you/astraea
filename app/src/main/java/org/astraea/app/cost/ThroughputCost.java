--- conflicted
+++ resolved
@@ -29,11 +29,7 @@
 
   @Override
   public BrokerCost brokerCost(ClusterInfo clusterInfo) {
-<<<<<<< HEAD
-    var score = score(clusterInfo.beans().broker());
-=======
     var score = score(clusterInfo.clusterBean().all());
->>>>>>> a831f7e8
 
     var max = score.values().stream().mapToDouble(v -> v).max().orElse(1);
 
