/*
 * Licensed to the Apache Software Foundation (ASF) under one or more
 * contributor license agreements. See the NOTICE file distributed with
 * this work for additional information regarding copyright ownership.
 * The ASF licenses this file to You under the Apache License, Version 2.0
 * (the "License"); you may not use this file except in compliance with
 * the License. You may obtain a copy of the License at
 *
 *    http://www.apache.org/licenses/LICENSE-2.0
 *
 * Unless required by applicable law or agreed to in writing, software
 * distributed under the License is distributed on an "AS IS" BASIS,
 * WITHOUT WARRANTIES OR CONDITIONS OF ANY KIND, either express or implied.
 * See the License for the specific language governing permissions and
 * limitations under the License.
 */
package org.astraea.app.cost;

import java.util.Collection;
import java.util.HashMap;
import java.util.List;
import java.util.Map;
import java.util.stream.Collectors;
import java.util.stream.IntStream;
import org.astraea.app.metrics.HasBeanObject;
import org.astraea.app.metrics.collector.Fetcher;
import org.astraea.app.metrics.kafka.BrokerTopicMetricsResult;
import org.astraea.app.metrics.kafka.KafkaMetrics;
import org.astraea.app.partitioner.PartitionerUtils;

public class LoadCost implements HasBrokerCost {
  private final Map<Integer, BrokerMetric> brokersMetric = new HashMap<>();
  private final Map<String, Double> metricNameAndWeight =
      Map.of(
          KafkaMetrics.BrokerTopic.BytesInPerSec.metricName(),
          0.5,
          KafkaMetrics.BrokerTopic.BytesOutPerSec.metricName(),
          0.5);

  /** Do "Poisson" and "weightPoisson" calculation on "load". And change output to double. */
  @Override
  public BrokerCost brokerCost(ClusterInfo clusterInfo) {
<<<<<<< HEAD
    var load = computeLoad(clusterInfo.beans().broker());
=======
    var load = computeLoad(clusterInfo.clusterBean().all());
>>>>>>> a831f7e8

    // Poisson calculation (-> Poisson -> throughputAbility -> to double)
    var brokerScore =
        PartitionerUtils.allPoisson(load).entrySet().stream()
            .map(e -> Map.entry(e.getKey(), PartitionerUtils.weightPoisson(e.getValue(), 1.0)))
            .collect(Collectors.toMap(Map.Entry::getKey, e -> (double) e.getValue()));
    return () -> brokerScore;
  }

  /**
   * The result is computed by "BytesInPerSec.count" and "BytesOutPerSec.count".
   *
   * <ol>
   *   <li>We normalize the two metric (by divide sum of each metric).
   *   <li>We compute the sum on the two metric with a specific weight.
   *   <li>Compare the weighted sum with two boundary(0.5*avg and 1.5*avg) to get the "load" {0,1,2}
   *   <li>Sum up the historical "load" and divide by 20 the get the score.
   * </ol>
   *
   * <p>e.g. We have 3 brokers with information:<br>
   * broker1: BytesInPerSec.count=50, BytesOutPerSec.count=15 (<1,50000,21000>)<br>
   * broker2: BytesInPerSec.count=100, BytesOutPerSec.count=2 (<2,100000,2000>)<br>
   * broker3: BytesInPerSec.count=200, BytesOutPerSec.count=1 (<3,200000,1000>)<br>
   *
   * <ol>
   *   <li>Normalize: about <1, 1/7, 7/8> <2, 2/7, 1/12> <3, 4/7, 1/24>
   *   <li>WeightedSum: about <1, 57/112> <2, 31/168> <3, 103/336>
   *   <li>Load:<1,2><2,1><3,1>
   * </ol>
   *
   * broker1 score: 2<br>
   * broker2 score: 1<br>
   * broker3 score: 1<br>
   *
   * @return brokerID with "(sum of load)".
   */
  Map<Integer, Integer> computeLoad(Map<Integer, Collection<HasBeanObject>> allBeans) {
    // Store mbean data into local stat("brokersMetric").
    allBeans.forEach(
        (brokerID, value) -> {
          if (!brokersMetric.containsKey(brokerID))
            brokersMetric.put(brokerID, new BrokerMetric(brokerID));
          value.stream()
              .filter(hasBeanObject -> hasBeanObject instanceof BrokerTopicMetricsResult)
              .map(hasBeanObject -> (BrokerTopicMetricsResult) hasBeanObject)
              .forEach(
                  result ->
                      brokersMetric
                          .get(brokerID)
                          .updateCount(
                              result.beanObject().getProperties().get("name"), result.count()));
        });

    // Sum all count with the same mbean name
    var total =
        brokersMetric.values().stream()
            .map(brokerMetric -> brokerMetric.currentCount)
            .reduce(
                new HashMap<>(),
                (accumulate, currentCount) -> {
                  currentCount.forEach(
                      (name, count) ->
                          accumulate.put(name, accumulate.getOrDefault(name, 0L) + count));
                  return accumulate;
                });

    // Reduce all count for all brokers' mbean current count by "divide total" (current/total). And
    // then get the weighted sum according to predefined wights "metricNameAndWeight".
    // It is called "brokerSituation" in original name.
    var weightedSum =
        brokersMetric.entrySet().stream()
            .collect(
                Collectors.toMap(
                    Map.Entry::getKey,
                    entry ->
                        entry.getValue().currentCount.entrySet().stream()
                            .mapToDouble(
                                nameAndCount ->
                                    (double) (nameAndCount.getValue() + 1)
                                        / (total.getOrDefault(nameAndCount.getKey(), 1L) + 1)
                                        * metricNameAndWeight.getOrDefault(
                                            nameAndCount.getKey(), 0.0))
                            .sum()));

    var avgWeightedSum =
        weightedSum.values().stream().mapToDouble(d -> d).sum() / brokersMetric.size();

    // Record the "load" into local stat("brokersMetric").
    weightedSum.forEach(
        (brokerID, theWeightedSum) -> {
          if (theWeightedSum < avgWeightedSum * 0.5) brokersMetric.get(brokerID).updateLoad(0);
          else if (theWeightedSum < avgWeightedSum * 1.5) brokersMetric.get(brokerID).updateLoad(1);
          else brokersMetric.get(brokerID).updateLoad(2);
        });

    // The sum of historical and current load.
    return brokersMetric.entrySet().stream()
        .collect(
            Collectors.toMap(
                Map.Entry::getKey, entry -> entry.getValue().load.stream().mapToInt(i -> i).sum()));
  }

  /** @return the metrics getters. Those getters are used to fetch mbeans. */
  @Override
  public Fetcher fetcher() {
    return client ->
        List.of(
            KafkaMetrics.BrokerTopic.BytesInPerSec.fetch(client),
            KafkaMetrics.BrokerTopic.BytesOutPerSec.fetch(client));
  }

  private static class BrokerMetric {
    private final int brokerID;

    // mbean data. They are:
    // ("BytesInPerSec", BytesInPerSec.count), ("BytesOutPerSec", ByteOutPerSec.count)
    private final Map<String, Long> accumulateCount = new HashMap<>();
    private final Map<String, Long> currentCount = new HashMap<>();

    // Record the latest 10 numbers only.
    private final List<Integer> load =
        IntStream.range(0, 10).mapToObj(i -> 0).collect(Collectors.toList());
    private int loadIndex = 0;

    BrokerMetric(int brokerID) {
      this.brokerID = brokerID;
    }

    /**
     * This method records the difference between last update and current given "count" e.g.
     *
     * <p>At time 1: updateCount("ByteInPerSec", 100);<br>
     * At time 3: updateCount("ByteOutPerSec", 20);<br>
     * At time 20: updateCount("ByteInPerSec", 150);<br>
     * At time 22: updateCount("ByteOutPerSec", 90);<br>
     * At time 35: updateCount("ByteInPerSec", 170)<br>
     * Then in time [20, 35), currentCount.get("ByteInPerSec") is 50
     *
     * <p>
     */
    void updateCount(String domainName, Long count) {
      currentCount.put(domainName, count - accumulateCount.getOrDefault(domainName, 0L));
      accumulateCount.put(domainName, count);
    }

    /**
     * This method record input data into a list. This list contains the latest 10 record. Each time
     * it is called, the current index, "loadIndex", is increased by 1.
     */
    void updateLoad(Integer load) {
      this.load.set(loadIndex, load);
      loadIndex = (loadIndex + 1) % 10;
    }
  }
}<|MERGE_RESOLUTION|>--- conflicted
+++ resolved
@@ -40,11 +40,7 @@
   /** Do "Poisson" and "weightPoisson" calculation on "load". And change output to double. */
   @Override
   public BrokerCost brokerCost(ClusterInfo clusterInfo) {
-<<<<<<< HEAD
-    var load = computeLoad(clusterInfo.beans().broker());
-=======
     var load = computeLoad(clusterInfo.clusterBean().all());
->>>>>>> a831f7e8
 
     // Poisson calculation (-> Poisson -> throughputAbility -> to double)
     var brokerScore =
