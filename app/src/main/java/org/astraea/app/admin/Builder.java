/*
 * Licensed to the Apache Software Foundation (ASF) under one or more
 * contributor license agreements. See the NOTICE file distributed with
 * this work for additional information regarding copyright ownership.
 * The ASF licenses this file to You under the Apache License, Version 2.0
 * (the "License"); you may not use this file except in compliance with
 * the License. You may obtain a copy of the License at
 *
 *    http://www.apache.org/licenses/LICENSE-2.0
 *
 * Unless required by applicable law or agreed to in writing, software
 * distributed under the License is distributed on an "AS IS" BASIS,
 * WITHOUT WARRANTIES OR CONDITIONS OF ANY KIND, either express or implied.
 * See the License for the specific language governing permissions and
 * limitations under the License.
 */
package org.astraea.app.admin;

import java.util.ArrayList;
import java.util.Collection;
import java.util.Collections;
import java.util.HashMap;
import java.util.HashSet;
import java.util.Iterator;
import java.util.List;
import java.util.Map;
import java.util.Objects;
import java.util.Optional;
import java.util.Set;
import java.util.function.BiFunction;
import java.util.function.Function;
import java.util.stream.Collectors;
import org.apache.kafka.clients.admin.AdminClientConfig;
import org.apache.kafka.clients.admin.ConfigEntry;
import org.apache.kafka.clients.admin.ConsumerGroupListing;
import org.apache.kafka.clients.admin.ListTopicsOptions;
import org.apache.kafka.clients.admin.MemberDescription;
import org.apache.kafka.clients.admin.NewPartitionReassignment;
import org.apache.kafka.clients.admin.NewTopic;
import org.apache.kafka.clients.admin.OffsetSpec;
import org.apache.kafka.common.ElectionType;
import org.apache.kafka.common.TopicPartitionReplica;
import org.apache.kafka.common.config.ConfigResource;
import org.apache.kafka.common.errors.ElectionNotNeededException;
import org.apache.kafka.common.quota.ClientQuotaAlteration;
import org.apache.kafka.common.quota.ClientQuotaEntity;
import org.apache.kafka.common.quota.ClientQuotaFilter;
import org.apache.kafka.common.quota.ClientQuotaFilterComponent;
import org.astraea.app.common.Utils;
import org.astraea.app.cost.ClusterInfo;
import org.astraea.app.cost.NodeInfo;
import org.astraea.app.cost.ReplicaInfo;
import org.astraea.app.metrics.HasBeanObject;

public class Builder {

  private final Map<String, Object> configs = new HashMap<>();

  Builder() {}

  public Builder bootstrapServers(String bootstrapServers) {
    this.configs.put(
        AdminClientConfig.BOOTSTRAP_SERVERS_CONFIG, Objects.requireNonNull(bootstrapServers));
    return this;
  }

  public Builder configs(Map<String, String> configs) {
    this.configs.putAll(configs);
    return this;
  }

  public Admin build() {
    return new AdminImpl(org.apache.kafka.clients.admin.Admin.create(configs));
  }

  private static class AdminImpl implements Admin {
    private final org.apache.kafka.clients.admin.Admin admin;

    AdminImpl(org.apache.kafka.clients.admin.Admin admin) {
      this.admin = Objects.requireNonNull(admin);
    }

    @Override
    public void close() {
      admin.close();
    }

    @Override
    public Set<NodeInfo> nodes() {
      return Utils.packException(
          () ->
              admin.describeCluster().nodes().get().stream()
                  .map(NodeInfo::of)
                  .collect(Collectors.toUnmodifiableSet()));
    }

    @Override
    public Map<Integer, Set<String>> brokerFolders(Set<Integer> brokers) {
      return Utils.packException(
          () ->
              admin.describeLogDirs(brokers).allDescriptions().get().entrySet().stream()
                  .collect(Collectors.toMap(Map.Entry::getKey, map -> map.getValue().keySet())));
    }

    @Override
    public ReplicaMigrator migrator() {
      return new MigratorImpl(admin, this::partitions);
    }

    @Override
    public void preferredLeaderElection(TopicPartition topicPartition) {
      try {
        Utils.packException(
            () -> {
              admin
                  .electLeaders(ElectionType.PREFERRED, Set.of(TopicPartition.to(topicPartition)))
                  .all()
                  .get();
            });
      } catch (ElectionNotNeededException ignored) {
        // Swallow the ElectionNotNeededException.
        // This error occurred if the preferred leader of the given topic/partition is already the
        // leader. It is ok to swallow the exception since the preferred leader be the actual
        // leader. That is what the caller wants to be.
      }
    }

    @Override
    public Map<TopicPartition, Collection<ProducerState>> producerStates(
        Set<TopicPartition> partitions) {
      return Utils.packException(
          () ->
              admin
                  .describeProducers(
                      partitions.stream()
                          .map(TopicPartition::to)
                          .collect(Collectors.toUnmodifiableList()))
                  .all()
                  .get()
                  .entrySet()
                  .stream()
                  .filter(e -> !e.getValue().activeProducers().isEmpty())
                  .collect(
                      Collectors.toMap(
                          e -> TopicPartition.from(e.getKey()),
                          e ->
                              e.getValue().activeProducers().stream()
                                  .map(ProducerState::from)
                                  .collect(Collectors.toUnmodifiableList()))));
    }

    @Override
    public Set<String> consumerGroupIds() {
      return Utils.packException(() -> admin.listConsumerGroups().all().get()).stream()
          .map(ConsumerGroupListing::groupId)
          .collect(Collectors.toUnmodifiableSet());
    }

    @Override
    public Map<String, ConsumerGroup> consumerGroups(Set<String> consumerGroupNames) {
      return Utils.packException(
          () -> {
            var consumerGroupDescriptions =
                admin.describeConsumerGroups(consumerGroupNames).all().get();

            var consumerGroupMetadata =
                consumerGroupNames.stream()
                    .map(x -> Map.entry(x, admin.listConsumerGroupOffsets(x)))
                    .map(
                        x ->
                            Map.entry(
                                x.getKey(),
                                Utils.packException(
                                    () -> x.getValue().partitionsToOffsetAndMetadata().get())))
                    .collect(Collectors.toUnmodifiableMap(Map.Entry::getKey, Map.Entry::getValue));

            var createMember =
                (BiFunction<String, MemberDescription, Member>)
                    (s, x) ->
                        new Member(s, x.consumerId(), x.groupInstanceId(), x.clientId(), x.host());

            return consumerGroupNames.stream()
                .map(
                    groupId -> {
                      var members =
                          consumerGroupDescriptions.get(groupId).members().stream()
                              .map(x -> createMember.apply(groupId, x))
                              .collect(Collectors.toUnmodifiableList());
                      var consumeOffset =
                          consumerGroupMetadata.get(groupId).entrySet().stream()
                              .collect(
                                  Collectors.toUnmodifiableMap(
                                      tp -> TopicPartition.from(tp.getKey()),
                                      x -> x.getValue().offset()));
                      var assignment =
                          consumerGroupDescriptions.get(groupId).members().stream()
                              .collect(
                                  Collectors.toUnmodifiableMap(
                                      x -> createMember.apply(groupId, x),
                                      x ->
                                          x.assignment().topicPartitions().stream()
                                              .map(TopicPartition::from)
                                              .collect(Collectors.toSet())));

                      return Map.entry(
                          groupId, new ConsumerGroup(groupId, members, consumeOffset, assignment));
                    })
                .collect(Collectors.toUnmodifiableMap(Map.Entry::getKey, Map.Entry::getValue));
          });
    }

    private Map<TopicPartition, Long> earliestOffset(Set<TopicPartition> partitions) {

      return Utils.packException(
          () ->
              admin
                  .listOffsets(
                      partitions.stream()
                          .collect(
                              Collectors.toMap(
                                  TopicPartition::to, e -> new OffsetSpec.EarliestSpec())))
                  .all()
                  .get()
                  .entrySet()
                  .stream()
                  .collect(
                      Collectors.toMap(
                          e -> TopicPartition.from(e.getKey()), e -> e.getValue().offset())));
    }

    private Map<TopicPartition, Long> latestOffset(Set<TopicPartition> partitions) {
      return Utils.packException(
          () ->
              admin
                  .listOffsets(
                      partitions.stream()
                          .collect(
                              Collectors.toMap(
                                  TopicPartition::to, e -> new OffsetSpec.LatestSpec())))
                  .all()
                  .get()
                  .entrySet()
                  .stream()
                  .collect(
                      Collectors.toMap(
                          e -> TopicPartition.from(e.getKey()), e -> e.getValue().offset())));
    }

    @Override
    public Map<String, Config> topics(Set<String> topicNames) {
      return Utils.packException(
              () ->
                  admin
                      .describeConfigs(
                          topicNames.stream()
                              .map(topic -> new ConfigResource(ConfigResource.Type.TOPIC, topic))
                              .collect(Collectors.toList()))
                      .all()
                      .get())
          .entrySet()
          .stream()
          .collect(Collectors.toMap(e -> e.getKey().name(), e -> new ConfigImpl(e.getValue())));
    }

    @Override
    public Set<String> topicNames() {
      return Utils.packException(
          () -> admin.listTopics(new ListTopicsOptions().listInternal(true)).names().get());
    }

    @Override
    public Map<Integer, Config> brokers(Set<Integer> brokerIds) {
      return Utils.packException(
              () ->
                  admin
                      .describeConfigs(
                          brokerIds.stream()
                              .map(
                                  id ->
                                      new ConfigResource(
                                          ConfigResource.Type.BROKER, String.valueOf(id)))
                              .collect(Collectors.toList()))
                      .all()
                      .get())
          .entrySet()
          .stream()
          .collect(
              Collectors.toMap(
                  e -> Integer.valueOf(e.getKey().name()), e -> new ConfigImpl(e.getValue())));
    }

    @Override
    public Map<TopicPartition, Offset> offsets(Set<String> topics) {
      var partitions = partitions(topics);
      var earliest = earliestOffset(partitions);
      var latest = latestOffset(partitions);
      return earliest.entrySet().stream()
          .filter(e -> latest.containsKey(e.getKey()))
          .collect(
              Collectors.toMap(
                  Map.Entry::getKey, e -> new Offset(e.getValue(), latest.get(e.getKey()))));
    }

    @Override
    public Set<TopicPartition> partitions(Set<String> topics) {
      return Utils.packException(
          () ->
              admin.describeTopics(topics).all().get().entrySet().stream()
                  .flatMap(
                      e ->
                          e.getValue().partitions().stream()
                              .map(p -> new TopicPartition(e.getKey(), p.partition())))
                  .collect(Collectors.toSet()));
    }

    @Override
    public Map<Integer, Set<TopicPartition>> partitions(
        Set<String> topics, Set<Integer> brokerIds) {
      return replicas(topics).entrySet().stream()
          .flatMap(
              e -> e.getValue().stream().map(replica -> Map.entry(replica.broker(), e.getKey())))
          .filter(e -> brokerIds.contains(e.getKey()))
          .collect(Collectors.groupingBy(Map.Entry::getKey))
          .entrySet()
          .stream()
          .collect(
              Collectors.toMap(
                  Map.Entry::getKey,
                  e -> e.getValue().stream().map(Map.Entry::getValue).collect(Collectors.toSet())));
    }

    @Override
    public Map<TopicPartition, List<Replica>> replicas(Set<String> topics) {
<<<<<<< HEAD
      var replicaInfos =
          Utils.packException(() -> admin.describeLogDirs(brokerIds()).allDescriptions().get());

      BiFunction<
              Integer,
              TopicPartition,
              List<Map.Entry<String, org.apache.kafka.clients.admin.ReplicaInfo>>>
          findReplicas =
              (id, partition) ->
                  replicaInfos.getOrDefault(id, Map.of()).entrySet().stream()
                      .flatMap(
                          entry -> {
                            var path = entry.getKey();
                            var replicas = entry.getValue().replicaInfos();
                            return replicas.entrySet().stream()
                                .filter(e -> e.getKey().equals(TopicPartition.to(partition)))
                                .map(e -> Map.entry(path, e.getValue()));
                          })
                      .collect(Collectors.toList());

=======
>>>>>>> 56d381f0
      return Utils.packException(
          () -> {
            var logInfo = admin.describeLogDirs(brokerIds()).allDescriptions().get();
            var tpPathMap = new HashMap<TopicPartition, Map<Integer, String>>();
            for (var entry0 : logInfo.entrySet()) {
              for (var entry1 : entry0.getValue().entrySet()) {
                for (var entry2 : entry1.getValue().replicaInfos().entrySet()) {
                  var tp = TopicPartition.from(entry2.getKey());
                  var broker = entry0.getKey();
                  var dataPath = entry1.getKey();
                  tpPathMap.computeIfAbsent(tp, (ignore) -> new HashMap<>()).put(broker, dataPath);
                }
              }
            }
            return admin.describeTopics(topics).allTopicNames().get().entrySet().stream()
                .flatMap(
                    entry ->
                        entry.getValue().partitions().stream()
                            .map(
                                tpInfo -> {
                                  var topicName = entry.getKey();
                                  var partition = tpInfo.partition();
                                  var topicPartition = new TopicPartition(topicName, partition);
                                  return Map.entry(topicPartition, tpInfo);
                                }))
                .collect(
                    Collectors.toUnmodifiableMap(
                        Map.Entry::getKey,
                        (entry) -> {
                          var topicPartition = entry.getKey();
                          var tpInfo = entry.getValue();
                          var replicaLeaderId = tpInfo.leader() != null ? tpInfo.leader().id() : -1;
                          var isrSet = tpInfo.isr();
                          return entry.getValue().replicas().stream()
                              .map(
                                  node -> {
                                    int broker = node.id();
                                    var dataPath =
                                        tpPathMap
                                            .getOrDefault(topicPartition, Map.of())
                                            .getOrDefault(broker, null);
                                    var replicaInfo =
                                        node.isEmpty() || dataPath == null
                                            ? null
                                            : logInfo
                                                .get(broker)
                                                .get(dataPath)
                                                .replicaInfos()
                                                .get(TopicPartition.to(topicPartition));
                                    boolean isLeader = node.id() == replicaLeaderId;
                                    boolean inSync = isrSet.contains(node);
                                    long lag = replicaInfo != null ? replicaInfo.offsetLag() : -1L;
                                    long size = replicaInfo != null ? replicaInfo.size() : -1L;
                                    boolean future = replicaInfo != null && replicaInfo.isFuture();
                                    boolean offline = node.isEmpty();
                                    return new Replica(
                                        broker, lag, size, isLeader, inSync, future, offline,
                                        dataPath);
                                  })
                              .collect(Collectors.toList());
                        }));
          });
    }

    @Override
    public TopicCreator creator() {
      return new CreatorImpl(
          admin, topic -> this.replicas(Set.of(topic)), topic -> topics().get(topic));
    }

    @Override
    public QuotaCreator quotaCreator() {
      return new QuotaImpl(admin);
    }

    @Override
    public Collection<Quota> quotas(Quota.Target target) {
      return quotas(
          ClientQuotaFilter.contains(
              List.of(ClientQuotaFilterComponent.ofEntityType(target.nameOfKafka()))));
    }

    @Override
    public Collection<Quota> quotas(Quota.Target target, String value) {
      return quotas(
          ClientQuotaFilter.contains(
              List.of(ClientQuotaFilterComponent.ofEntity(target.nameOfKafka(), value))));
    }

    @Override
    public Collection<Quota> quotas() {
      return quotas(ClientQuotaFilter.all());
    }

    private Collection<Quota> quotas(ClientQuotaFilter filter) {
      return Quota.of(
          Utils.packException(() -> admin.describeClientQuotas(filter).entities().get()));
    }

    @Override
    public ClusterInfo clusterInfo(Set<String> topics) {
      final var nodeInfo = this.nodes().stream().collect(Collectors.toUnmodifiableList());

      final var topicToReplicasMap =
          Utils.packException(() -> this.replicas(topics)).entrySet().stream()
              .flatMap(
                  entry -> {
                    // TODO: there is a bug in here. Admin#replicas doesn't return the full
                    // information of each replica if there are some offline here. might be fix in
                    // #308?
                    final var topicPartition = entry.getKey();
                    final var replicas = entry.getValue();

                    return replicas.stream()
                        .map(
                            replica ->
                                ReplicaInfo.of(
                                    topicPartition.topic(),
                                    topicPartition.partition(),
                                    nodeInfo.stream()
                                        .filter(x -> x.id() == replica.broker())
                                        .findFirst()
                                        .orElseThrow(),
                                    replica.leader(),
                                    replica.inSync(),
                                    // TODO: fix the isOfflineReplica flag once the #308 is merged
                                    false,
                                    replica.path()));
                  })
              .collect(Collectors.groupingBy(ReplicaInfo::topic));
      final var dataDirectories =
          this.brokerFolders(
                  nodeInfo.stream().map(NodeInfo::id).collect(Collectors.toUnmodifiableSet()))
              .entrySet()
              .stream()
              .collect(
                  Collectors.toUnmodifiableMap(Map.Entry::getKey, x -> Set.copyOf(x.getValue())));

      return new ClusterInfo() {
        @Override
        public List<NodeInfo> nodes() {
          return nodeInfo;
        }

        @Override
        public Set<String> dataDirectories(int brokerId) {
          return dataDirectories.get(brokerId);
        }

        @Override
        public List<ReplicaInfo> availableReplicaLeaders(String topic) {
          return topicToReplicasMap.get(topic).stream()
              .filter(ReplicaInfo::isLeader)
              .collect(Collectors.toUnmodifiableList());
        }

        @Override
        public List<ReplicaInfo> availableReplicas(String topic) {
          return topicToReplicasMap.get(topic).stream()
              .filter((ReplicaInfo x) -> !x.isOfflineReplica())
              .collect(Collectors.toUnmodifiableList());
        }

        @Override
        public Set<String> topics() {
          return topics;
        }

        @Override
        public List<ReplicaInfo> replicas(String topic) {
          return topicToReplicasMap.get(topic);
        }

        @Override
        public Collection<HasBeanObject> beans(int brokerId) {
          return List.of();
        }

        @Override
        public Map<Integer, Collection<HasBeanObject>> allBeans() {
          return nodeInfo.stream()
              .collect(Collectors.toUnmodifiableMap(NodeInfo::id, ignore -> List.of()));
        }
      };
    }
  }

  private static class ConfigImpl implements Config {
    private final Map<String, String> configs;

    ConfigImpl(org.apache.kafka.clients.admin.Config config) {
      this(
          config.entries().stream()
              .filter(e -> e.value() != null)
              .collect(Collectors.toMap(ConfigEntry::name, ConfigEntry::value)));
    }

    ConfigImpl(Map<String, String> configs) {
      this.configs = Collections.unmodifiableMap(configs);
    }

    @Override
    public Optional<String> value(String key) {
      return Optional.ofNullable(configs.get(key));
    }

    @Override
    public Set<String> keys() {
      return configs.keySet();
    }

    @Override
    public Collection<String> values() {
      return configs.values();
    }

    @Override
    public Iterator<Map.Entry<String, String>> iterator() {
      return configs.entrySet().iterator();
    }
  }

  private static class CreatorImpl implements TopicCreator {
    private final org.apache.kafka.clients.admin.Admin admin;
    private final Function<String, Map<TopicPartition, List<Replica>>> replicasGetter;
    private final Function<String, Config> configsGetter;
    private String topic;
    private int numberOfPartitions = 1;
    private short numberOfReplicas = 1;
    private final Map<String, String> configs = new HashMap<>();

    CreatorImpl(
        org.apache.kafka.clients.admin.Admin admin,
        Function<String, Map<TopicPartition, List<Replica>>> replicasGetter,
        Function<String, Config> configsGetter) {
      this.admin = admin;
      this.replicasGetter = replicasGetter;
      this.configsGetter = configsGetter;
    }

    @Override
    public TopicCreator topic(String topic) {
      this.topic = Objects.requireNonNull(topic);
      return this;
    }

    @Override
    public TopicCreator numberOfPartitions(int numberOfPartitions) {
      this.numberOfPartitions = numberOfPartitions;
      return this;
    }

    @Override
    public TopicCreator numberOfReplicas(short numberOfReplicas) {
      this.numberOfReplicas = numberOfReplicas;
      return this;
    }

    @Override
    public TopicCreator config(String key, String value) {
      this.configs.put(key, value);
      return this;
    }

    @Override
    public TopicCreator configs(Map<String, String> configs) {
      this.configs.putAll(configs);
      return this;
    }

    @Override
    public void create() {
      if (Utils.packException(() -> admin.listTopics().names().get()).contains(topic)) {
        var partitionReplicas = replicasGetter.apply(topic);
        partitionReplicas.forEach(
            (tp, replicas) -> {
              if (replicas.size() != numberOfReplicas)
                throw new IllegalArgumentException(
                    topic
                        + " is existent but its replicas: "
                        + replicas.size()
                        + " is not equal to expected: "
                        + numberOfReplicas);
            });
        var result =
            Utils.packException(() -> admin.describeTopics(Set.of(topic)).all().get().get(topic));
        if (result.partitions().size() != numberOfPartitions)
          throw new IllegalArgumentException(
              topic
                  + " is existent but its partitions: "
                  + result.partitions().size()
                  + " is not equal to expected: "
                  + numberOfReplicas);

        var actualConfigs = configsGetter.apply(topic);
        this.configs.forEach(
            (key, value) -> {
              if (actualConfigs.value(key).filter(actual -> actual.equals(value)).isEmpty())
                throw new IllegalArgumentException(
                    topic
                        + " is existent but its config: <"
                        + key
                        + ", "
                        + actualConfigs.value(key)
                        + "> is not equal to expected: "
                        + key
                        + ", "
                        + value);
            });

        // ok, the existent topic is totally equal to what we want to create.
        return;
      }

      Utils.packException(
          () ->
              admin
                  .createTopics(
                      List.of(
                          new NewTopic(topic, numberOfPartitions, numberOfReplicas)
                              .configs(configs)))
                  .all()
                  .get());
    }
  }

  private static class MigratorImpl implements ReplicaMigrator {
    private final org.apache.kafka.clients.admin.Admin admin;
    private final Function<Set<String>, Set<TopicPartition>> partitionGetter;
    private final Set<TopicPartition> partitions = new HashSet<>();
    private boolean updateLeader = false;

    MigratorImpl(
        org.apache.kafka.clients.admin.Admin admin,
        Function<Set<String>, Set<TopicPartition>> partitionGetter) {
      this.admin = admin;
      this.partitionGetter = partitionGetter;
    }

    @Override
    public ReplicaMigrator topic(String topic) {
      partitions.addAll(partitionGetter.apply(Set.of(topic)));
      return this;
    }

    @Override
    public ReplicaMigrator partition(String topic, int partition) {
      partitions.add(new TopicPartition(topic, partition));
      return this;
    }

    @Override
    public void moveTo(Map<Integer, String> brokerFolders) {
      Utils.packException(
          () ->
              admin.alterReplicaLogDirs(
                  brokerFolders.entrySet().stream()
                      .collect(
                          Collectors.toMap(
                              x ->
                                  new TopicPartitionReplica(
                                      partitions.iterator().next().topic(),
                                      partitions.iterator().next().partition(),
                                      x.getKey()),
                              Map.Entry::getValue))));
    }

    @Override
    public void moveTo(List<Integer> brokers) {
      Utils.packException(
          () ->
              admin
                  .alterPartitionReassignments(
                      partitions.stream()
                          .collect(
                              Collectors.toMap(
                                  TopicPartition::to,
                                  ignore -> Optional.of(new NewPartitionReassignment(brokers)))))
                  .all()
                  .get());
    }
  }

  private static class QuotaImpl implements QuotaCreator {
    private final org.apache.kafka.clients.admin.Admin admin;

    QuotaImpl(org.apache.kafka.clients.admin.Admin admin) {
      this.admin = admin;
    }

    @Override
    public Ip ip(String ip) {
      return new Ip() {
        private int connectionRate = Integer.MAX_VALUE;

        @Override
        public Ip connectionRate(int value) {
          this.connectionRate = value;
          return this;
        }

        @Override
        public void create() {
          if (connectionRate == Integer.MAX_VALUE) return;
          Utils.packException(
              () ->
                  admin
                      .alterClientQuotas(
                          List.of(
                              new ClientQuotaAlteration(
                                  new ClientQuotaEntity(Map.of(ClientQuotaEntity.IP, ip)),
                                  List.of(
                                      new ClientQuotaAlteration.Op(
                                          Quota.Limit.IP_CONNECTION_RATE.nameOfKafka(),
                                          (double) connectionRate)))))
                      .all()
                      .get());
        }
      };
    }

    @Override
    public Client clientId(String id) {
      return new Client() {
        private int produceRate = Integer.MAX_VALUE;
        private int consumeRate = Integer.MAX_VALUE;

        @Override
        public Client produceRate(int value) {
          this.produceRate = value;
          return this;
        }

        @Override
        public Client consumeRate(int value) {
          this.consumeRate = value;
          return this;
        }

        @Override
        public void create() {
          var q = new ArrayList<ClientQuotaAlteration.Op>();
          if (produceRate != Integer.MAX_VALUE)
            q.add(
                new ClientQuotaAlteration.Op(
                    Quota.Limit.PRODUCER_BYTE_RATE.nameOfKafka(), (double) produceRate));
          if (consumeRate != Integer.MAX_VALUE)
            q.add(
                new ClientQuotaAlteration.Op(
                    Quota.Limit.CONSUMER_BYTE_RATE.nameOfKafka(), (double) consumeRate));
          if (!q.isEmpty())
            Utils.packException(
                () ->
                    admin
                        .alterClientQuotas(
                            List.of(
                                new ClientQuotaAlteration(
                                    new ClientQuotaEntity(Map.of(ClientQuotaEntity.CLIENT_ID, id)),
                                    q)))
                        .all()
                        .get());
        }
      };
    }
  }
}<|MERGE_RESOLUTION|>--- conflicted
+++ resolved
@@ -331,29 +331,6 @@
 
     @Override
     public Map<TopicPartition, List<Replica>> replicas(Set<String> topics) {
-<<<<<<< HEAD
-      var replicaInfos =
-          Utils.packException(() -> admin.describeLogDirs(brokerIds()).allDescriptions().get());
-
-      BiFunction<
-              Integer,
-              TopicPartition,
-              List<Map.Entry<String, org.apache.kafka.clients.admin.ReplicaInfo>>>
-          findReplicas =
-              (id, partition) ->
-                  replicaInfos.getOrDefault(id, Map.of()).entrySet().stream()
-                      .flatMap(
-                          entry -> {
-                            var path = entry.getKey();
-                            var replicas = entry.getValue().replicaInfos();
-                            return replicas.entrySet().stream()
-                                .filter(e -> e.getKey().equals(TopicPartition.to(partition)))
-                                .map(e -> Map.entry(path, e.getValue()));
-                          })
-                      .collect(Collectors.toList());
-
-=======
->>>>>>> 56d381f0
       return Utils.packException(
           () -> {
             var logInfo = admin.describeLogDirs(brokerIds()).allDescriptions().get();
