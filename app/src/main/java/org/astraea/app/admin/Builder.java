--- conflicted
+++ resolved
@@ -523,13 +523,8 @@
         }
 
         @Override
-<<<<<<< HEAD
-        public BeansGetter beans() {
-          return BeansGetter.of(Map.of());
-=======
         public ClusterBean clusterBean() {
           return ClusterBean.of(Map.of());
->>>>>>> a831f7e8
         }
       };
     }
