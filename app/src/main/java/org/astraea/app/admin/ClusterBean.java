/*
 * Licensed to the Apache Software Foundation (ASF) under one or more
 * contributor license agreements. See the NOTICE file distributed with
 * this work for additional information regarding copyright ownership.
 * The ASF licenses this file to You under the Apache License, Version 2.0
 * (the "License"); you may not use this file except in compliance with
 * the License. You may obtain a copy of the License at
 *
 *    http://www.apache.org/licenses/LICENSE-2.0
 *
 * Unless required by applicable law or agreed to in writing, software
 * distributed under the License is distributed on an "AS IS" BASIS,
 * WITHOUT WARRANTIES OR CONDITIONS OF ANY KIND, either express or implied.
 * See the License for the specific language governing permissions and
 * limitations under the License.
 */
package org.astraea.app.admin;

import java.util.ArrayList;
import java.util.Collection;
import java.util.Collections;
import java.util.HashMap;
import java.util.Map;
import org.astraea.app.metrics.HasBeanObject;

/** Used to get beanObject using a variety of different keys . */
public interface ClusterBean {
  ClusterBean EMPTY = ClusterBean.of(Map.of());

  static ClusterBean of(Map<Integer, Collection<HasBeanObject>> allBeans) {
<<<<<<< HEAD
    var beanObjectByReplica = new HashMap<TopicPartitionReplica, Collection<HasBeanObject>>();
    allBeans.forEach(
        (brokerId, beans) ->
            beans.forEach(
                bean -> {
                  if (bean.beanObject() != null
                      && bean.beanObject().properties().containsKey("topic")
                      && bean.beanObject().properties().containsKey("partition")) {
                    var properties = bean.beanObject().properties();
                    var tpr =
                        TopicPartitionReplica.of(
                            properties.get("topic"),
                            Integer.parseInt(properties.get("partition")),
                            brokerId);
                    beanObjectByReplica
                        .computeIfAbsent(tpr, (ignore) -> new ArrayList<>())
                        .add(bean);
                  }
                }));
=======
    Map<TopicPartition, Collection<HasBeanObject>> beanObjectByPartition =
        allBeans.entrySet().stream()
            .flatMap(
                entry ->
                    entry.getValue().stream()
                        .filter(
                            x ->
                                x.beanObject() != null
                                    && x.beanObject().properties().containsKey("topic")
                                    && x.beanObject().properties().containsKey("partition"))
                        .filter(
                            hasBeanObject ->
                                hasBeanObject.beanObject().properties().containsKey("topic")
                                    && hasBeanObject
                                        .beanObject()
                                        .properties()
                                        .containsKey("partition"))
                        .map(
                            hasBeanObject -> {
                              var properties = hasBeanObject.beanObject().properties();
                              var topic = properties.get("topic");
                              var partition = properties.get("partition");
                              return Map.entry(
                                  TopicPartition.of(topic, partition), List.of(hasBeanObject));
                            }))
            .collect(
                Collectors.toMap(
                    Map.Entry::getKey,
                    Map.Entry::getValue,
                    (x1, x2) ->
                        Stream.concat(x1.stream(), x2.stream()).collect(Collectors.toList())));
    Map<TopicPartitionReplica, Collection<HasBeanObject>> beanObjectByReplica =
        allBeans.entrySet().stream()
            .flatMap(
                entry ->
                    entry.getValue().stream()
                        .filter(
                            x ->
                                x.beanObject() != null
                                    && x.beanObject().properties().containsKey("topic")
                                    && x.beanObject().properties().containsKey("partition"))
                        .map(
                            hasBeanObject -> {
                              var properties = hasBeanObject.beanObject().properties();
                              var topic = properties.get("topic");
                              var partition = Integer.parseInt(properties.get("partition"));
                              return Map.entry(
                                  TopicPartitionReplica.of(topic, partition, entry.getKey()),
                                  List.of(hasBeanObject));
                            }))
            .collect(
                Collectors.toMap(
                    Map.Entry::getKey,
                    Map.Entry::getValue,
                    (x1, x2) ->
                        Stream.concat(x1.stream(), x2.stream()).collect(Collectors.toList())));
>>>>>>> 27d3ba58
    return new ClusterBean() {
      @Override
      public Map<Integer, Collection<HasBeanObject>> all() {
        return Collections.unmodifiableMap(allBeans);
      }

      @Override
      public Map<TopicPartitionReplica, Collection<HasBeanObject>> mapByReplica() {
        return beanObjectByReplica;
      }
    };
  }

  /**
   * @return a {@link Map} collection that contains broker as key and Collection of {@link
   *     HasBeanObject} as value.
   */
  Map<Integer, Collection<HasBeanObject>> all();

  /**
   * @return a {@link Map} collection that contains {@link TopicPartitionReplica} as key and a
   *     {@link HasBeanObject} as value,note that this can only be used to get partition-related
   *     beanObjects.
   */
  Map<TopicPartitionReplica, Collection<HasBeanObject>> mapByReplica();
}<|MERGE_RESOLUTION|>--- conflicted
+++ resolved
@@ -16,11 +16,12 @@
  */
 package org.astraea.app.admin;
 
-import java.util.ArrayList;
 import java.util.Collection;
 import java.util.Collections;
-import java.util.HashMap;
+import java.util.List;
 import java.util.Map;
+import java.util.stream.Collectors;
+import java.util.stream.Stream;
 import org.astraea.app.metrics.HasBeanObject;
 
 /** Used to get beanObject using a variety of different keys . */
@@ -28,27 +29,6 @@
   ClusterBean EMPTY = ClusterBean.of(Map.of());
 
   static ClusterBean of(Map<Integer, Collection<HasBeanObject>> allBeans) {
-<<<<<<< HEAD
-    var beanObjectByReplica = new HashMap<TopicPartitionReplica, Collection<HasBeanObject>>();
-    allBeans.forEach(
-        (brokerId, beans) ->
-            beans.forEach(
-                bean -> {
-                  if (bean.beanObject() != null
-                      && bean.beanObject().properties().containsKey("topic")
-                      && bean.beanObject().properties().containsKey("partition")) {
-                    var properties = bean.beanObject().properties();
-                    var tpr =
-                        TopicPartitionReplica.of(
-                            properties.get("topic"),
-                            Integer.parseInt(properties.get("partition")),
-                            brokerId);
-                    beanObjectByReplica
-                        .computeIfAbsent(tpr, (ignore) -> new ArrayList<>())
-                        .add(bean);
-                  }
-                }));
-=======
     Map<TopicPartition, Collection<HasBeanObject>> beanObjectByPartition =
         allBeans.entrySet().stream()
             .flatMap(
@@ -105,7 +85,6 @@
                     Map.Entry::getValue,
                     (x1, x2) ->
                         Stream.concat(x1.stream(), x2.stream()).collect(Collectors.toList())));
->>>>>>> 27d3ba58
     return new ClusterBean() {
       @Override
       public Map<Integer, Collection<HasBeanObject>> all() {
