--- conflicted
+++ resolved
@@ -27,11 +27,8 @@
 import org.apache.kafka.common.Cluster;
 import org.apache.kafka.common.metrics.stats.Value;
 import org.astraea.app.admin.ClusterInfo;
-<<<<<<< HEAD
+import org.astraea.app.admin.ReplicaInfo;
 import org.astraea.app.common.Utils;
-=======
-import org.astraea.app.admin.ReplicaInfo;
->>>>>>> 6ee77a26
 
 public interface Dispatcher extends Partitioner {
   /**
@@ -41,9 +38,11 @@
   ConcurrentHashMap<Cluster, ClusterInfo> CLUSTER_CACHE = new ConcurrentHashMap<>();
 
   /**
-   * Keeps the Interdependent status of each Dispatcher. Use the Dispatcher's hashcode as the key.Each thread has a corresponding interdependent state.
+   * Keeps the Interdependent status of each Dispatcher. Use the Dispatcher's hashcode as the
+   * key.Each thread has a corresponding interdependent state.
    */
-  ConcurrentHashMap<Integer, ThreadLocal<Interdependent>> INTERDEPENDENT = new ConcurrentHashMap<>();
+  ConcurrentHashMap<Integer, ThreadLocal<Interdependent>> INTERDEPENDENT =
+      new ConcurrentHashMap<>();
 
   /**
    * Compute the partition for the given record.
@@ -67,9 +66,8 @@
   /**
    * Use the producer to get the scheduler, allowing you to control it for interdependent
    * messages.Interdependent message will be sent to the same partition. The system will
-   * automatically select the node with the best current condition as the target node.
-   * Action:Each thread of a producer has a corresponding interdependent state.
-   * For example:
+   * automatically select the node with the best current condition as the target node. Action:Each
+   * thread of a producer has a corresponding interdependent state. For example:
    *
    * <pre>{
    * @Code
@@ -147,14 +145,16 @@
   }
 
   private void end() {
-    if (INTERDEPENDENT.get(this.hashCode()).get() == null || !INTERDEPENDENT.get(this.hashCode()).get().isInterdependent.get()) throw new RuntimeException("You haven't begun interdependent.");
+    if (INTERDEPENDENT.get(this.hashCode()).get() == null
+        || !INTERDEPENDENT.get(this.hashCode()).get().isInterdependent.get())
+      throw new RuntimeException("You haven't begun interdependent.");
     INTERDEPENDENT.get(this.hashCode()).get().isInterdependent.set(false);
   }
 
-  private void threadInterdependent(){
-    if (INTERDEPENDENT.get(this.hashCode()).get() == null) INTERDEPENDENT.get(this.hashCode()).set(new Interdependent());
+  private void threadInterdependent() {
+    if (INTERDEPENDENT.get(this.hashCode()).get() == null)
+      INTERDEPENDENT.get(this.hashCode()).set(new Interdependent());
   }
-
 
   class Interdependent {
     private final AtomicBoolean isInterdependent = new AtomicBoolean(false);
