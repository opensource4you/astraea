/*
 * Licensed to the Apache Software Foundation (ASF) under one or more
 * contributor license agreements. See the NOTICE file distributed with
 * this work for additional information regarding copyright ownership.
 * The ASF licenses this file to You under the Apache License, Version 2.0
 * (the "License"); you may not use this file except in compliance with
 * the License. You may obtain a copy of the License at
 *
 *    http://www.apache.org/licenses/LICENSE-2.0
 *
 * Unless required by applicable law or agreed to in writing, software
 * distributed under the License is distributed on an "AS IS" BASIS,
 * WITHOUT WARRANTIES OR CONDITIONS OF ANY KIND, either express or implied.
 * See the License for the specific language governing permissions and
 * limitations under the License.
 */
package org.astraea.app.web;

import static java.util.Objects.requireNonNull;
import static java.util.stream.Collectors.toList;

import java.time.Duration;
import java.util.Base64;
import java.util.Collection;
import java.util.List;
import java.util.Optional;
import java.util.Set;
import java.util.concurrent.CompletableFuture;
import java.util.concurrent.CompletionStage;
import java.util.concurrent.TimeUnit;
import java.util.function.BiFunction;
import java.util.function.Function;
import java.util.stream.Collectors;
import org.astraea.common.Cache;
import org.astraea.common.EnumInfo;
import org.astraea.common.FutureUtils;
import org.astraea.common.Utils;
import org.astraea.common.admin.Admin;
import org.astraea.common.admin.Partition;
import org.astraea.common.admin.TopicPartition;
import org.astraea.common.consumer.Builder;
import org.astraea.common.consumer.Consumer;
import org.astraea.common.consumer.ConsumerConfigs;
import org.astraea.common.consumer.Deserializer;
import org.astraea.common.consumer.SeekStrategy;
import org.astraea.common.consumer.SubscribedConsumer;
import org.astraea.common.json.JsonConverter;
import org.astraea.common.json.TypeRef;
import org.astraea.common.producer.Producer;
import org.astraea.common.producer.ProducerConfigs;
import org.astraea.common.producer.Serializer;

public class RecordHandler implements Handler {
  static final String PARTITION = "partition";
  static final String DISTANCE_FROM_LATEST = "distanceFromLatest";
  static final String DISTANCE_FROM_BEGINNING = "distanceFromBeginning";
  static final String SEEK_TO = "seekTo";
  static final String KEY_DESERIALIZER = "keyDeserializer";
  static final String VALUE_DESERIALIZER = "valueDeserializer";
  static final String LIMIT = "limit";
  static final String TIMEOUT = "timeout";
  static final String OFFSET = "offset";
  static final String GROUP_ID = "groupId";
  private static final int MAX_CACHE_SIZE = 100;
  private static final Duration CACHE_EXPIRE_DURATION = Duration.ofMinutes(10);

  final String bootstrapServers;
  // visible for testing
  final Producer<byte[], byte[]> producer;
  private final Cache<String, Producer<byte[], byte[]>> transactionalProducerCache;

  final Admin admin;

  RecordHandler(Admin admin, String bootstrapServers) {
    this.admin = admin;
    this.bootstrapServers = requireNonNull(bootstrapServers);
    this.producer = Producer.builder().bootstrapServers(bootstrapServers).build();
    this.transactionalProducerCache =
        Cache.<String, Producer<byte[], byte[]>>builder(
                transactionId ->
                    Producer.builder()
                        .config(ProducerConfigs.TRANSACTIONAL_ID_CONFIG, transactionId)
                        .bootstrapServers(bootstrapServers)
                        .buildTransactional())
            .maxCapacity(MAX_CACHE_SIZE)
            .expireAfterAccess(CACHE_EXPIRE_DURATION)
            .removalListener((k, v) -> v.close())
            .build();
  }

  @Override
  public CompletionStage<Response> get(Channel channel) {
    if (channel.target().isEmpty()) throw new IllegalArgumentException("topic must be set");

    var topic = channel.target().get();
    var seekStrategies = Set.of(DISTANCE_FROM_LATEST, DISTANCE_FROM_BEGINNING, SEEK_TO);
    if (channel.queries().keySet().stream().filter(seekStrategies::contains).count() > 1)
      throw new IllegalArgumentException("only one seek strategy is allowed");

    var limit = Integer.parseInt(channel.queries().getOrDefault(LIMIT, "1"));
    var timeout =
        Optional.ofNullable(channel.queries().get(TIMEOUT))
            .map(Utils::toDuration)
            .orElse(Duration.ofSeconds(5));

    var consumerBuilder =
        Optional.ofNullable(channel.queries().get(PARTITION))
            .map(Integer::valueOf)
            .map(
                partition ->
                    (Builder<byte[], byte[]>)
                        Consumer.forPartitions(Set.of(TopicPartition.of(topic, partition))))
            .orElseGet(
                () -> {
                  // disable auto commit here since we commit manually in Records#onComplete
                  var builder =
                      Consumer.forTopics(Set.of(topic))
                          .config(ConsumerConfigs.ENABLE_AUTO_COMMIT_CONFIG, "false");
                  Optional.ofNullable(channel.queries().get(GROUP_ID))
                      .ifPresent(
                          groupId -> builder.config(ConsumerConfigs.GROUP_ID_CONFIG, groupId));
                  return builder;
                });

    var keyDeserializer =
        Optional.ofNullable(channel.queries().get(KEY_DESERIALIZER))
            .map(SerDe::ofAlias)
            .orElse(SerDe.STRING)
            .deserializer;
    var valueDeserializer =
        Optional.ofNullable(channel.queries().get(VALUE_DESERIALIZER))
            .map(SerDe::ofAlias)
            .orElse(SerDe.STRING)
            .deserializer;
    consumerBuilder
        .bootstrapServers(bootstrapServers)
        .keyDeserializer(keyDeserializer)
        .valueDeserializer(valueDeserializer);

    Optional.ofNullable(channel.queries().get(DISTANCE_FROM_LATEST))
        .map(Long::parseLong)
        .ifPresent(
            distanceFromLatest ->
                consumerBuilder.seek(SeekStrategy.DISTANCE_FROM_LATEST, distanceFromLatest));

    Optional.ofNullable(channel.queries().get(DISTANCE_FROM_BEGINNING))
        .map(Long::parseLong)
        .ifPresent(
            distanceFromBeginning ->
                consumerBuilder.seek(SeekStrategy.DISTANCE_FROM_BEGINNING, distanceFromBeginning));

    Optional.ofNullable(channel.queries().get(SEEK_TO))
        .map(Long::parseLong)
        .ifPresent(seekTo -> consumerBuilder.seek(SeekStrategy.SEEK_TO, seekTo));

    return CompletableFuture.completedFuture(get(consumerBuilder.build(), limit, timeout));
  }

  // visible for testing
  GetResponse get(Consumer<byte[], byte[]> consumer, int limit, Duration timeout) {
    try {
      return new GetResponse(
          consumer, consumer.poll(limit, timeout).stream().map(Record::new).collect(toList()));
    } catch (Exception e) {
      consumer.close();
      throw e;
    }
  }

  @Override
  public CompletionStage<Response> post(Channel channel) {
<<<<<<< HEAD
    var async = channel.request().getBoolean(ASYNC).orElse(false);
    var timeout =
        channel.request().get(TIMEOUT).map(Utils::toDuration).orElse(Duration.ofSeconds(5));
    var records = channel.request().values(RECORDS, PostRecord.class);
=======
    var postRequest = channel.request(TypeRef.of(RecordPostRequest.class));

    var records = postRequest.records();
>>>>>>> 26d046c0
    if (records.isEmpty())
      throw new IllegalArgumentException("records should contain at least one record");

    var producer =
        postRequest.transactionId().map(transactionalProducerCache::get).orElse(this.producer);

    var result =
        CompletableFuture.supplyAsync(
                () -> {
                  try {
                    return producer.send(
                        records.stream()
                            .map(record -> createRecord(producer, record))
                            .collect(toList()));
                  } finally {
                    if (producer.transactional()) {
                      producer.close();
                    }
                  }
                })
            .thenCompose(
                senderFutures ->
                    FutureUtils.sequence(
                        senderFutures.stream()
                            .map(
                                s ->
                                    s.handle(
                                        (metadata, exception) -> {
                                          if (metadata != null) return new Metadata(metadata);
                                          if (exception != null)
                                            return Response.for500(exception.getMessage());
                                          // this shouldn't happen, but still add error 404 here
                                          return Response.for404("missing result");
                                        }))
                            .map(CompletionStage::toCompletableFuture)
                            .collect(toList())));

    if (postRequest.async()) return CompletableFuture.completedFuture(Response.ACCEPT);
    return CompletableFuture.completedFuture(
        Utils.packException(
            () ->
                new PostResponse(
                    result.get(
                        Utils.toDuration(postRequest.timeout()).toNanos(), TimeUnit.NANOSECONDS))));
  }

  @Override
  public CompletionStage<Response> delete(Channel channel) {
    if (channel.target().isEmpty()) return CompletableFuture.completedFuture(Response.NOT_FOUND);
    var topic = channel.target().get();
    var partitions =
        Optional.ofNullable(channel.queries().get(PARTITION))
            .map(x -> CompletableFuture.completedStage(Set.of(TopicPartition.of(topic, x))))
            .orElseGet(() -> admin.topicPartitions(Set.of(topic)));

    return Optional.ofNullable(channel.queries().get(OFFSET))
        .map(Long::parseLong)
        .map(
            offset ->
                partitions.thenApply(
                    p -> p.stream().collect(Collectors.toMap(Function.identity(), x -> offset))))
        .orElseGet(
            () ->
                admin
                    .partitions(Set.of(topic))
                    .thenApply(
                        p ->
                            p.stream()
                                .collect(
                                    Collectors.toMap(
                                        Partition::topicPartition, Function.identity())))
                    .thenCompose(
                        topicPartitionPartitionMap ->
                            partitions.thenApply(
                                p ->
                                    p.stream()
                                        .collect(
                                            Collectors.toMap(
                                                Function.identity(),
                                                x ->
                                                    topicPartitionPartitionMap
                                                        .get(x)
                                                        .latestOffset())))))
        .thenCompose(admin::deleteRecords)
        .thenApply(records -> Response.OK);
  }

  enum SerDe implements EnumInfo {
    BYTEARRAY(
        (topic, value) ->
            Optional.ofNullable(value).map(v -> Base64.getDecoder().decode(v)).orElse(null),
        Deserializer.BYTE_ARRAY),
    STRING(
        (topic, value) ->
            Optional.ofNullable(value)
                .map(v -> Serializer.STRING.serialize(topic, List.of(), value))
                .orElse(null),
        Deserializer.STRING),
    LONG(
        (topic, value) ->
            Optional.ofNullable(value)
                .map(Long::parseLong)
                .map(longVal -> Serializer.LONG.serialize(topic, List.of(), longVal))
                .orElse(null),
        Deserializer.LONG),
    INTEGER(
        (topic, value) ->
            Optional.ofNullable(value)
                .map(Integer::parseInt)
                .map(intVal -> Serializer.INTEGER.serialize(topic, List.of(), intVal))
                .orElse(null),
        Deserializer.INTEGER),
    FLOAT(
        (topic, value) ->
            Optional.ofNullable(value)
                .map(Float::parseFloat)
                .map(floatVal -> Serializer.FLOAT.serialize(topic, List.of(), floatVal))
                .orElse(null),
        Deserializer.FLOAT),
    DOUBLE(
        (topic, value) ->
            Optional.ofNullable(value)
                .map(Double::parseDouble)
                .map(doubleVal -> Serializer.DOUBLE.serialize(topic, List.of(), doubleVal))
                .orElse(null),
        Deserializer.DOUBLE);

    static SerDe ofAlias(String alias) {
      return EnumInfo.ignoreCaseEnum(SerDe.class, alias);
    }

    @Override
    public String alias() {
      return name();
    }

    @Override
    public String toString() {
      return alias();
    }

    /** (topic, json) convert to bytes */
    final BiFunction<String, String, byte[]> serializer;

    final Deserializer<?> deserializer;

    SerDe(BiFunction<String, String, byte[]> serializer, Deserializer<?> deserializer) {
      this.serializer = requireNonNull(serializer);
      this.deserializer = requireNonNull(deserializer);
    }
  }

  private static org.astraea.common.producer.Record<byte[], byte[]> createRecord(
      Producer<byte[], byte[]> producer, PostRecord postRecord) {
    var topic = postRecord.topic;
    var builder = org.astraea.common.producer.Record.<byte[], byte[]>builder().topic(topic);

    // TODO: Support headers
    // (https://github.com/skiptests/astraea/issues/422)
    var keySerializer = SerDe.ofAlias(postRecord.keySerializer).serializer;
    var valueSerializer = SerDe.ofAlias(postRecord.valueSerializer).serializer;
    postRecord.key.ifPresent(
        // TODO: 2022-11-23 astraea-1163 key and value should be Json String or Json Number
        key -> builder.key(keySerializer.apply(topic, key.toString())));
    postRecord.value.ifPresent(
        value -> builder.value(valueSerializer.apply(topic, value.toString())));
    postRecord.timestamp.ifPresent(builder::timestamp);
    postRecord.partition.ifPresent(builder::partition);
    return builder.build();
  }

  static class RecordPostRequest implements Request {
    private boolean async = false;
    private String timeout = "5s";
    private List<PostRecord> records = List.of();

    private Optional<String> transactionId = Optional.empty();

    public RecordPostRequest() {}

    public boolean async() {
      return async;
    }

    public String timeout() {
      return timeout;
    }

    public List<PostRecord> records() {
      return records;
    }

    public Optional<String> transactionId() {
      return transactionId;
    }
  }

  static class Metadata implements Response {
    final String topic;
    final int partition;
    final long offset;
    final long timestamp;
    final int serializedKeySize;
    final int serializedValueSize;

    Metadata(org.astraea.common.producer.Metadata metadata) {
      topic = metadata.topic();
      partition = metadata.partition();
      offset = metadata.offset();
      timestamp = metadata.timestamp();
      serializedKeySize = metadata.serializedKeySize();
      serializedValueSize = metadata.serializedValueSize();
    }
  }

  static class GetResponse implements Response {
    final transient Consumer<byte[], byte[]> consumer;
    final Collection<Record> records;

    private GetResponse(Consumer<byte[], byte[]> consumer, Collection<Record> records) {
      this.consumer = consumer;
      this.records = records;
    }

    @Override
    public String json() {
      return JsonConverter.defaultConverter().toJson(this);
    }

    @Override
    public void onComplete(Throwable error) {
      try {
        if (error == null && consumer instanceof SubscribedConsumer) {
          ((SubscribedConsumer<byte[], byte[]>) consumer).commitOffsets(Duration.ofSeconds(5));
        }
      } finally {
        consumer.close();
      }
    }
  }

  static class Record {
    final String topic;
    final int partition;
    final long offset;
    final long timestamp;
    final int serializedKeySize;
    final int serializedValueSize;
    final Collection<Header> headers;
    final Object key;
    final Object value;
    final Integer leaderEpoch;

    Record(org.astraea.common.consumer.Record<?, ?> record) {
      topic = record.topic();
      partition = record.partition();
      offset = record.offset();
      timestamp = record.timestamp();
      serializedKeySize = record.serializedKeySize();
      serializedValueSize = record.serializedValueSize();
      headers = record.headers().stream().map(Header::new).collect(toList());
      key = record.key();
      value = record.value();
      leaderEpoch = record.leaderEpoch().orElse(null);
    }
  }

  static class Header {
    final String key;
    final byte[] value;

    Header(org.astraea.common.Header header) {
      this.key = header.key();
      this.value = header.value();
    }
  }

  static class PostRecord implements Request {
    String topic;
    Optional<Integer> partition = Optional.empty();
    String keySerializer = "STRING";
    String valueSerializer = "STRING";
    Optional<Object> key = Optional.empty();
    Optional<Object> value = Optional.empty();
    Optional<Long> timestamp = Optional.empty();

    public PostRecord() {}

    PostRecord(
        String topic,
        Integer partition,
        String keySerializer,
        String valueSerializer,
        Object key,
        Object value,
        Long timestamp) {
      this.topic = topic;
      this.partition = Optional.ofNullable(partition);
      this.keySerializer = Optional.ofNullable(keySerializer).orElse("STRING");
      this.valueSerializer = Optional.ofNullable(valueSerializer).orElse("STRING");
      this.key = Optional.ofNullable(key);
      this.value = Optional.ofNullable(value);
      this.timestamp = Optional.ofNullable(timestamp);
    }
  }

  static class PostResponse implements Response {
    final List<Response> results;

    PostResponse(List<Response> results) {
      this.results = results;
    }
  }
}<|MERGE_RESOLUTION|>--- conflicted
+++ resolved
@@ -169,16 +169,9 @@
 
   @Override
   public CompletionStage<Response> post(Channel channel) {
-<<<<<<< HEAD
-    var async = channel.request().getBoolean(ASYNC).orElse(false);
-    var timeout =
-        channel.request().get(TIMEOUT).map(Utils::toDuration).orElse(Duration.ofSeconds(5));
-    var records = channel.request().values(RECORDS, PostRecord.class);
-=======
     var postRequest = channel.request(TypeRef.of(RecordPostRequest.class));
 
     var records = postRequest.records();
->>>>>>> 26d046c0
     if (records.isEmpty())
       throw new IllegalArgumentException("records should contain at least one record");
 
