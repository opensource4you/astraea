--- conflicted
+++ resolved
@@ -63,63 +63,6 @@
 
   @Override
   public CompletionStage<Response> get(Channel channel) {
-<<<<<<< HEAD
-    var topics =
-        channel.queries().containsKey(TOPIC_KEY)
-            ? Set.of(channel.queries().get(TOPIC_KEY))
-            : admin.topicNames();
-    var consumerGroups = admin.consumerGroups(groupIds(channel.target()));
-    var partitions =
-        admin.partitions(topics).stream()
-            .collect(Collectors.toMap(Partition::topicPartition, Function.identity()));
-
-    var groups =
-        consumerGroups.stream()
-            // if users want to search groups for specify topic only, we remove the group having no
-            // offsets related to specify topic
-            .filter(
-                g ->
-                    !channel.queries().containsKey(TOPIC_KEY)
-                        || g.consumeProgress().keySet().stream()
-                            .map(TopicPartition::topic)
-                            .anyMatch(topics::contains))
-            .map(
-                group ->
-                    new Group(
-                        group.groupId(),
-                        group.assignment().entrySet().stream()
-                            .map(
-                                entry ->
-                                    new Member(
-                                        entry.getKey().memberId(),
-                                        entry.getKey().groupInstanceId(),
-                                        entry.getKey().clientId(),
-                                        entry.getKey().host(),
-                                        entry.getValue().stream()
-                                            .map(
-                                                tp ->
-                                                    partitions.containsKey(tp)
-                                                            && group
-                                                                .consumeProgress()
-                                                                .containsKey(tp)
-                                                        ? Optional.of(
-                                                            new OffsetProgress(
-                                                                tp.topic(),
-                                                                tp.partition(),
-                                                                partitions.get(tp).earliestOffset(),
-                                                                group.consumeProgress().get(tp),
-                                                                partitions.get(tp).latestOffset()))
-                                                        : Optional.<OffsetProgress>empty())
-                                            .filter(Optional::isPresent)
-                                            .map(Optional::get)
-                                            .collect(Collectors.toUnmodifiableList())))
-                            .collect(Collectors.toUnmodifiableList())))
-            .collect(Collectors.toUnmodifiableList());
-
-    if (channel.target().isPresent() && groups.size() == 1)
-      return CompletableFuture.completedFuture(groups.get(0));
-    return CompletableFuture.completedFuture(new Groups(groups));
-=======
     return Optional.ofNullable(channel.queries().get(TOPIC_KEY))
         .map(topic -> CompletableFuture.completedStage(Set.of(topic)))
         .orElseGet(() -> admin.topicNames(true))
@@ -176,8 +119,7 @@
                                                             // https://github.com/google/gson/issues/1102
                                                             entry
                                                                 .getKey()
-                                                                .groupInstanceId()
-                                                                .orElse(null),
+                                                                .groupInstanceId(),
                                                             entry.getKey().clientId(),
                                                             entry.getKey().host(),
                                                             entry.getValue().stream()
@@ -215,7 +157,6 @@
               if (channel.target().isPresent() && groups.size() == 1) return groups.get(0);
               return new Groups(groups);
             });
->>>>>>> 1507c092
   }
 
   static class OffsetProgress implements Response {
