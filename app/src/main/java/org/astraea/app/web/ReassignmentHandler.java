/*
 * Licensed to the Apache Software Foundation (ASF) under one or more
 * contributor license agreements. See the NOTICE file distributed with
 * this work for additional information regarding copyright ownership.
 * The ASF licenses this file to You under the Apache License, Version 2.0
 * (the "License"); you may not use this file except in compliance with
 * the License. You may obtain a copy of the License at
 *
 *    http://www.apache.org/licenses/LICENSE-2.0
 *
 * Unless required by applicable law or agreed to in writing, software
 * distributed under the License is distributed on an "AS IS" BASIS,
 * WITHOUT WARRANTIES OR CONDITIONS OF ANY KIND, either express or implied.
 * See the License for the specific language governing permissions and
 * limitations under the License.
 */
package org.astraea.app.web;

import static java.lang.Math.max;
import static java.lang.Math.min;

import java.util.Collection;
import java.util.List;
import java.util.Map;
import java.util.Optional;
import java.util.Set;
import java.util.concurrent.CompletableFuture;
import java.util.concurrent.CompletionStage;
import java.util.function.Function;
import java.util.stream.Collectors;
import java.util.stream.Stream;
import org.astraea.common.FutureUtils;
import org.astraea.common.admin.Admin;
import org.astraea.common.admin.Broker;
import org.astraea.common.admin.ClusterInfo;
import org.astraea.common.admin.Replica;
import org.astraea.common.admin.TopicPartition;
import org.astraea.common.admin.TopicPartitionReplica;
import org.astraea.common.json.TypeRef;

public class ReassignmentHandler implements Handler {
  private final Admin admin;

  ReassignmentHandler(Admin admin) {
    this.admin = admin;
  }

  @Override
  public CompletionStage<Response> post(Channel channel) {
    var request = channel.request(TypeRef.of(ReassignmentPostRequest.class));

    Stream<CompletionStage<Response>> process2Folders =
        request.toFolders.stream()
            .map(
                toFolder ->
                    admin
                        .moveToFolders(
                            Map.of(
                                TopicPartitionReplica.of(
                                    toFolder.topic, toFolder.partition, toFolder.broker),
                                toFolder.to))
                        .thenApply(ignored -> Response.ACCEPT)
                        .toCompletableFuture());

    Stream<CompletionStage<Response>> process2Nodes =
        request.toNodes.stream()
            .map(
                toNode -> {
                  if (toNode.to.isEmpty()) {
                    throw new IllegalArgumentException("`toNodes.to` can't be empty");
                  }
                  return admin
                      .moveToBrokers(
                          Map.of(TopicPartition.of(toNode.topic, toNode.partition), toNode.to))
                      .thenApply(ignored -> Response.ACCEPT)
                      .toCompletableFuture();
                });

    Stream<CompletionStage<Response>> processExclude =
        request.excludeNodes.stream()
            .map(
                excludeNode ->
                    admin
                        .brokers()
                        .thenCompose(
                            brokers -> {
                              var exclude = excludeNode.exclude;
                              var excludedBroker =
                                  brokers.stream().filter(b -> b.id() == exclude).findFirst();
                              if (excludedBroker.isEmpty())
                                return CompletableFuture.completedFuture(Response.BAD_REQUEST);
                              var availableBrokers =
                                  brokers.stream().filter(b -> b.id() != exclude).toList();
                              var partitions =
                                  excludedBroker.get().topicPartitions().stream()
                                      .filter(
                                          tp ->
                                              excludeNode.topic.isEmpty()
                                                  || tp.topic().equals(excludeNode.topic.get()))
                                      .collect(Collectors.toSet());
                              if (partitions.isEmpty())
                                return CompletableFuture.completedFuture(Response.BAD_REQUEST);
                              var req =
                                  partitions.stream()
                                      .collect(
                                          Collectors.toMap(
                                              tp -> tp,
                                              tp -> {
                                                var ids =
                                                    availableBrokers.stream()
                                                        .filter(
                                                            b -> b.topicPartitions().contains(tp))
<<<<<<< HEAD
                                                        .map(Broker::id)
                                                        .collect(Collectors.toList());
=======
                                                        .map(NodeInfo::id)
                                                        .toList();
>>>>>>> 3669c0a6
                                                if (!ids.isEmpty()) return ids;
                                                return List.of(
                                                    availableBrokers
                                                        .get(
                                                            (int)
                                                                (Math.random()
                                                                    * availableBrokers.size()))
                                                        .id());
                                              }));
                              return admin.moveToBrokers(req).thenApply(ignored -> Response.ACCEPT);
                            })
                        .toCompletableFuture());

    return FutureUtils.sequence(
            Stream.of(process2Folders, process2Nodes, processExclude)
                .flatMap(Function.identity())
                .map(CompletionStage::toCompletableFuture)
                .toList())
        .thenApply(
            rs -> {
              if (!rs.isEmpty() && rs.stream().allMatch(r -> r == Response.ACCEPT))
                return Response.ACCEPT;
              else return Response.BAD_REQUEST;
            });
  }

  @Override
  public CompletionStage<Reassignments> get(Channel channel) {
    return admin
        .topicNames(true)
        .thenApply(
            names ->
                names.stream()
                    .filter(name -> channel.target().map(Set::of).orElse(names).contains(name))
                    .collect(Collectors.toSet()))
        .thenCompose(admin::clusterInfo)
        .thenApply(
            clusterInfo -> {
              var leaderSizes = ClusterInfo.leaderSize(clusterInfo);
              return new Reassignments(
                  clusterInfo
                      .replicaStream()
                      .filter(Replica::isAdding)
                      .map(
                          r ->
                              new AddingReplica(
                                  r, leaderSizes.getOrDefault(r.topicPartition(), 0L)))
                      .toList());
            });
  }

  static class ToNode implements Request {
    private String topic;
    private Integer partition;
    private List<Integer> to = List.of();

    public ToNode() {}
  }

  static class ToFolder implements Request {
    private Integer broker;
    private String topic;
    private Integer partition;
    private String to;

    public ToFolder() {}
  }

  static class ExcludeNode implements Request {
    private Integer exclude;
    private Optional<String> topic = Optional.empty();

    public ExcludeNode() {}
  }

  static class ReassignmentPostRequest implements Request {

    private List<ToNode> toNodes = List.of();
    private List<ToFolder> toFolders = List.of();
    private List<ExcludeNode> excludeNodes = List.of();

    public ReassignmentPostRequest() {}
  }

  static class AddingReplica implements Response {
    final String topicName;
    final int partition;

    final int broker;
    final String dataFolder;

    final long size;

    final long leaderSize;
    final String progress;

    AddingReplica(Replica addingReplica, long leaderSize) {
      this.topicName = addingReplica.topic();
      this.partition = addingReplica.partition();
      this.broker = addingReplica.broker().id();
      this.dataFolder = addingReplica.path();
      this.size = addingReplica.size();
      this.leaderSize = leaderSize;
      this.progress = progressInPercentage(leaderSize == 0 ? 0 : size / leaderSize);
    }
  }

  static class Reassignments implements Response {
    final Collection<AddingReplica> addingReplicas;

    Reassignments(Collection<AddingReplica> addingReplicas) {
      this.addingReplicas = addingReplicas;
    }
  }

  // visible for testing
  static String progressInPercentage(double progress) {
    // min(max(progress, 0), 1) is to force valid progress value is 0 < progress < 1
    // in case something goes wrong (maybe compacting cause data size shrinking suddenly)
    return String.format("%.2f%%", min(max(progress, 0), 1) * 100);
  }
}<|MERGE_RESOLUTION|>--- conflicted
+++ resolved
@@ -110,13 +110,8 @@
                                                     availableBrokers.stream()
                                                         .filter(
                                                             b -> b.topicPartitions().contains(tp))
-<<<<<<< HEAD
                                                         .map(Broker::id)
-                                                        .collect(Collectors.toList());
-=======
-                                                        .map(NodeInfo::id)
-                                                        .toList();
->>>>>>> 3669c0a6
+                                                            .toList();
                                                 if (!ids.isEmpty()) return ids;
                                                 return List.of(
                                                     availableBrokers
