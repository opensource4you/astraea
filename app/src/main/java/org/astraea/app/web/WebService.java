/*
 * Licensed to the Apache Software Foundation (ASF) under one or more
 * contributor license agreements. See the NOTICE file distributed with
 * this work for additional information regarding copyright ownership.
 * The ASF licenses this file to You under the Apache License, Version 2.0
 * (the "License"); you may not use this file except in compliance with
 * the License. You may obtain a copy of the License at
 *
 *    http://www.apache.org/licenses/LICENSE-2.0
 *
 * Unless required by applicable law or agreed to in writing, software
 * distributed under the License is distributed on an "AS IS" BASIS,
 * WITHOUT WARRANTIES OR CONDITIONS OF ANY KIND, either express or implied.
 * See the License for the specific language governing permissions and
 * limitations under the License.
 */
package org.astraea.app.web;

import com.beust.jcommander.Parameter;
import com.sun.net.httpserver.HttpHandler;
import com.sun.net.httpserver.HttpServer;
import java.io.IOException;
import java.net.InetSocketAddress;
import java.util.Map;
import java.util.NoSuchElementException;
import java.util.Optional;
import java.util.function.Function;
import org.astraea.app.admin.Admin;
import org.astraea.app.argument.NonNegativeIntegerField;
import org.astraea.app.argument.StringMapField;

public class WebService {

  public static void main(String[] args) throws Exception {
    execute(org.astraea.app.argument.Argument.parse(new Argument(), args));
  }

  private static void execute(Argument arg) throws IOException {
    var server = HttpServer.create(new InetSocketAddress(arg.port), 0);
    server.createContext("/topics", to(new TopicHandler(Admin.of(arg.configs()))));
    server.createContext("/groups", to(new GroupHandler(Admin.of(arg.configs()))));
    server.createContext("/brokers", to(new BrokerHandler(Admin.of(arg.configs()))));
    server.createContext("/producers", to(new ProducerHandler(Admin.of(arg.configs()))));
    server.createContext("/quotas", to(new QuotaHandler(Admin.of(arg.configs()))));
    server.createContext("/pipelines", to(new PipelineHandler(Admin.of(arg.configs()))));
    server.createContext("/transactions", to(new TransactionHandler(Admin.of(arg.configs()))));
    if (arg.needJmx())
      server.createContext("/beans", to(new BeanHandler(Admin.of(arg.configs()), arg.jmxPorts())));
    server.createContext(
<<<<<<< HEAD
        "/records", new RecordHandler(Admin.of(arg.configs()), arg.bootstrapServers()));
    server.createContext("/reassignments", new ReassignmentHandler(Admin.of(arg.configs())));
    server.createContext("/balancer", new BalancerHandler(Admin.of(arg.configs())));
    server.createContext("/throttles", new ThrottleHandler(Admin.of(arg.configs())));
=======
        "/records", to(new RecordHandler(Admin.of(arg.configs()), arg.bootstrapServers())));
    server.createContext("/reassignments", to(new ReassignmentHandler(Admin.of(arg.configs()))));
    server.createContext("/balancer", to(new BalancerHandler(Admin.of(arg.configs()))));
>>>>>>> 02f8f148
    server.start();
  }

  private static HttpHandler to(Handler handler) {
    return exchange -> handler.handle(Channel.of(exchange));
  }

  static class Argument extends org.astraea.app.argument.Argument {
    @Parameter(
        names = {"--port"},
        description = "Integer: the port to bind",
        validateWith = NonNegativeIntegerField.class,
        converter = NonNegativeIntegerField.class)
    int port = 8001;

    @Parameter(
        names = {"--jmx.port"},
        description = "Integer: the port to query JMX for each server",
        validateWith = NonNegativeIntegerField.class,
        converter = NonNegativeIntegerField.class)
    int jmxPort = -1;

    @Parameter(
        names = {"--jmx.ports"},
        description = "Map: the jmx port for each node. For example: 192.168.50.2=19999",
        validateWith = StringMapField.class,
        converter = StringMapField.class)
    Map<String, String> jmxPorts = Map.of();

    boolean needJmx() {
      return jmxPort > 0 || !jmxPorts.isEmpty();
    }

    Function<String, Integer> jmxPorts() {
      return name ->
          Optional.of(jmxPorts.getOrDefault(name, String.valueOf(jmxPort)))
              .map(Integer::valueOf)
              .filter(i -> i > 0)
              .orElseThrow(() -> new NoSuchElementException(name + " has no jmx port"));
    }
  }
}<|MERGE_RESOLUTION|>--- conflicted
+++ resolved
@@ -47,16 +47,10 @@
     if (arg.needJmx())
       server.createContext("/beans", to(new BeanHandler(Admin.of(arg.configs()), arg.jmxPorts())));
     server.createContext(
-<<<<<<< HEAD
-        "/records", new RecordHandler(Admin.of(arg.configs()), arg.bootstrapServers()));
-    server.createContext("/reassignments", new ReassignmentHandler(Admin.of(arg.configs())));
-    server.createContext("/balancer", new BalancerHandler(Admin.of(arg.configs())));
-    server.createContext("/throttles", new ThrottleHandler(Admin.of(arg.configs())));
-=======
         "/records", to(new RecordHandler(Admin.of(arg.configs()), arg.bootstrapServers())));
     server.createContext("/reassignments", to(new ReassignmentHandler(Admin.of(arg.configs()))));
     server.createContext("/balancer", to(new BalancerHandler(Admin.of(arg.configs()))));
->>>>>>> 02f8f148
+    server.createContext("/throttles", to(new ThrottleHandler(Admin.of(arg.configs()))));
     server.start();
   }
 
