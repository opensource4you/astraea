--- conflicted
+++ resolved
@@ -28,11 +28,7 @@
 import java.util.function.Function;
 import java.util.stream.Collectors;
 import org.astraea.common.admin.Admin;
-<<<<<<< HEAD
-import org.astraea.common.admin.AsyncAdmin;
 import org.astraea.common.argument.Field;
-=======
->>>>>>> a536fbef
 import org.astraea.common.argument.NonNegativeIntegerField;
 
 public class WebService {
@@ -52,19 +48,11 @@
     if (arg.needJmx())
       server.createContext("/beans", to(new BeanHandler(Admin.of(arg.configs()), arg.jmxPorts())));
     server.createContext(
-<<<<<<< HEAD
-        "/records", to(new RecordHandler(AsyncAdmin.of(arg.configs()), arg.bootstrapServers())));
-    server.createContext(
-        "/reassignments", to(new ReassignmentHandler(AsyncAdmin.of(arg.configs()))));
+        "/records", to(new RecordHandler(Admin.of(arg.configs()), arg.bootstrapServers())));
+    server.createContext("/reassignments", to(new ReassignmentHandler(Admin.of(arg.configs()))));
     server.createContext(
         "/balancer", to(new BalancerHandler(Admin.of(arg.configs()), arg.brokerJmxMap)));
-    server.createContext("/throttles", to(new ThrottleHandler(AsyncAdmin.of(arg.configs()))));
-=======
-        "/records", to(new RecordHandler(Admin.of(arg.configs()), arg.bootstrapServers())));
-    server.createContext("/reassignments", to(new ReassignmentHandler(Admin.of(arg.configs()))));
-    server.createContext("/balancer", to(new BalancerHandler(Admin.of(arg.configs()))));
     server.createContext("/throttles", to(new ThrottleHandler(Admin.of(arg.configs()))));
->>>>>>> a536fbef
     server.start();
   }
 
