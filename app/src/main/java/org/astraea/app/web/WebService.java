/*
 * Licensed to the Apache Software Foundation (ASF) under one or more
 * contributor license agreements. See the NOTICE file distributed with
 * this work for additional information regarding copyright ownership.
 * The ASF licenses this file to You under the Apache License, Version 2.0
 * (the "License"); you may not use this file except in compliance with
 * the License. You may obtain a copy of the License at
 *
 *    http://www.apache.org/licenses/LICENSE-2.0
 *
 * Unless required by applicable law or agreed to in writing, software
 * distributed under the License is distributed on an "AS IS" BASIS,
 * WITHOUT WARRANTIES OR CONDITIONS OF ANY KIND, either express or implied.
 * See the License for the specific language governing permissions and
 * limitations under the License.
 */
package org.astraea.app.web;

import com.beust.jcommander.Parameter;
import com.sun.net.httpserver.HttpHandler;
import com.sun.net.httpserver.HttpServer;
import java.net.InetSocketAddress;
import java.time.Duration;
import java.util.Collection;
import java.util.List;
import java.util.Map;
import java.util.concurrent.CompletableFuture;
import java.util.concurrent.ConcurrentLinkedQueue;
import java.util.concurrent.TimeUnit;
import java.util.function.BiConsumer;
import java.util.function.Function;
import java.util.function.Supplier;
import java.util.stream.Collectors;
import org.astraea.app.argument.DurationField;
import org.astraea.app.argument.IntegerMapField;
import org.astraea.app.argument.NonNegativeIntegerField;
import org.astraea.common.Configuration;
import org.astraea.common.Utils;
import org.astraea.common.admin.Admin;
import org.astraea.common.admin.Broker;
<<<<<<< HEAD
=======
import org.astraea.common.admin.NodeInfo;
>>>>>>> 28ec2c68
import org.astraea.common.metrics.JndiClient;
import org.astraea.common.metrics.MBeanClient;
import org.astraea.common.metrics.collector.MetricSensor;
import org.astraea.common.metrics.collector.MetricStore;

public class WebService implements AutoCloseable {
  public static final String METRIC_STORE_KEY = "metric.store";
  public static final String METRIC_STORE_LOCAL = "local";
  public static final String METRIC_STORE_TOPIC = "topic";
  public static final String BOOTSTRAP_SERVERS_KEY = "bootstrap.servers";

  private final HttpServer server;
  private final Admin admin;
  private final Sensors sensors = new Sensors();

  public WebService(
      Admin admin,
      int port,
      Function<Integer, Integer> brokerIdToJmxPort,
      Duration beanExpiration,
      Configuration config) {
    this.admin = admin;
    Supplier<Map<MetricSensor, BiConsumer<Integer, Exception>>> sensorsSupplier =
        () ->
<<<<<<< HEAD
            admin
                .brokers()
                .thenApply(
                    brokers ->
                        brokers.stream()
                            .collect(
                                Collectors.toUnmodifiableMap(
                                    Broker::id,
                                    b ->
                                        JndiClient.of(b.host(), brokerIdToJmxPort.apply(b.id())))));
=======
            sensors.metricSensors().stream()
                .distinct()
                .collect(
                    Collectors.toUnmodifiableMap(Function.identity(), ignored -> (id, ee) -> {}));

    List<MetricStore.Receiver> receivers =
        switch (config.string(METRIC_STORE_KEY).orElse(METRIC_STORE_LOCAL)) {
          case METRIC_STORE_LOCAL -> {
            Function<List<Broker>, Map<Integer, MBeanClient>> asBeanClientMap =
                brokers ->
                    brokers.stream()
                        .collect(
                            Collectors.toUnmodifiableMap(
                                NodeInfo::id,
                                b -> JndiClient.of(b.host(), brokerIdToJmxPort.apply(b.id()))));
            yield List.of(
                MetricStore.Receiver.local(() -> admin.brokers().thenApply(asBeanClientMap)));
          }
          case METRIC_STORE_TOPIC -> List.of(
              MetricStore.Receiver.topic(config.requireString(BOOTSTRAP_SERVERS_KEY)),
              MetricStore.Receiver.local(
                  () -> CompletableFuture.completedStage(Map.of(-1, JndiClient.local()))));
          default -> throw new IllegalArgumentException(
              "unknown metric store type: "
                  + config.string(METRIC_STORE_KEY)
                  + ". use "
                  + METRIC_STORE_LOCAL
                  + " or "
                  + METRIC_STORE_TOPIC);
        };
>>>>>>> 28ec2c68
    var metricStore =
        MetricStore.builder()
            .beanExpiration(beanExpiration)
            .receivers(receivers)
            .sensorsSupplier(sensorsSupplier)
            .build();

    server = Utils.packException(() -> HttpServer.create(new InetSocketAddress(port), 0));
    server.createContext("/topics", to(new TopicHandler(admin)));
    server.createContext("/groups", to(new GroupHandler(admin)));
    server.createContext("/brokers", to(new BrokerHandler(admin)));
    server.createContext("/producers", to(new ProducerHandler(admin)));
    server.createContext("/quotas", to(new QuotaHandler(admin)));
    server.createContext("/transactions", to(new TransactionHandler(admin)));
    server.createContext("/beans", to(new BeanHandler(admin, brokerIdToJmxPort)));
    server.createContext("/sensors", to(new SensorHandler(sensors)));
    server.createContext("/records", to(new RecordHandler(admin)));
    server.createContext("/reassignments", to(new ReassignmentHandler(admin)));
    server.createContext("/balancer", to(new BalancerHandler(admin, metricStore)));
    server.createContext("/throttles", to(new ThrottleHandler(admin)));
    server.start();
  }

  public int port() {
    return server.getAddress().getPort();
  }

  @Override
  public void close() {
    Utils.close(admin);
    server.stop(3);
  }

  public static void main(String[] args) throws Exception {
    var arg = org.astraea.app.argument.Argument.parse(new Argument(), args);
    if (arg.jmxPort < 0 && arg.jmxPorts.isEmpty())
      throw new IllegalArgumentException("you must define either --jmx.port or --jmx.ports");
    try (var service =
        new WebService(
            Admin.of(arg.configs()),
            arg.port,
            arg::jmxPortMapping,
            arg.beanExpiration,
            new Configuration(arg.configs()))) {
      if (arg.ttl == null) {
        System.out.println("enter ctrl + c to terminate web service");
        TimeUnit.MILLISECONDS.sleep(Long.MAX_VALUE);
      } else {
        System.out.println(
            "this web service will get terminated automatically after "
                + arg.ttl.toSeconds()
                + " seconds");
        TimeUnit.MILLISECONDS.sleep(arg.ttl.toMillis());
      }
    }
  }

  private static HttpHandler to(Handler handler) {
    return exchange -> handler.handle(Channel.of(exchange));
  }

  static class Argument extends org.astraea.app.argument.Argument {
    @Parameter(
        names = {"--port"},
        description = "Integer: the port to bind",
        validateWith = NonNegativeIntegerField.class,
        converter = NonNegativeIntegerField.class)
    int port = 8001;

    @Parameter(
        names = {"--jmx.port"},
        description = "Integer: the port to query JMX for each server",
        validateWith = NonNegativeIntegerField.class,
        converter = NonNegativeIntegerField.class)
    int jmxPort = -1;

    @Parameter(
        names = {"--jmx.ports"},
        description =
            "Map: the JMX port for each broker. For example: 1024=19999 means for the broker with id 1024, its JMX port located at 19999 port",
        validateWith = IntegerMapField.class,
        converter = IntegerMapField.class)
    Map<Integer, Integer> jmxPorts = Map.of();

    int jmxPortMapping(int brokerId) {
      int port = jmxPorts.getOrDefault(brokerId, jmxPort);
      if (port < 0)
        throw new IllegalArgumentException("Failed to get jmx port for broker: " + brokerId);
      return port;
    }

    @Parameter(
        names = {"--ttl"},
        description = "Duration: the life of web service",
        validateWith = DurationField.class,
        converter = DurationField.class)
    Duration ttl = null;

    @Parameter(
        names = {"--bean.expiration"},
        description = "Duration: the life of collected metrics",
        validateWith = DurationField.class,
        converter = DurationField.class)
    Duration beanExpiration = Duration.ofHours(1);
  }

  static class Sensors {
    private final Collection<MetricSensor> sensors = new ConcurrentLinkedQueue<>();

    Collection<MetricSensor> metricSensors() {
      return sensors;
    }

    void clearSensors() {
      sensors.clear();
    }

    void addSensors(MetricSensor metricSensor) {
      sensors.add(metricSensor);
    }
  }
}<|MERGE_RESOLUTION|>--- conflicted
+++ resolved
@@ -38,10 +38,6 @@
 import org.astraea.common.Utils;
 import org.astraea.common.admin.Admin;
 import org.astraea.common.admin.Broker;
-<<<<<<< HEAD
-=======
-import org.astraea.common.admin.NodeInfo;
->>>>>>> 28ec2c68
 import org.astraea.common.metrics.JndiClient;
 import org.astraea.common.metrics.MBeanClient;
 import org.astraea.common.metrics.collector.MetricSensor;
@@ -66,18 +62,6 @@
     this.admin = admin;
     Supplier<Map<MetricSensor, BiConsumer<Integer, Exception>>> sensorsSupplier =
         () ->
-<<<<<<< HEAD
-            admin
-                .brokers()
-                .thenApply(
-                    brokers ->
-                        brokers.stream()
-                            .collect(
-                                Collectors.toUnmodifiableMap(
-                                    Broker::id,
-                                    b ->
-                                        JndiClient.of(b.host(), brokerIdToJmxPort.apply(b.id())))));
-=======
             sensors.metricSensors().stream()
                 .distinct()
                 .collect(
@@ -91,7 +75,7 @@
                     brokers.stream()
                         .collect(
                             Collectors.toUnmodifiableMap(
-                                NodeInfo::id,
+                                    Broker::id,
                                 b -> JndiClient.of(b.host(), brokerIdToJmxPort.apply(b.id()))));
             yield List.of(
                 MetricStore.Receiver.local(() -> admin.brokers().thenApply(asBeanClientMap)));
@@ -108,7 +92,6 @@
                   + " or "
                   + METRIC_STORE_TOPIC);
         };
->>>>>>> 28ec2c68
     var metricStore =
         MetricStore.builder()
             .beanExpiration(beanExpiration)
