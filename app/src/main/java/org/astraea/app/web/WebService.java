--- conflicted
+++ resolved
@@ -51,17 +51,11 @@
           "/beans", to(new BeanHandler(AsyncAdmin.of(arg.configs()), arg.jmxPorts())));
     server.createContext(
         "/records", to(new RecordHandler(AsyncAdmin.of(arg.configs()), arg.bootstrapServers())));
-<<<<<<< HEAD
-    server.createContext("/reassignments", to(new ReassignmentHandler(Admin.of(arg.configs()))));
+    server.createContext(
+        "/reassignments", to(new ReassignmentHandler(AsyncAdmin.of(arg.configs()))));
     server.createContext(
         "/balancer", to(new BalancerHandler(Admin.of(arg.configs()), arg.brokerJmxMap)));
-    server.createContext("/throttles", to(new ThrottleHandler(Admin.of(arg.configs()))));
-=======
-    server.createContext(
-        "/reassignments", to(new ReassignmentHandler(AsyncAdmin.of(arg.configs()))));
-    server.createContext("/balancer", to(new BalancerHandler(Admin.of(arg.configs()))));
     server.createContext("/throttles", to(new ThrottleHandler(AsyncAdmin.of(arg.configs()))));
->>>>>>> 6be2bc62
     server.start();
   }
 
