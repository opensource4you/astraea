--- conflicted
+++ resolved
@@ -292,9 +292,7 @@
       Function<Supplier<ClusterBean>, Balancer.Plan> execution) {
     // TODO: use a global metric collector when we are ready to enable long-run metric sampling
     //  https://github.com/skiptests/astraea/pull/955#discussion_r1026491162
-    try (var collector = MetricCollector.builder().interval(Duration.ofSeconds(1)).build()) {
-      freshJmxAddresses().forEach(collector::registerJmx);
-      metricSensors.forEach(collector::addMetricSensor);
+    try (var collector = MetricCollector.local().registerJmxs(freshJmxAddresses()).addMetricSensors(metricSensors).interval(Duration.ofSeconds(1)).build()) {
       return execution.apply(collector::clusterBean);
     }
   }
@@ -570,227 +568,4 @@
       this.timeout = timeout;
     }
   }
-<<<<<<< HEAD
-
-  private final AtomicReference<String> lastExecutionId = new AtomicReference<>();
-
-  class BalanceTask {
-
-    private final String taskId;
-    private final PostRequestWrapper taskRequest;
-    private final CompletableFuture<PlanInfo> planGeneration;
-    private CompletableFuture<Void> planExecution;
-
-    BalanceTask(String taskId, PostRequestWrapper taskRequest) {
-      this.taskId = taskId;
-      this.taskRequest = taskRequest;
-      this.planGeneration = launchPlan();
-    }
-
-    private Balancer.Plan metricContext(
-        Collection<MetricSensor> metricSensors,
-        Function<Supplier<ClusterBean>, Balancer.Plan> execution) {
-      // TODO: use a global metric collector when we are ready to enable long-run metric sampling
-      //  https://github.com/skiptests/astraea/pull/955#discussion_r1026491162
-      try (var collector =
-          MetricCollector.local()
-              .registerJmxs(freshJmxAddresses())
-              .addMetricSensors(metricSensors)
-              .interval(sampleInterval)
-              .build()) {
-        return execution.apply(collector::clusterBean);
-      }
-    }
-
-    private CompletableFuture<PlanInfo> launchPlan() {
-      return CompletableFuture.supplyAsync(
-          () -> {
-            var currentClusterInfo = taskRequest.clusterInfo;
-            var sensors =
-                Stream.concat(
-                        taskRequest.algorithmConfig.clusterCostFunction().metricSensor().stream(),
-                        taskRequest.algorithmConfig.moveCostFunction().metricSensor().stream())
-                    .collect(Collectors.toUnmodifiableList());
-            var bestPlan =
-                metricContext(
-                    sensors,
-                    (metricSource) ->
-                        Utils.construct(
-                                taskRequest.balancerClasspath,
-                                Balancer.class,
-                                taskRequest.balancerConfig)
-                            .retryOffer(
-                                currentClusterInfo,
-                                taskRequest.executionTime,
-                                AlgorithmConfig.builder(taskRequest.algorithmConfig)
-                                    .metricSource(metricSource)
-                                    .build()));
-            var changes =
-                bestPlan
-                    .solution()
-                    .map(
-                        p ->
-                            ClusterInfo.findNonFulfilledAllocation(currentClusterInfo, p.proposal())
-                                .stream()
-                                .map(
-                                    tp ->
-                                        Change.from(
-                                            currentClusterInfo.replicas(tp),
-                                            p.proposal().replicas(tp)))
-                                .collect(Collectors.toUnmodifiableList()))
-                    .orElse(List.of());
-            var report =
-                new PlanReport(
-                    bestPlan.initialClusterCost().value(),
-                    bestPlan.solution().map(p -> p.proposalClusterCost().value()),
-                    changes,
-                    bestPlan.solution().map(p -> migrationCosts(p.moveCost())).orElseGet(List::of));
-            return new PlanInfo(report, currentClusterInfo, bestPlan);
-          });
-    }
-
-    synchronized CompletableFuture<PlanInfo> planGeneration() {
-      return planGeneration;
-    }
-
-    synchronized CompletableFuture<Void> planExecution() {
-      return planExecution;
-    }
-
-    private void checkPlanConsistency(PlanInfo thePlanInfo) {
-      final var replicas =
-          admin
-              .clusterInfo(
-                  thePlanInfo.report.changes.stream().map(c -> c.topic).collect(Collectors.toSet()))
-              .thenApply(
-                  clusterInfo ->
-                      clusterInfo
-                          .replicaStream()
-                          .collect(Collectors.groupingBy(Replica::topicPartition)))
-              .toCompletableFuture()
-              .join();
-
-      var mismatchPartitions =
-          thePlanInfo.report.changes.stream()
-              .filter(
-                  change -> {
-                    var currentReplicaList =
-                        replicas
-                            .getOrDefault(
-                                TopicPartition.of(change.topic, change.partition), List.of())
-                            .stream()
-                            .sorted(
-                                Comparator.comparing(Replica::isPreferredLeader)
-                                    .reversed()
-                                    .thenComparing(x -> x.nodeInfo().id()))
-                            .map(x -> Map.entry(x.nodeInfo().id(), x.path()))
-                            .collect(Collectors.toUnmodifiableList());
-                    var expectedReplicaList =
-                        thePlanInfo
-                            .associatedClusterInfo
-                            .replicas(TopicPartition.of(change.topic, change.partition))
-                            .stream()
-                            // have to compare by isLeader instead of isPreferredLeader.
-                            // since the leadership is what affects the direction of traffic load.
-                            // Any bandwidth related cost function should calculate load by
-                            // leadership
-                            // instead of preferred leadership
-                            .sorted(Comparator.comparing(Replica::isLeader).reversed())
-                            .map(replica -> Map.entry(replica.nodeInfo().id(), replica.path()))
-                            .collect(Collectors.toUnmodifiableList());
-                    return !expectedReplicaList.equals(currentReplicaList);
-                  })
-              .map(change -> TopicPartition.of(change.topic, change.partition))
-              .collect(Collectors.toUnmodifiableSet());
-      if (!mismatchPartitions.isEmpty())
-        throw new IllegalStateException(
-            "The cluster state has been changed significantly. "
-                + "The following topic/partitions have different replica list(lookup the moment of plan generation): "
-                + mismatchPartitions);
-    }
-
-    synchronized void executePlan() {
-      if (planExecution != null) throw new IllegalStateException("Already executed");
-
-      var thePlanInfo = planGeneration().getNow(null);
-      checkPlanConsistency(thePlanInfo);
-      checkNoOngoingMigration();
-      // one plan at a time
-      if (lastExecutionId.get() != null
-          && taskHistory.get(lastExecutionId.get()).phase() != PlanPhase.Executed)
-        throw new IllegalStateException(
-            "There is another on-going rebalance: " + lastExecutionId.get());
-      // the plan exists but no plan generated
-      if (thePlanInfo.associatedPlan.solution().isEmpty())
-        throw new IllegalStateException(
-            "The specified balancer plan didn't generate a useful plan: " + taskId);
-      // schedule the actual execution
-      var proposedPlan = thePlanInfo.associatedPlan.solution().get();
-      this.planExecution =
-          executor.run(admin, proposedPlan.proposal(), Duration.ofHours(1)).toCompletableFuture();
-      lastExecutionId.set(taskId);
-    }
-
-    synchronized PlanExecutionProgress progress() {
-      var timeout = this.taskRequest.executionTime;
-      var balancer = this.taskRequest.balancerClasspath;
-      var functions = this.taskRequest.algorithmConfig.clusterCostFunction().toString();
-
-      switch (phase()) {
-        case Searched:
-        case Searching:
-          {
-            var f = planGeneration();
-            return new PlanExecutionProgress(
-                taskId,
-                phase(),
-                timeout,
-                balancer,
-                functions,
-                f.handle(
-                        (result, err) ->
-                            err != null
-                                ? err.toString()
-                                : result.associatedPlan.solution().isEmpty()
-                                    ? "Unable to propose a suitable rebalance plan"
-                                    : null)
-                    .getNow(null),
-                f.handle(
-                        (result, err) ->
-                            err != null
-                                ? null
-                                : result
-                                    .associatedPlan
-                                    .solution()
-                                    .map(ignore -> result.report)
-                                    .orElse(null))
-                    .getNow(null));
-          }
-        case Executing:
-        case Executed:
-          {
-            var f = planExecution();
-            return new PlanExecutionProgress(
-                taskId,
-                phase(),
-                timeout,
-                balancer,
-                functions,
-                f.handle((result, err) -> err != null ? err.toString() : null).getNow(null),
-                planGeneration().join().report);
-          }
-        default:
-          throw new RuntimeException();
-      }
-    }
-
-    synchronized PlanPhase phase() {
-      if (planExecution != null && planExecution.isDone()) return PlanPhase.Executed;
-      if (planExecution != null && !planExecution.isDone()) return PlanPhase.Executing;
-      if (planGeneration.isDone()) return PlanPhase.Searched;
-      return PlanPhase.Searching;
-    }
-  }
-=======
->>>>>>> 83d141d1
 }