/*
 * Licensed to the Apache Software Foundation (ASF) under one or more
 * contributor license agreements. See the NOTICE file distributed with
 * this work for additional information regarding copyright ownership.
 * The ASF licenses this file to You under the Apache License, Version 2.0
 * (the "License"); you may not use this file except in compliance with
 * the License. You may obtain a copy of the License at
 *
 *    http://www.apache.org/licenses/LICENSE-2.0
 *
 * Unless required by applicable law or agreed to in writing, software
 * distributed under the License is distributed on an "AS IS" BASIS,
 * WITHOUT WARRANTIES OR CONDITIONS OF ANY KIND, either express or implied.
 * See the License for the specific language governing permissions and
 * limitations under the License.
 */
package org.astraea.app.web;

import com.google.gson.reflect.TypeToken;
import java.time.Duration;
import java.util.Arrays;
import java.util.Collection;
import java.util.Comparator;
import java.util.HashSet;
import java.util.List;
import java.util.Map;
import java.util.Objects;
import java.util.Optional;
import java.util.Set;
import java.util.UUID;
import java.util.concurrent.CompletableFuture;
import java.util.concurrent.CompletionStage;
import java.util.concurrent.ConcurrentHashMap;
import java.util.concurrent.atomic.AtomicReference;
import java.util.function.Function;
import java.util.stream.Collectors;
import java.util.stream.Stream;
import org.astraea.common.Utils;
import org.astraea.common.admin.Admin;
import org.astraea.common.admin.AsyncAdmin;
import org.astraea.common.admin.ClusterBean;
import org.astraea.common.admin.Replica;
import org.astraea.common.admin.TopicPartition;
import org.astraea.common.admin.TopicPartitionReplica;
import org.astraea.common.argument.DurationField;
import org.astraea.common.balancer.Balancer;
import org.astraea.common.balancer.algorithms.AlgorithmConfig;
import org.astraea.common.balancer.algorithms.SingleStepBalancer;
import org.astraea.common.balancer.executor.RebalancePlanExecutor;
import org.astraea.common.balancer.executor.StraightPlanExecutor;
import org.astraea.common.balancer.log.ClusterLogAllocation;
import org.astraea.common.cost.Configuration;
import org.astraea.common.cost.HasClusterCost;
import org.astraea.common.cost.HasMoveCost;
import org.astraea.common.cost.MoveCost;
import org.astraea.common.cost.ReplicaLeaderCost;
import org.astraea.common.cost.ReplicaSizeCost;
import org.astraea.common.partitioner.StrictCostDispatcher;

class BalancerHandler implements Handler {

  static final String LOOP_KEY = "loop";

  static final String TOPICS_KEY = "topics";

  static final String TIMEOUT_KEY = "timeout";

  static final int LOOP_DEFAULT = 10000;
  static final int TIMEOUT_DEFAULT = 3;
  static final HasClusterCost DEFAULT_CLUSTER_COST_FUNCTION =
      HasClusterCost.of(Map.of(new ReplicaSizeCost(), 1.0, new ReplicaLeaderCost(), 1.0));

  private final Admin admin;
  private final AsyncAdmin asyncAdmin;
  private final RebalancePlanExecutor executor;
  final HasMoveCost moveCostFunction;
  private final Map<String, CompletableFuture<PlanInfo>> generatedPlans = new ConcurrentHashMap<>();
  private final Map<String, CompletableFuture<Void>> executedPlans = new ConcurrentHashMap<>();
  private final AtomicReference<String> lastExecutionId = new AtomicReference<>();

  BalancerHandler(Admin admin) {
    this(admin, new ReplicaSizeCost());
  }

<<<<<<< HEAD
  BalancerHandler(Admin admin, HasClusterCost clusterCostFunction, HasMoveCost moveCostFunction) {
    this(admin, clusterCostFunction, moveCostFunction, new StraightPlanExecutor());
=======
  BalancerHandler(Admin admin, HasMoveCost moveCostFunction) {
    this(admin, moveCostFunction, RebalancePlanGenerator.random(30), new StraightPlanExecutor());
>>>>>>> abf5ae80
  }

  BalancerHandler(
      Admin admin,
      HasMoveCost moveCostFunction,
      RebalancePlanExecutor executor) {
    this.admin = admin;
    this.asyncAdmin = (AsyncAdmin) Utils.member(admin, "asyncAdmin");
    this.moveCostFunction = moveCostFunction;
    this.executor = executor;
  }

  @Override
  public CompletionStage<Response> get(Channel channel) {
    var planId = channel.target().orElseThrow();
    if (!generatedPlans.containsKey(planId))
      return CompletableFuture.completedFuture(Response.NOT_FOUND);
    boolean isGenerated =
        generatedPlans.get(planId).isDone()
            && !generatedPlans.get(planId).isCompletedExceptionally()
            && !generatedPlans.get(planId).isCancelled();
    boolean isScheduled = executedPlans.containsKey(planId);
    boolean isDone = isScheduled && executedPlans.get(planId).isDone();
    var generationException =
        generatedPlans
            .getOrDefault(planId, CompletableFuture.completedFuture(null))
            .handle((result, error) -> error != null ? error.toString() : null)
            .getNow(null);
    var executionException =
        executedPlans
            .getOrDefault(planId, CompletableFuture.completedFuture(null))
            .handle((result, error) -> error != null ? error.toString() : null)
            .getNow(null);
    var report = isGenerated ? generatedPlans.get(planId).join().report : null;

    return CompletableFuture.completedFuture(
        new PlanExecutionProgress(
            planId,
            isGenerated,
            isScheduled,
            isDone,
            isGenerated ? executionException : generationException,
            report));
  }

  @Override
  public CompletionStage<Response> post(Channel channel) {
    var newPlanId = UUID.randomUUID().toString();
    var clusterCostFunction = getClusterCost(channel);
    var planGeneration =
        CompletableFuture.supplyAsync(
            () -> {
              var timeout =
                  Optional.ofNullable(channel.queries().get(TIMEOUT_KEY))
                      .map(DurationField::toDuration)
                      .orElse(Duration.ofSeconds(TIMEOUT_DEFAULT));
              var topics =
                  Optional.ofNullable(channel.queries().get(TOPICS_KEY))
                      .map(s -> (Set<String>) new HashSet<>(Arrays.asList(s.split(","))))
                      .orElseGet(() -> admin.topicNames(false));
              var currentClusterInfo = admin.clusterInfo();
              var cost =
                  clusterCostFunction.clusterCost(currentClusterInfo, ClusterBean.EMPTY).value();
              var loop =
                  Integer.parseInt(
                      channel.queries().getOrDefault(LOOP_KEY, String.valueOf(LOOP_DEFAULT)));
              var targetAllocations = ClusterLogAllocation.of(admin.clusterInfo(topics));
              var bestPlan =
                  Balancer.create(
                          SingleStepBalancer.class,
                          AlgorithmConfig.builder()
                              .clusterCost(clusterCostFunction)
                              .moveCost(List.of(moveCostFunction))
                              .topicFilter(topics::contains)
                              .limit(loop)
                              .limit(timeout)
                              .build())
                      .offer(currentClusterInfo, admin.brokerFolders());
              var changes =
                  bestPlan
                      .map(
                          p ->
                              ClusterLogAllocation.findNonFulfilledAllocation(
                                      targetAllocations, p.proposal().rebalancePlan())
                                  .stream()
                                  .map(
                                      tp ->
                                          new Change(
                                              tp.topic(),
                                              tp.partition(),
                                              // only log the size from source replicas
                                              placements(
                                                  targetAllocations.logPlacements(tp),
                                                  l ->
                                                      currentClusterInfo
                                                          .replica(
                                                              TopicPartitionReplica.of(
                                                                  tp.topic(),
                                                                  tp.partition(),
                                                                  l.nodeInfo().id()))
                                                          .map(Replica::size)
                                                          .orElse(null)),
                                              placements(
                                                  p.proposal().rebalancePlan().logPlacements(tp),
                                                  ignored -> null)))
                                  .collect(Collectors.toUnmodifiableList()))
                      .orElse(List.of());
              var report =
                  new Report(
                      newPlanId,
                      cost,
                      bestPlan.map(p -> p.clusterCost().value()).orElse(null),
                      loop,
                      bestPlan.map(p -> p.proposal().index()).orElse(null),
                      clusterCostFunction.getClass().getSimpleName(),
                      changes,
                      bestPlan
                          .map(p -> List.of(new MigrationCost(p.moveCost().iterator().next())))
                          .orElseGet(List::of));
              return new PlanInfo(report, bestPlan.orElseThrow());
            });
    generatedPlans.put(newPlanId, planGeneration);
    return CompletableFuture.completedFuture(new PostPlanResponse(newPlanId));
  }

  HasClusterCost getClusterCost(Channel channel) {
    var costWeights =
        channel
            .request()
            .<Collection<CostWeight>>get(
                "costWeights",
                TypeToken.getParameterized(Collection.class, CostWeight.class).getType())
            .orElse(List.of());
    if (costWeights.isEmpty()) return DEFAULT_CLUSTER_COST_FUNCTION;
    var costWeightMap =
        StrictCostDispatcher.parseCostFunctionWeight(
                Configuration.of(
                    costWeights.stream()
                        .collect(Collectors.toMap(cw -> cw.cost, cw -> String.valueOf(cw.weight)))))
            .entrySet()
            .stream()
            .collect(Collectors.toMap(cw -> (HasClusterCost) cw.getKey(), Map.Entry::getValue));
    return HasClusterCost.of(costWeightMap);
  }

  @Override
  public CompletionStage<Response> put(Channel channel) {
    final var thePlanId =
        channel
            .request()
            .get("id")
            .orElseThrow(() -> new IllegalArgumentException("No rebalance plan id offered"));
    final var future =
        Optional.ofNullable(generatedPlans.get(thePlanId))
            .orElseThrow(
                () -> new IllegalArgumentException("No such rebalance plan id: " + thePlanId));
    if (!future.isDone()) throw new IllegalStateException("No usable plan found: " + thePlanId);
    final var thePlanInfo = future.join();
    final var theRebalanceProposal = thePlanInfo.associatedPlan.proposal();

    synchronized (this) {
      if (executedPlans.containsKey(thePlanId)) {
        // already scheduled, nothing to do
        return CompletableFuture.completedFuture(new PutPlanResponse(thePlanId));
      } else if (lastExecutionId.get() != null
          && !executedPlans.get(lastExecutionId.get()).isDone()) {
        throw new IllegalStateException(
            "There are another on-going rebalance: " + lastExecutionId.get());
      } else {
        // check if the plan is eligible for execution
        sanityCheck(thePlanInfo);

        // schedule the actual execution
        executedPlans.put(
            thePlanId,
            CompletableFuture.runAsync(
                () -> executor.run(asyncAdmin, theRebalanceProposal.rebalancePlan())));
        lastExecutionId.set(thePlanId);
        return CompletableFuture.completedFuture(new PutPlanResponse(thePlanId));
      }
    }
  }

  private void sanityCheck(PlanInfo thePlanInfo) {
    // sanity check: replica allocation didn't change
    final var mismatchPartitions =
        thePlanInfo.report.changes.stream()
            .filter(
                change -> {
                  var currentReplicaList =
                      admin.replicas(Set.of(change.topic)).stream()
                          .filter(replica -> replica.partition() == change.partition)
                          .sorted(
                              Comparator.comparing(Replica::isPreferredLeader)
                                  .reversed()
                                  .thenComparing(x -> x.nodeInfo().id()))
                          .map(x -> Map.entry(x.nodeInfo().id(), x.path()))
                          .collect(Collectors.toUnmodifiableList());
                  var expectedReplicaList =
                      Stream.concat(
                              change.before.stream().limit(1),
                              change.before.stream()
                                  .skip(1)
                                  .sorted(Comparator.comparing(x -> x.brokerId)))
                          .map(x -> Map.entry(x.brokerId, x.directory))
                          .collect(Collectors.toUnmodifiableList());
                  return !expectedReplicaList.equals(currentReplicaList);
                })
            .map(change -> TopicPartition.of(change.topic, change.partition))
            .collect(Collectors.toUnmodifiableSet());
    if (!mismatchPartitions.isEmpty())
      throw new IllegalStateException(
          "The cluster state has been changed significantly. "
              + "The following topic/partitions have different replica list(lookup the moment of plan generation): "
              + mismatchPartitions);

    // sanity check: no ongoing migration
    var ongoingMigration =
        admin.addingReplicas(admin.topicNames()).stream()
            .map(replica -> TopicPartition.of(replica.topic(), replica.partition()))
            .collect(Collectors.toUnmodifiableSet());
    if (!ongoingMigration.isEmpty())
      throw new IllegalStateException(
          "Another rebalance task might be working on. "
              + "The following topic/partition has ongoing migration: "
              + ongoingMigration);
  }

  static List<Placement> placements(Set<Replica> lps, Function<Replica, Long> size) {
    return lps.stream()
        .sorted(Comparator.comparing(Replica::isPreferredLeader).reversed())
        .map(p -> new Placement(p, size.apply(p)))
        .collect(Collectors.toUnmodifiableList());
  }

  static class Placement {

    final int brokerId;
    final String directory;

    final Long size;

    Placement(Replica replica, Long size) {
      this.brokerId = replica.nodeInfo().id();
      this.directory = replica.path();
      this.size = size;
    }
  }

  static class Change {
    final String topic;
    final int partition;
    final List<Placement> before;
    final List<Placement> after;

    Change(String topic, int partition, List<Placement> before, List<Placement> after) {
      this.topic = topic;
      this.partition = partition;
      this.before = before;
      this.after = after;
    }
  }

  static class BrokerCost {
    int brokerId;
    long cost;

    BrokerCost(int brokerId, long cost) {
      this.brokerId = brokerId;
      this.cost = cost;
    }
  }

  static class MigrationCost {
    final String function;
    final long totalCost;
    final List<BrokerCost> cost;
    final String unit;

    MigrationCost(MoveCost moveCost) {
      this.function = moveCost.name();
      this.totalCost = moveCost.totalCost();
      this.cost =
          moveCost.changes().entrySet().stream()
              .map(x -> new BrokerCost(x.getKey(), x.getValue()))
              .collect(Collectors.toList());
      this.unit = moveCost.unit();
    }
  }

  static class Report implements Response {
    final String id;
    final double cost;

    // don't generate new cost if there is no best plan
    final Double newCost;
    final int limit;

    // don't generate step if there is no best plan
    final Integer step;
    final String function;
    final List<Change> changes;
    final List<MigrationCost> migrationCosts;

    Report(
        String id,
        double cost,
        Double newCost,
        int limit,
        Integer step,
        String function,
        List<Change> changes,
        List<MigrationCost> migrationCosts) {
      this.id = id;
      this.cost = cost;
      this.newCost = newCost;
      this.limit = limit;
      this.step = step;
      this.function = function;
      this.changes = changes;
      this.migrationCosts = migrationCosts;
    }
  }

  static class PlanInfo {
    private final Report report;
    private final Balancer.Plan associatedPlan;

    PlanInfo(Report report, Balancer.Plan associatedPlan) {
      this.report = report;
      this.associatedPlan = associatedPlan;
    }
  }

  static class PostPlanResponse implements Response {
    final String id;

    PostPlanResponse(String id) {
      this.id = id;
    }
  }

  static class PutPlanResponse implements Response {
    final String id;

    PutPlanResponse(String id) {
      this.id = id;
    }

    @Override
    public int code() {
      return Response.ACCEPT.code();
    }
  }

  static class PlanExecutionProgress implements Response {
    final String id;
    final boolean generated;
    final boolean scheduled;
    final boolean done;
    final String exception;
    final Report report;

    PlanExecutionProgress(
        String id,
        boolean generated,
        boolean scheduled,
        boolean done,
        String exception,
        Report report) {
      this.id = id;
      this.generated = generated;
      this.scheduled = scheduled;
      this.done = done;
      this.exception = exception;
      this.report = report;
    }
  }

  static class CostWeight {
    final String cost;
    final double weight;

    CostWeight(String cost, double weight) {
      this.cost = cost;
      this.weight = weight;
    }

    @Override
    public boolean equals(Object o) {
      if (this == o) return true;
      if (o == null || getClass() != o.getClass()) return false;
      CostWeight that = (CostWeight) o;
      return Objects.equals(cost, that.cost) && weight == that.weight;
    }
  }
}<|MERGE_RESOLUTION|>--- conflicted
+++ resolved
@@ -82,19 +82,11 @@
     this(admin, new ReplicaSizeCost());
   }
 
-<<<<<<< HEAD
-  BalancerHandler(Admin admin, HasClusterCost clusterCostFunction, HasMoveCost moveCostFunction) {
-    this(admin, clusterCostFunction, moveCostFunction, new StraightPlanExecutor());
-=======
   BalancerHandler(Admin admin, HasMoveCost moveCostFunction) {
-    this(admin, moveCostFunction, RebalancePlanGenerator.random(30), new StraightPlanExecutor());
->>>>>>> abf5ae80
-  }
-
-  BalancerHandler(
-      Admin admin,
-      HasMoveCost moveCostFunction,
-      RebalancePlanExecutor executor) {
+    this(admin, moveCostFunction, new StraightPlanExecutor());
+  }
+
+  BalancerHandler(Admin admin, HasMoveCost moveCostFunction, RebalancePlanExecutor executor) {
     this.admin = admin;
     this.asyncAdmin = (AsyncAdmin) Utils.member(admin, "asyncAdmin");
     this.moveCostFunction = moveCostFunction;
