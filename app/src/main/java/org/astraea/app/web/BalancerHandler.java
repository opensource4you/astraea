/*
 * Licensed to the Apache Software Foundation (ASF) under one or more
 * contributor license agreements. See the NOTICE file distributed with
 * this work for additional information regarding copyright ownership.
 * The ASF licenses this file to You under the Apache License, Version 2.0
 * (the "License"); you may not use this file except in compliance with
 * the License. You may obtain a copy of the License at
 *
 *    http://www.apache.org/licenses/LICENSE-2.0
 *
 * Unless required by applicable law or agreed to in writing, software
 * distributed under the License is distributed on an "AS IS" BASIS,
 * WITHOUT WARRANTIES OR CONDITIONS OF ANY KIND, either express or implied.
 * See the License for the specific language governing permissions and
 * limitations under the License.
 */
package org.astraea.app.web;

<<<<<<< HEAD
import com.fasterxml.jackson.annotation.JsonAlias;
=======
import com.google.gson.reflect.TypeToken;
import java.net.InetSocketAddress;
>>>>>>> f43acd67
import java.time.Duration;
import java.util.Arrays;
import java.util.Comparator;
import java.util.List;
import java.util.Map;
import java.util.Objects;
import java.util.Optional;
import java.util.Set;
import java.util.UUID;
import java.util.concurrent.CompletableFuture;
import java.util.concurrent.CompletionStage;
import java.util.concurrent.ConcurrentHashMap;
import java.util.concurrent.Executor;
import java.util.concurrent.Executors;
import java.util.concurrent.atomic.AtomicReference;
import java.util.function.Function;
import java.util.function.Predicate;
import java.util.function.Supplier;
import java.util.stream.Collectors;
import java.util.stream.Stream;
<<<<<<< HEAD
import org.astraea.app.web.Request.RequestObject;
=======
import org.astraea.common.Configuration;
>>>>>>> f43acd67
import org.astraea.common.DataSize;
import org.astraea.common.FutureUtils;
import org.astraea.common.Utils;
import org.astraea.common.admin.Admin;
import org.astraea.common.admin.ClusterBean;
import org.astraea.common.admin.ClusterInfo;
import org.astraea.common.admin.NodeInfo;
import org.astraea.common.admin.Replica;
import org.astraea.common.admin.ReplicaInfo;
import org.astraea.common.admin.TopicPartition;
import org.astraea.common.argument.DurationField;
import org.astraea.common.balancer.Balancer;
import org.astraea.common.balancer.algorithms.AlgorithmConfig;
import org.astraea.common.balancer.algorithms.GreedyBalancer;
import org.astraea.common.balancer.executor.RebalancePlanExecutor;
import org.astraea.common.balancer.executor.StraightPlanExecutor;
import org.astraea.common.cost.HasClusterCost;
import org.astraea.common.cost.HasMoveCost;
import org.astraea.common.cost.MoveCost;
import org.astraea.common.cost.ReplicaLeaderCost;
import org.astraea.common.cost.ReplicaNumberCost;
import org.astraea.common.cost.ReplicaSizeCost;
<<<<<<< HEAD
import org.astraea.common.json.TypeRef;

class BalancerHandler implements Handler {

=======
import org.astraea.common.metrics.collector.Fetcher;
import org.astraea.common.metrics.collector.MetricCollector;

class BalancerHandler implements Handler {

  static final String TOPICS_KEY = "topics";

  static final String TIMEOUT_KEY = "timeout";
  static final String MAX_MIGRATE_SIZE_KEY = "max-migrated-size";
  static final String MAX_MIGRATE_LEADER_KEY = "max-migrated-leader";
  static final String COST_WEIGHT_KEY = "costWeights";

  static final String BALANCER_IMPLEMENTATION_KEY = "balancer";

  static final String BALANCER_CONFIGURATION_KEY = "balancer-config";

  static final int TIMEOUT_DEFAULT = 3;
  static final String BALANCER_IMPLEMENTATION_DEFAULT = GreedyBalancer.class.getName();
>>>>>>> f43acd67
  static final HasClusterCost DEFAULT_CLUSTER_COST_FUNCTION =
      HasClusterCost.of(Map.of(new ReplicaSizeCost(), 1.0, new ReplicaLeaderCost(), 1.0));
  static final List<HasMoveCost> DEFAULT_MOVE_COST_FUNCTIONS =
      List.of(new ReplicaNumberCost(), new ReplicaLeaderCost(), new ReplicaSizeCost());

  private final Admin admin;
  private final RebalancePlanExecutor executor;
  private final Map<String, CompletableFuture<PlanInfo>> generatedPlans = new ConcurrentHashMap<>();
  private final Map<String, CompletableFuture<Void>> executedPlans = new ConcurrentHashMap<>();
  private final AtomicReference<String> lastExecutionId = new AtomicReference<>();
  private final Executor schedulingExecutor = Executors.newSingleThreadExecutor();
  private final Function<Integer, Optional<Integer>> jmxPortMapper;
  private final Duration sampleInterval = Duration.ofSeconds(1);

  BalancerHandler(Admin admin) {
    this(admin, (ignore) -> Optional.empty(), new StraightPlanExecutor());
  }

  BalancerHandler(Admin admin, Function<Integer, Optional<Integer>> jmxPortMapper) {
    this(admin, jmxPortMapper, new StraightPlanExecutor());
  }

  BalancerHandler(Admin admin, RebalancePlanExecutor executor) {
    this(admin, (ignore) -> Optional.empty(), executor);
  }

  BalancerHandler(
      Admin admin,
      Function<Integer, Optional<Integer>> jmxPortMapper,
      RebalancePlanExecutor executor) {
    this.admin = admin;
    this.jmxPortMapper = jmxPortMapper;
    this.executor = executor;
  }

  @Override
  public CompletionStage<Response> get(Channel channel) {
    if (channel.target().isEmpty()) return CompletableFuture.completedFuture(Response.NOT_FOUND);
    var planId = channel.target().get();
    if (!generatedPlans.containsKey(planId))
      return CompletableFuture.completedFuture(Response.NOT_FOUND);
    boolean isGenerated =
        generatedPlans.get(planId).isDone()
            && !generatedPlans.get(planId).isCompletedExceptionally()
            && !generatedPlans.get(planId).isCancelled();
    boolean isScheduled = executedPlans.containsKey(planId);
    boolean isDone = isScheduled && executedPlans.get(planId).isDone();
    var generationException =
        generatedPlans
            .getOrDefault(planId, CompletableFuture.completedFuture(null))
            .handle((result, error) -> error != null ? error.toString() : null)
            .getNow(null);
    var executionException =
        executedPlans
            .getOrDefault(planId, CompletableFuture.completedFuture(null))
            .handle((result, error) -> error != null ? error.toString() : null)
            .getNow(null);
    var report = isGenerated ? generatedPlans.get(planId).join().report : null;

    return CompletableFuture.completedFuture(
        new PlanExecutionProgress(
            planId,
            isGenerated,
            isScheduled,
            isDone,
            isGenerated ? executionException : generationException,
            report));
  }

  static class BalancerPostRequest implements Request {

    private String balancer = GreedyBalancer.class.getName();

    @JsonAlias("balancer-config")
    private Map<String, String> balancerConfig = Map.of();

    private String timeout = "3s";
    private Optional<String> topics = Optional.empty();

    @JsonAlias("max-migrated-size")
    private Optional<String> maxMigrateSize = Optional.empty();

    @JsonAlias("max-migrated-leader")
    private Optional<String> maxMigratedLeader = Optional.empty();

    private List<CostWeight> costWeights = List.of();

    public BalancerPostRequest() {}

    public String balancer() {

      return balancer;
    }

    public List<CostWeight> costWeights() {
      return costWeights;
    }

    public Map<String, String> balancerConfig() {
      return balancerConfig;
    }

    public String timeout() {
      return timeout;
    }

    public Optional<String> topics() {
      return topics;
    }

    public Optional<String> maxMigrateSize() {
      return maxMigrateSize;
    }

    public Optional<String> maxMigratedLeader() {
      return maxMigratedLeader;
    }

    public void setBalancer(String balancer) {
      this.balancer = balancer;
    }

    public void setBalancerConfig(Map<String, String> balancerConfig) {
      this.balancerConfig = balancerConfig;
    }

    public void setTimeout(String timeout) {
      this.timeout = timeout;
    }

    public void setTopics(Optional<String> topics) {
      this.topics = topics;
    }

    public void setMaxMigrateSize(Optional<String> maxMigrateSize) {
      this.maxMigrateSize = maxMigrateSize;
    }

    public void setMaxMigratedLeader(Optional<String> maxMigratedLeader) {
      this.maxMigratedLeader = maxMigratedLeader;
    }

    public void setCostWeights(List<CostWeight> costWeights) {
      this.costWeights = costWeights;
    }
  }

  @Override
  public CompletionStage<Response> post(Channel channel) {
    var balancerPostRequest = channel.request(TypeRef.of(BalancerPostRequest.class));
    var newPlanId = UUID.randomUUID().toString();
    var planGeneration =
        FutureUtils.combine(
                admin.topicNames(false).thenCompose(admin::clusterInfo),
                admin.brokerFolders(),
                (currentClusterInfo, brokerFolders) -> {
<<<<<<< HEAD
                  var request =
                      parsePostRequest(balancerPostRequest, currentClusterInfo, brokerFolders);
                  var cost =
                      request
                          .algorithmConfig
                          .clusterCostFunction()
                          .clusterCost(currentClusterInfo, ClusterBean.EMPTY)
                          .value();
=======
                  var request = parsePostRequest(channel, currentClusterInfo, brokerFolders);
                  var fetchers =
                      Stream.concat(
                              request
                                  .configBuilder
                                  .get()
                                  .build()
                                  .clusterCostFunction()
                                  .fetcher()
                                  .stream(),
                              request.configBuilder.get().build().moveCostFunctions().stream()
                                  .flatMap(c -> c.fetcher().stream()))
                          .collect(Collectors.toUnmodifiableList());
>>>>>>> f43acd67
                  var bestPlan =
                      metricContext(
                          fetchers,
                          (metricSource) ->
                              Balancer.create(
                                      request.balancerClasspath,
                                      request
                                          .configBuilder
                                          .get()
                                          .metricSource(metricSource)
                                          .build())
                                  .retryOffer(currentClusterInfo, request.executionTime));
                  var changes =
                      bestPlan
                          .map(
                              p ->
                                  ClusterInfo.findNonFulfilledAllocation(
                                          currentClusterInfo, p.proposal())
                                      .stream()
                                      .map(
                                          tp ->
                                              new Change(
                                                  tp.topic(),
                                                  tp.partition(),
                                                  // only log the size from source replicas
                                                  currentClusterInfo.replicas(tp).stream()
                                                      .map(r -> new Placement(r, r.size()))
                                                      .collect(Collectors.toList()),
                                                  p.proposal().replicas(tp).stream()
                                                      .map(r -> new Placement(r, null))
                                                      .collect(Collectors.toList())))
                                      .collect(Collectors.toUnmodifiableList()))
                          .orElse(List.of());
                  var report =
                      new Report(
                          bestPlan.map(p -> p.initialClusterCost().value()).orElse(null),
                          bestPlan.map(p -> p.proposalClusterCost().value()).orElse(null),
                          request.configBuilder.get().build().clusterCostFunction().toString(),
                          changes,
                          bestPlan
                              .map(
                                  p ->
                                      p.moveCost().stream()
                                          .map(MigrationCost::new)
                                          .collect(Collectors.toList()))
                              .orElseGet(List::of));
                  return new PlanInfo(report, bestPlan);
                })
            .whenComplete(
                (result, error) -> {
                  if (error != null)
                    new RuntimeException("Failed to generate balance plan: " + newPlanId, error)
                        .printStackTrace();
                });
    generatedPlans.put(newPlanId, planGeneration.toCompletableFuture());
    return CompletableFuture.completedFuture(new PostPlanResponse(newPlanId));
  }

  private Optional<Balancer.Plan> metricContext(
      Collection<Fetcher> fetchers,
      Function<Supplier<ClusterBean>, Optional<Balancer.Plan>> execution) {
    // TODO: use a global metric collector when we are ready to enable long-run metric sampling
    //  https://github.com/skiptests/astraea/pull/955#discussion_r1026491162
    try (var collector = MetricCollector.builder().interval(sampleInterval).build()) {
      freshJmxAddresses().forEach(collector::registerJmx);
      fetchers.forEach(collector::addFetcher);
      return execution.apply(collector::clusterBean);
    }
  }

  // visible for test
  Map<Integer, InetSocketAddress> freshJmxAddresses() {
    var brokers = admin.brokers().toCompletableFuture().join();
    var jmxAddresses =
        brokers.stream()
            .map(broker -> Map.entry(broker, jmxPortMapper.apply(broker.id())))
            .filter(entry -> entry.getValue().isPresent())
            .collect(
                Collectors.toUnmodifiableMap(
                    e -> e.getKey().id(),
                    e ->
                        InetSocketAddress.createUnresolved(
                            e.getKey().host(), e.getValue().orElseThrow())));

    // JMX is disabled
    if (jmxAddresses.size() == 0) return Map.of();

    // JMX is partially enabled, forbidden this use case since it is probably a bad idea
    if (brokers.size() != jmxAddresses.size())
      throw new IllegalArgumentException(
          "Some brokers has no JMX port specified in the web service argument: "
              + brokers.stream()
                  .map(NodeInfo::id)
                  .filter(id -> !jmxAddresses.containsKey(id))
                  .collect(Collectors.toUnmodifiableSet()));

    return jmxAddresses;
  }

  // visible for test
  static PostRequest parsePostRequest(
      BalancerPostRequest balancerPostRequest,
      ClusterInfo<Replica> currentClusterInfo,
      Map<Integer, Set<String>> dataFolders) {
    var balancerClasspath = balancerPostRequest.balancer();
    var balancerConfig = Configuration.of(balancerPostRequest.balancerConfig());
    var clusterCostFunction = getClusterCost(balancerPostRequest);
    var timeout = DurationField.toDuration(balancerPostRequest.timeout());

    var topics =
        balancerPostRequest
            .topics()
            .map(
                s ->
                    Arrays.stream(s.split(","))
                        .filter(x -> !x.isEmpty())
                        .collect(Collectors.toSet()))
            .orElseGet(currentClusterInfo::topics);

    if (balancerPostRequest.topics().isPresent() && topics.isEmpty())
      throw new IllegalArgumentException(
          "Illegal topic filter, empty topic specified so nothing can be rebalance. ");
    if (timeout.isZero() || timeout.isNegative())
      throw new IllegalArgumentException(
          "Illegal timeout, value should be positive integer: " + timeout.getSeconds());

    return new PostRequest(
        balancerClasspath,
        timeout,
<<<<<<< HEAD
        AlgorithmConfig.builder()
            .clusterCost(clusterCostFunction)
            .dataFolders(dataFolders)
            .moveCost(DEFAULT_MOVE_COST_FUNCTIONS)
            .movementConstraint(movementConstraint(balancerPostRequest))
            .topicFilter(topics::contains)
            .config(balancerConfig)
            .build());
=======
        () ->
            AlgorithmConfig.builder()
                .clusterCost(clusterCostFunction)
                .dataFolders(dataFolders)
                .moveCost(DEFAULT_MOVE_COST_FUNCTIONS)
                .movementConstraint(movementConstraint(channel.request().raw()))
                .topicFilter(topics::contains)
                .config(balancerConfig));
>>>>>>> f43acd67
  }

  @SuppressWarnings("unchecked")
  public static Map<HasClusterCost, Double> parseCostFunctionWeight(Configuration config) {
    return config.entrySet().stream()
        .map(
            nameAndWeight -> {
              Class<?> clz;
              try {
                clz = Class.forName(nameAndWeight.getKey());
              } catch (ClassNotFoundException ignore) {
                // this config is not cost function, so we just skip it.
                return null;
              }
              var weight = Double.parseDouble(nameAndWeight.getValue());
              if (weight < 0.0)
                throw new IllegalArgumentException("Cost-function weight should not be negative");
              return Map.entry(clz, weight);
            })
        .filter(Objects::nonNull)
        .filter(e -> HasClusterCost.class.isAssignableFrom(e.getKey()))
        .collect(
            Collectors.toMap(
                e -> Utils.construct((Class<HasClusterCost>) e.getKey(), config),
                Map.Entry::getValue));
  }

  // TODO: There needs to be a way for"GU" and Web to share this function.
  static Predicate<List<MoveCost>> movementConstraint(BalancerPostRequest request) {
    var converter = new DataSize.Field();
    var replicaSizeLimit = request.maxMigrateSize().map(x -> converter.convert(x).bytes());
    var leaderNumLimit = request.maxMigratedLeader().map(Integer::parseInt);
    return moveCosts ->
        moveCosts.stream()
            .allMatch(
                mc -> {
                  switch (mc.name()) {
                    case ReplicaSizeCost.COST_NAME:
                      return replicaSizeLimit.filter(limit -> limit <= mc.totalCost()).isEmpty();
                    case ReplicaLeaderCost.COST_NAME:
                      return leaderNumLimit.filter(limit -> limit <= mc.totalCost()).isEmpty();
                    default:
                      return true;
                  }
                });
  }

  static HasClusterCost getClusterCost(BalancerPostRequest request) {
    var costWeights = request.costWeights();
    if (costWeights.isEmpty()) return DEFAULT_CLUSTER_COST_FUNCTION;
    costWeights.stream()
        .filter(cw -> cw.cost == null || cw.weight == null)
        .forEach(
            cw -> {
              throw new IllegalArgumentException("Malformed CostWeight specified: " + cw);
            });
    var costWeightMap =
        parseCostFunctionWeight(
            Configuration.of(
                costWeights.stream()
                    .collect(Collectors.toMap(cw -> cw.cost, cw -> String.valueOf(cw.weight)))));
    return HasClusterCost.of(costWeightMap);
  }

  static class BalancerPutRequest implements Request {
    private String id;

    public BalancerPutRequest() {}

    public String id() {
      return id;
    }
  }

  @Override
  public CompletionStage<Response> put(Channel channel) {
    var request = channel.request(TypeRef.of(BalancerPutRequest.class));

    final var thePlanId = request.id();
    final var future =
        Optional.ofNullable(generatedPlans.get(thePlanId))
            .orElseThrow(
                () -> new IllegalArgumentException("No such rebalance plan id: " + thePlanId));
    if (!future.isDone()) throw new IllegalStateException("No usable plan found: " + thePlanId);
    final var thePlanInfo = future.join();

    return CompletableFuture.runAsync(() -> {})
        .thenCompose(
            (ignore0) -> {
              // already scheduled, nothing to do
              if (executedPlans.containsKey(thePlanId))
                return CompletableFuture.completedFuture(new PutPlanResponse(thePlanId));

              return CompletableFuture.supplyAsync(
                      () -> {
                        sanityCheck(thePlanInfo);
                        // already scheduled, nothing to do
                        if (executedPlans.containsKey(thePlanId))
                          return new PutPlanResponse(thePlanId);
                        if (lastExecutionId.get() != null
                            && !executedPlans.get(lastExecutionId.get()).isDone())
                          throw new IllegalStateException(
                              "There is another on-going rebalance: " + lastExecutionId.get());
                        // schedule the actual execution
                        thePlanInfo.associatedPlan.ifPresent(
                            p -> {
                              executedPlans.put(
                                  thePlanId,
                                  executor
                                      .run(admin, p.proposal(), Duration.ofHours(1))
                                      .toCompletableFuture());
                              lastExecutionId.set(thePlanId);
                            });
                        return new PutPlanResponse(thePlanId);
                      },
                      schedulingExecutor)
                  .thenApply(x -> (Response) x)
                  .whenComplete(
                      (ignore, err) -> {
                        if (err != null)
                          new RuntimeException("Failed to execute balance plan: " + thePlanId, err)
                              .printStackTrace();
                      });
            });
  }

  private void sanityCheck(PlanInfo thePlanInfo) {
    final var replicas =
        admin
            .clusterInfo(
                thePlanInfo.report.changes.stream().map(c -> c.topic).collect(Collectors.toSet()))
            .thenApply(
                clusterInfo ->
                    clusterInfo
                        .replicaStream()
                        .collect(Collectors.groupingBy(ReplicaInfo::topicPartition)))
            .toCompletableFuture()
            .join();

    // sanity check: replica allocation didn't change
    var mismatchPartitions =
        thePlanInfo.report.changes.stream()
            .filter(
                change -> {
                  var currentReplicaList =
                      replicas
                          .getOrDefault(
                              TopicPartition.of(change.topic, change.partition), List.of())
                          .stream()
                          .sorted(
                              Comparator.comparing(Replica::isPreferredLeader)
                                  .reversed()
                                  .thenComparing(x -> x.nodeInfo().id()))
                          .map(x -> Map.entry(x.nodeInfo().id(), x.path()))
                          .collect(Collectors.toUnmodifiableList());
                  var expectedReplicaList =
                      Stream.concat(
                              change.before.stream().limit(1),
                              change.before.stream()
                                  .skip(1)
                                  .sorted(Comparator.comparing(x -> x.brokerId)))
                          .map(x -> Map.entry(x.brokerId, x.directory))
                          .collect(Collectors.toUnmodifiableList());
                  return !expectedReplicaList.equals(currentReplicaList);
                })
            .map(change -> TopicPartition.of(change.topic, change.partition))
            .collect(Collectors.toUnmodifiableSet());
    if (!mismatchPartitions.isEmpty())
      throw new IllegalStateException(
          "The cluster state has been changed significantly. "
              + "The following topic/partitions have different replica list(lookup the moment of plan generation): "
              + mismatchPartitions);

    // sanity check: no ongoing migration
    var ongoingMigration =
        replicas.entrySet().stream()
            .filter(
                e ->
                    e.getValue().stream()
                        .anyMatch(r -> r.isAdding() || r.isRemoving() || r.isFuture()))
            .map(Map.Entry::getKey)
            .collect(Collectors.toUnmodifiableSet());
    if (!ongoingMigration.isEmpty())
      throw new IllegalStateException(
          "Another rebalance task might be working on. "
              + "The following topic/partition has ongoing migration: "
              + ongoingMigration);
  }

  static class PostRequest {
    final String balancerClasspath;
    final Duration executionTime;
    final Supplier<AlgorithmConfig.Builder> configBuilder;

    PostRequest(
        String balancerClasspath,
        Duration executionTime,
        Supplier<AlgorithmConfig.Builder> configBuilder) {
      this.balancerClasspath = balancerClasspath;
      this.executionTime = executionTime;
      this.configBuilder = configBuilder;
    }
  }

  static class Placement {

    final int brokerId;
    final String directory;

    final Long size;

    Placement(Replica replica, Long size) {
      this.brokerId = replica.nodeInfo().id();
      this.directory = replica.path();
      this.size = size;
    }
  }

  static class Change {
    final String topic;
    final int partition;
    final List<Placement> before;
    final List<Placement> after;

    Change(String topic, int partition, List<Placement> before, List<Placement> after) {
      this.topic = topic;
      this.partition = partition;
      this.before = before;
      this.after = after;
    }
  }

  static class BrokerCost {
    int brokerId;
    long cost;

    BrokerCost(int brokerId, long cost) {
      this.brokerId = brokerId;
      this.cost = cost;
    }
  }

  static class MigrationCost {
    final String function;
    final long totalCost;
    final List<BrokerCost> cost;
    final String unit;

    MigrationCost(MoveCost moveCost) {
      this.function = moveCost.name();
      this.totalCost = moveCost.totalCost();
      this.cost =
          moveCost.changes().entrySet().stream()
              .map(x -> new BrokerCost(x.getKey(), x.getValue()))
              .collect(Collectors.toList());
      this.unit = moveCost.unit();
    }
  }

  static class Report implements Response {
    // initial cost might be unavailable due to unable to evaluate cost function
    final Double cost;

    // don't generate new cost if there is no best plan
    final Double newCost;

    final String function;
    final List<Change> changes;
    final List<MigrationCost> migrationCosts;

    Report(
        Double cost,
        Double newCost,
        String function,
        List<Change> changes,
        List<MigrationCost> migrationCosts) {
      this.cost = cost;
      this.newCost = newCost;
      this.function = function;
      this.changes = changes;
      this.migrationCosts = migrationCosts;
    }
  }

  static class PlanInfo {
    private final Report report;
    private final Optional<Balancer.Plan> associatedPlan;

    PlanInfo(Report report, Optional<Balancer.Plan> associatedPlan) {
      this.report = report;
      this.associatedPlan = associatedPlan;
    }
  }

  static class PostPlanResponse implements Response {
    final String id;

    PostPlanResponse(String id) {
      this.id = id;
    }
  }

  static class PutPlanResponse implements Response {
    final String id;

    PutPlanResponse(String id) {
      this.id = id;
    }

    @Override
    public int code() {
      return Response.ACCEPT.code();
    }
  }

  static class PlanExecutionProgress implements Response {
    final String id;
    final boolean generated;
    final boolean scheduled;
    final boolean done;
    final String exception;
    final Report report;

    PlanExecutionProgress(
        String id,
        boolean generated,
        boolean scheduled,
        boolean done,
        String exception,
        Report report) {
      this.id = id;
      this.generated = generated;
      this.scheduled = scheduled;
      this.done = done;
      this.exception = exception;
      this.report = report;
    }
  }

  static class CostWeight implements RequestObject {
    String cost;
    Double weight;

    public CostWeight() {}

    CostWeight(String cost, double weight) {
      this.cost = cost;
      this.weight = weight;
    }

    public void setCost(String cost) {
      this.cost = cost;
    }

    public void setWeight(Double weight) {
      this.weight = weight;
    }

    @Override
    public boolean equals(Object o) {
      if (this == o) return true;
      if (o == null || getClass() != o.getClass()) return false;
      CostWeight that = (CostWeight) o;
      return Objects.equals(cost, that.cost) && weight == that.weight;
    }

    @Override
    public String toString() {
      return "CostWeight{" + "cost='" + cost + '\'' + ", weight=" + weight + '}';
    }
  }
}<|MERGE_RESOLUTION|>--- conflicted
+++ resolved
@@ -16,12 +16,8 @@
  */
 package org.astraea.app.web;
 
-<<<<<<< HEAD
 import com.fasterxml.jackson.annotation.JsonAlias;
-=======
-import com.google.gson.reflect.TypeToken;
 import java.net.InetSocketAddress;
->>>>>>> f43acd67
 import java.time.Duration;
 import java.util.Arrays;
 import java.util.Comparator;
@@ -42,11 +38,8 @@
 import java.util.function.Supplier;
 import java.util.stream.Collectors;
 import java.util.stream.Stream;
-<<<<<<< HEAD
+import org.astraea.common.Configuration;
 import org.astraea.app.web.Request.RequestObject;
-=======
-import org.astraea.common.Configuration;
->>>>>>> f43acd67
 import org.astraea.common.DataSize;
 import org.astraea.common.FutureUtils;
 import org.astraea.common.Utils;
@@ -69,31 +62,12 @@
 import org.astraea.common.cost.ReplicaLeaderCost;
 import org.astraea.common.cost.ReplicaNumberCost;
 import org.astraea.common.cost.ReplicaSizeCost;
-<<<<<<< HEAD
 import org.astraea.common.json.TypeRef;
-
-class BalancerHandler implements Handler {
-
-=======
 import org.astraea.common.metrics.collector.Fetcher;
 import org.astraea.common.metrics.collector.MetricCollector;
 
 class BalancerHandler implements Handler {
 
-  static final String TOPICS_KEY = "topics";
-
-  static final String TIMEOUT_KEY = "timeout";
-  static final String MAX_MIGRATE_SIZE_KEY = "max-migrated-size";
-  static final String MAX_MIGRATE_LEADER_KEY = "max-migrated-leader";
-  static final String COST_WEIGHT_KEY = "costWeights";
-
-  static final String BALANCER_IMPLEMENTATION_KEY = "balancer";
-
-  static final String BALANCER_CONFIGURATION_KEY = "balancer-config";
-
-  static final int TIMEOUT_DEFAULT = 3;
-  static final String BALANCER_IMPLEMENTATION_DEFAULT = GreedyBalancer.class.getName();
->>>>>>> f43acd67
   static final HasClusterCost DEFAULT_CLUSTER_COST_FUNCTION =
       HasClusterCost.of(Map.of(new ReplicaSizeCost(), 1.0, new ReplicaLeaderCost(), 1.0));
   static final List<HasMoveCost> DEFAULT_MOVE_COST_FUNCTIONS =
@@ -250,17 +224,8 @@
                 admin.topicNames(false).thenCompose(admin::clusterInfo),
                 admin.brokerFolders(),
                 (currentClusterInfo, brokerFolders) -> {
-<<<<<<< HEAD
                   var request =
                       parsePostRequest(balancerPostRequest, currentClusterInfo, brokerFolders);
-                  var cost =
-                      request
-                          .algorithmConfig
-                          .clusterCostFunction()
-                          .clusterCost(currentClusterInfo, ClusterBean.EMPTY)
-                          .value();
-=======
-                  var request = parsePostRequest(channel, currentClusterInfo, brokerFolders);
                   var fetchers =
                       Stream.concat(
                               request
@@ -273,7 +238,6 @@
                               request.configBuilder.get().build().moveCostFunctions().stream()
                                   .flatMap(c -> c.fetcher().stream()))
                           .collect(Collectors.toUnmodifiableList());
->>>>>>> f43acd67
                   var bestPlan =
                       metricContext(
                           fetchers,
@@ -403,16 +367,6 @@
     return new PostRequest(
         balancerClasspath,
         timeout,
-<<<<<<< HEAD
-        AlgorithmConfig.builder()
-            .clusterCost(clusterCostFunction)
-            .dataFolders(dataFolders)
-            .moveCost(DEFAULT_MOVE_COST_FUNCTIONS)
-            .movementConstraint(movementConstraint(balancerPostRequest))
-            .topicFilter(topics::contains)
-            .config(balancerConfig)
-            .build());
-=======
         () ->
             AlgorithmConfig.builder()
                 .clusterCost(clusterCostFunction)
@@ -421,7 +375,6 @@
                 .movementConstraint(movementConstraint(channel.request().raw()))
                 .topicFilter(topics::contains)
                 .config(balancerConfig));
->>>>>>> f43acd67
   }
 
   @SuppressWarnings("unchecked")
