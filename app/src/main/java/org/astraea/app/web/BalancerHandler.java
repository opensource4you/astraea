--- conflicted
+++ resolved
@@ -16,11 +16,8 @@
  */
 package org.astraea.app.web;
 
-<<<<<<< HEAD
+import com.google.gson.reflect.TypeToken;
 import java.net.InetSocketAddress;
-=======
-import com.google.gson.reflect.TypeToken;
->>>>>>> a536fbef
 import java.time.Duration;
 import java.util.Arrays;
 import java.util.Collection;
@@ -29,6 +26,7 @@
 import java.util.Map;
 import java.util.Objects;
 import java.util.Optional;
+import java.util.Set;
 import java.util.UUID;
 import java.util.concurrent.CompletableFuture;
 import java.util.concurrent.CompletionStage;
@@ -36,11 +34,7 @@
 import java.util.concurrent.Executor;
 import java.util.concurrent.Executors;
 import java.util.concurrent.atomic.AtomicReference;
-<<<<<<< HEAD
-import java.util.function.Function;
 import java.util.function.Supplier;
-=======
->>>>>>> a536fbef
 import java.util.stream.Collectors;
 import java.util.stream.Stream;
 import org.astraea.common.FutureUtils;
@@ -57,13 +51,7 @@
 import org.astraea.common.balancer.algorithms.GreedyBalancer;
 import org.astraea.common.balancer.executor.RebalancePlanExecutor;
 import org.astraea.common.balancer.executor.StraightPlanExecutor;
-<<<<<<< HEAD
-import org.astraea.common.balancer.generator.RebalancePlanGenerator;
-import org.astraea.common.balancer.log.ClusterLogAllocation;
-import org.astraea.common.cost.CostFunction;
-=======
 import org.astraea.common.cost.Configuration;
->>>>>>> a536fbef
 import org.astraea.common.cost.HasClusterCost;
 import org.astraea.common.cost.HasMoveCost;
 import org.astraea.common.cost.MoveCost;
@@ -71,9 +59,8 @@
 import org.astraea.common.cost.ReplicaLeaderCost;
 import org.astraea.common.cost.ReplicaNumberCost;
 import org.astraea.common.cost.ReplicaSizeCost;
-import org.astraea.common.metrics.collector.BeanCollector;
 import org.astraea.common.metrics.collector.Fetcher;
-import org.astraea.common.metrics.collector.Receiver;
+import org.astraea.common.metrics.collector.MetricCollector;
 
 class BalancerHandler implements Handler {
 
@@ -100,59 +87,26 @@
   private final Map<String, CompletableFuture<PlanInfo>> generatedPlans = new ConcurrentHashMap<>();
   private final Map<String, CompletableFuture<Void>> executedPlans = new ConcurrentHashMap<>();
   private final AtomicReference<String> lastExecutionId = new AtomicReference<>();
-<<<<<<< HEAD
+  private final Executor schedulingExecutor = Executors.newSingleThreadExecutor();
   private final Map<Integer, InetSocketAddress> brokerJmxAddresses;
   private final Duration sampleInterval = Duration.ofSeconds(1);
 
   BalancerHandler(Admin admin) {
-    this(admin, Map.of());
+    this(admin, Map.of(), new StraightPlanExecutor());
   }
 
   BalancerHandler(Admin admin, Map<Integer, InetSocketAddress> brokerJmxAddresses) {
-    this(
-        admin,
-        brokerJmxAddresses,
-        HasClusterCost.of(Map.of(new ReplicaSizeCost(), 1.0, new ReplicaLeaderCost(), 1.0)),
-        new ReplicaSizeCost());
+    this.admin = admin;
+    this.brokerJmxAddresses = brokerJmxAddresses;
+    this.executor = new StraightPlanExecutor();
   }
 
   BalancerHandler(
       Admin admin,
       Map<Integer, InetSocketAddress> brokerJmxAddresses,
-      HasClusterCost clusterCostFunction,
-      HasMoveCost moveCostFunction) {
-    this(
-        admin,
-        brokerJmxAddresses,
-        clusterCostFunction,
-        moveCostFunction,
-        RebalancePlanGenerator.random(30),
-        new StraightPlanExecutor());
-  }
-
-  BalancerHandler(
-      Admin admin,
-      Map<Integer, InetSocketAddress> brokerJmxAddresses,
-      HasClusterCost clusterCostFunction,
-      HasMoveCost moveCostFunction,
-      RebalancePlanGenerator generator,
       RebalancePlanExecutor executor) {
     this.admin = admin;
-    this.asyncAdmin = (AsyncAdmin) Utils.member(admin, "asyncAdmin");
     this.brokerJmxAddresses = brokerJmxAddresses;
-    this.clusterCostFunction = clusterCostFunction;
-    this.moveCostFunction = moveCostFunction;
-    this.generator = generator;
-=======
-  private final Executor schedulingExecutor = Executors.newSingleThreadExecutor();
-
-  BalancerHandler(Admin admin) {
-    this(admin, new StraightPlanExecutor());
-  }
-
-  BalancerHandler(Admin admin, RebalancePlanExecutor executor) {
-    this.admin = admin;
->>>>>>> a536fbef
     this.executor = executor;
   }
 
@@ -193,19 +147,6 @@
   @Override
   public CompletionStage<Response> post(Channel channel) {
     var newPlanId = UUID.randomUUID().toString();
-<<<<<<< HEAD
-    var timeout =
-        Optional.ofNullable(channel.queries().get(TIMEOUT_KEY))
-            .map(DurationField::toDuration)
-            .orElse(Duration.ofSeconds(TIMEOUT_DEFAULT));
-    var loop =
-        Integer.parseInt(channel.queries().getOrDefault(LOOP_KEY, String.valueOf(LOOP_DEFAULT)));
-    var topics =
-        Optional.ofNullable(channel.queries().get(TOPICS_KEY))
-            .map(s -> (Set<String>) new HashSet<>(Arrays.asList(s.split(","))))
-            .orElseGet(() -> admin.topicNames(false));
-    generatedPlans.put(newPlanId, launchSearchTask(timeout, loop, topics));
-=======
     var planGeneration =
         FutureUtils.combine(
                 admin.topicNames(false).thenCompose(admin::clusterInfo),
@@ -248,7 +189,6 @@
                           .orElse(List.of());
                   var report =
                       new Report(
-                          newPlanId,
                           cost,
                           bestPlan.map(p -> p.clusterCost().value()).orElse(null),
                           config.clusterCostFunction().getClass().getSimpleName(),
@@ -269,8 +209,58 @@
                         .printStackTrace();
                 });
     generatedPlans.put(newPlanId, planGeneration.toCompletableFuture());
->>>>>>> a536fbef
     return CompletableFuture.completedFuture(new PostPlanResponse(newPlanId));
+  }
+
+  private CompletableFuture<PlanInfo> launchSearchTask(
+      Duration timeout, int loop, Set<String> topics) {
+    // TODO: fill in the implementation
+    final var fetchers = List.<Fetcher>of();
+
+    if (fetchers.isEmpty()) {
+      return loop(() -> ClusterBean.EMPTY, timeout, loop, topics);
+    } else {
+      @SuppressWarnings("resource")
+      var collector = MetricCollector.builder().interval(sampleInterval).build();
+      brokerJmxAddresses.forEach(collector::registerJmx);
+      fetchers.forEach(collector::addFetcher);
+      return loop(collector::clusterBean, timeout, loop, topics)
+          .whenComplete((ignore0, ignore1) -> collector.close());
+    }
+  }
+
+  private CompletableFuture<PlanInfo> loop(
+      Supplier<ClusterBean> metrics, Duration timeout, int loop, Set<String> topics) {
+    long startMs = System.currentTimeMillis();
+    return CompletableFuture.supplyAsync(
+            () -> {
+              try {
+                return searchRebalancePlan(metrics, timeout, loop, topics);
+              } catch (NotEnoughMetricsException e) {
+                // error message
+                e.printStackTrace();
+                // sleep until the new metrics are available
+                Duration wait =
+                    Duration.ofMillis(
+                        Long.max(sampleInterval.toMillis(), e.suggestedWait().toMillis()));
+                Utils.sleep(wait);
+                return null;
+              }
+            })
+        .thenCompose(
+            (planInfo) -> {
+              Duration newTimeout = timeout.minusMillis(System.currentTimeMillis() - startMs);
+              if (planInfo != null) return CompletableFuture.completedFuture(planInfo);
+              else if (newTimeout.isNegative())
+                return CompletableFuture.failedFuture(new RuntimeException("Timeout"));
+              else return loop(metrics, newTimeout, loop, topics);
+            });
+  }
+
+  private PlanInfo searchRebalancePlan(
+      Supplier<ClusterBean> supplier, Duration timeout, int loop, Set<String> topics) {
+    // TODO: move the logic into here
+    return null;
   }
 
   // visible for test
@@ -416,137 +406,6 @@
                               .printStackTrace();
                       });
             });
-  }
-
-  private CompletableFuture<PlanInfo> launchSearchTask(
-      Duration timeout, int loop, Set<String> topics) {
-    final var fetcher = aggregatedFetcher();
-
-    if (fetcher.isEmpty()) {
-      return loop(() -> ClusterBean.EMPTY, timeout, loop, topics);
-    } else {
-      var collector =
-          BeanCollector.builder().numberOfObjectsPerNode(1000).interval(sampleInterval).build();
-      var receivers =
-          brokerJmxAddresses.entrySet().stream()
-              .collect(
-                  Collectors.toUnmodifiableMap(
-                      Map.Entry::getKey,
-                      entry ->
-                          collector
-                              .register()
-                              .host(entry.getValue().getHostName())
-                              .port(entry.getValue().getPort())
-                              .fetcher(fetcher.get())
-                              .autoUpdate()
-                              .build()));
-      Supplier<ClusterBean> metrics =
-          () ->
-              ClusterBean.of(
-                  receivers.entrySet().stream()
-                      .collect(
-                          Collectors.toUnmodifiableMap(
-                              Map.Entry::getKey,
-                              entry -> List.copyOf(entry.getValue().current()))));
-      return loop(metrics, timeout, loop, topics)
-          .whenComplete((ignore0, ignore1) -> receivers.values().forEach(Receiver::close));
-    }
-  }
-
-  private CompletableFuture<PlanInfo> loop(
-      Supplier<ClusterBean> metrics, Duration timeout, int loop, Set<String> topics) {
-    long startMs = System.currentTimeMillis();
-    return CompletableFuture.supplyAsync(
-            () -> {
-              try {
-                return searchRebalancePlan(metrics, timeout, loop, topics);
-              } catch (NotEnoughMetricsException e) {
-                // error message
-                e.printStackTrace();
-                // sleep until the new metrics are available
-                Duration wait =
-                    Duration.ofMillis(
-                        Long.max(sampleInterval.toMillis(), e.suggestedWait().toMillis()));
-                Utils.sleep(wait);
-                return null;
-              }
-            })
-        .thenCompose(
-            (planInfo) -> {
-              Duration newTimeout = timeout.minusMillis(System.currentTimeMillis() - startMs);
-              if (planInfo != null) return CompletableFuture.completedFuture(planInfo);
-              else if (newTimeout.isNegative())
-                return CompletableFuture.failedFuture(new RuntimeException("Timeout"));
-              else return loop(metrics, newTimeout, loop, topics);
-            });
-  }
-
-  private PlanInfo searchRebalancePlan(
-      Supplier<ClusterBean> supplier, Duration timeout, int loop, Set<String> topics) {
-    var metrics = supplier.get();
-    var currentClusterInfo = admin.clusterInfo();
-    var cost = clusterCostFunction.clusterCost(currentClusterInfo, metrics).value();
-    var targetAllocations = ClusterLogAllocation.of(admin.clusterInfo(topics));
-    var bestPlan =
-        Balancer.builder()
-            .planGenerator(generator)
-            .clusterCost(clusterCostFunction)
-            .moveCost(List.of(moveCostFunction))
-            .metricSource(supplier)
-            .limit(loop)
-            .limit(timeout)
-            .build()
-            .offer(currentClusterInfo, topics::contains, admin.brokerFolders());
-    var changes =
-        bestPlan
-            .map(
-                p ->
-                    ClusterLogAllocation.findNonFulfilledAllocation(
-                            targetAllocations, p.proposal().rebalancePlan())
-                        .stream()
-                        .map(
-                            tp ->
-                                new Change(
-                                    tp.topic(),
-                                    tp.partition(),
-                                    // only log the size from source replicas
-                                    placements(
-                                        targetAllocations.logPlacements(tp),
-                                        l ->
-                                            currentClusterInfo
-                                                .replica(
-                                                    TopicPartitionReplica.of(
-                                                        tp.topic(),
-                                                        tp.partition(),
-                                                        l.nodeInfo().id()))
-                                                .map(Replica::size)
-                                                .orElse(null)),
-                                    placements(
-                                        p.proposal().rebalancePlan().logPlacements(tp),
-                                        ignored -> null)))
-                        .collect(Collectors.toUnmodifiableList()))
-            .orElse(List.of());
-    var report =
-        new Report(
-            cost,
-            bestPlan.map(p -> p.clusterCost().value()).orElse(null),
-            loop,
-            bestPlan.map(p -> p.proposal().index()).orElse(null),
-            clusterCostFunction.getClass().getSimpleName(),
-            changes,
-            bestPlan
-                .map(p -> List.of(new MigrationCost(p.moveCost().iterator().next())))
-                .orElseGet(List::of));
-    return new PlanInfo(report, bestPlan.orElseThrow());
-  }
-
-  private Optional<Fetcher> aggregatedFetcher() {
-    return Fetcher.of(
-        Stream.of(clusterCostFunction, moveCostFunction)
-            .map(CostFunction::fetcher)
-            .flatMap(Optional::stream)
-            .collect(Collectors.toUnmodifiableSet()),
-        Throwable::printStackTrace);
   }
 
   private void sanityCheck(PlanInfo thePlanInfo) {
