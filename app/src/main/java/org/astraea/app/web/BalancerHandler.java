/*
 * Licensed to the Apache Software Foundation (ASF) under one or more
 * contributor license agreements. See the NOTICE file distributed with
 * this work for additional information regarding copyright ownership.
 * The ASF licenses this file to You under the Apache License, Version 2.0
 * (the "License"); you may not use this file except in compliance with
 * the License. You may obtain a copy of the License at
 *
 *    http://www.apache.org/licenses/LICENSE-2.0
 *
 * Unless required by applicable law or agreed to in writing, software
 * distributed under the License is distributed on an "AS IS" BASIS,
 * WITHOUT WARRANTIES OR CONDITIONS OF ANY KIND, either express or implied.
 * See the License for the specific language governing permissions and
 * limitations under the License.
 */
package org.astraea.app.web;

import com.fasterxml.jackson.annotation.JsonIgnore;
import java.net.InetSocketAddress;
import java.time.Duration;
import java.util.Collection;
import java.util.Comparator;
import java.util.List;
import java.util.Map;
import java.util.NoSuchElementException;
import java.util.Optional;
import java.util.Set;
import java.util.UUID;
import java.util.concurrent.CompletableFuture;
import java.util.concurrent.CompletionStage;
import java.util.concurrent.ConcurrentHashMap;
import java.util.concurrent.atomic.AtomicReference;
import java.util.function.Function;
import java.util.function.Predicate;
import java.util.function.Supplier;
import java.util.stream.Collectors;
import java.util.stream.Stream;
import org.astraea.common.Configuration;
import org.astraea.common.DataSize;
import org.astraea.common.EnumInfo;
import org.astraea.common.Utils;
import org.astraea.common.admin.Admin;
import org.astraea.common.admin.ClusterBean;
import org.astraea.common.admin.ClusterInfo;
import org.astraea.common.admin.NodeInfo;
import org.astraea.common.admin.Replica;
import org.astraea.common.admin.TopicPartition;
import org.astraea.common.balancer.Balancer;
import org.astraea.common.balancer.algorithms.AlgorithmConfig;
import org.astraea.common.balancer.algorithms.GreedyBalancer;
import org.astraea.common.balancer.executor.RebalancePlanExecutor;
import org.astraea.common.balancer.executor.StraightPlanExecutor;
import org.astraea.common.cost.HasClusterCost;
import org.astraea.common.cost.HasMoveCost;
import org.astraea.common.cost.MoveCost;
import org.astraea.common.cost.RecordSizeCost;
import org.astraea.common.cost.ReplicaLeaderCost;
import org.astraea.common.cost.ReplicaLeaderSizeCost;
import org.astraea.common.cost.ReplicaNumberCost;
import org.astraea.common.json.TypeRef;
import org.astraea.common.metrics.collector.MetricCollector;
import org.astraea.common.metrics.collector.MetricSensor;

class BalancerHandler implements Handler {

  static final HasMoveCost DEFAULT_MOVE_COST_FUNCTIONS =
      HasMoveCost.of(
          List.of(
              new ReplicaNumberCost(),
              new ReplicaLeaderCost(),
              new RecordSizeCost(),
              new ReplicaLeaderSizeCost()));

  private final Admin admin;
  private final Function<Integer, Optional<Integer>> jmxPortMapper;
  private final RebalancePlanExecutor executor;
  private final Duration sampleInterval = Duration.ofSeconds(1);
  private final Map<String, BalanceTask> taskHistory = new ConcurrentHashMap<>();

  BalancerHandler(Admin admin) {
    this(admin, (ignore) -> Optional.empty(), new StraightPlanExecutor(true));
  }

  BalancerHandler(Admin admin, Function<Integer, Optional<Integer>> jmxPortMapper) {
    this(admin, jmxPortMapper, new StraightPlanExecutor(true));
  }

  BalancerHandler(Admin admin, RebalancePlanExecutor executor) {
    this(admin, (ignore) -> Optional.empty(), executor);
  }

  BalancerHandler(
      Admin admin,
      Function<Integer, Optional<Integer>> jmxPortMapper,
      RebalancePlanExecutor executor) {
    this.admin = admin;
    this.jmxPortMapper = jmxPortMapper;
    this.executor = executor;
  }

  @Override
  public CompletionStage<Response> get(Channel channel) {
    if (channel.target().isEmpty()) return CompletableFuture.completedFuture(Response.NOT_FOUND);
    var planId = channel.target().get();
    if (!taskHistory.containsKey(planId))
      return CompletableFuture.completedFuture(Response.NOT_FOUND);
    return CompletableFuture.completedFuture(taskHistory.get(planId).progress());
  }

  @Override
  public CompletionStage<Response> post(Channel channel) {
    checkNoOngoingMigration();
    var balancerPostRequest = channel.request(TypeRef.of(BalancerPostRequest.class));
    var newPlanId = UUID.randomUUID().toString();
    var request =
        admin
            .topicNames(false)
            .thenCompose(admin::clusterInfo)
            .thenApply(
                currentClusterInfo ->
                    parsePostRequestWrapper(balancerPostRequest, currentClusterInfo))
            .toCompletableFuture()
            .join();
<<<<<<< HEAD
    var task = new BalanceTask(newPlanId, request);
    task.planGeneration()
        .whenComplete(
            (result, error) -> {
              if (error != null)
                new RuntimeException("Failed to generate balance plan: " + newPlanId, error)
                    .printStackTrace();
            });
    taskHistory.put(newPlanId, task);
=======
    requestHistory.put(newPlanId, request);
    var planGeneration =
        CompletableFuture.supplyAsync(
                () -> {
                  var currentClusterInfo = request.clusterInfo;
                  var sensors =
                      Stream.concat(
                              request.algorithmConfig.clusterCostFunction().metricSensor().stream(),
                              request.algorithmConfig.moveCostFunction().metricSensor().stream())
                          .collect(Collectors.toUnmodifiableList());
                  var bestPlan =
                      metricContext(
                          sensors,
                          (metricSource) ->
                              Balancer.create(
                                      request.balancerClasspath,
                                      AlgorithmConfig.builder(request.algorithmConfig)
                                          .metricSource(metricSource)
                                          .build())
                                  .retryOffer(currentClusterInfo, request.executionTime));
                  var changes =
                      bestPlan
                          .solution()
                          .map(
                              p ->
                                  ClusterInfo.findNonFulfilledAllocation(
                                          currentClusterInfo, p.proposal())
                                      .stream()
                                      .map(
                                          tp ->
                                              Change.from(
                                                  currentClusterInfo.replicas(tp),
                                                  p.proposal().replicas(tp)))
                                      .collect(Collectors.toUnmodifiableList()))
                          .orElse(List.of());
                  var report =
                      new PlanReport(
                          bestPlan.initialClusterCost().value(),
                          bestPlan.solution().map(p -> p.proposalClusterCost().value()),
                          changes,
                          bestPlan
                              .solution()
                              .map(p -> migrationCosts(p.moveCost()))
                              .orElseGet(List::of));
                  return new PlanInfo(report, currentClusterInfo, bestPlan);
                })
            .whenComplete(
                (result, error) -> {
                  if (error != null)
                    new RuntimeException("Failed to generate balance plan: " + newPlanId, error)
                        .printStackTrace();
                });
    planCalculation.put(newPlanId, planGeneration.toCompletableFuture());
>>>>>>> c7a8ecf6
    return CompletableFuture.completedFuture(new PostPlanResponse(newPlanId));
  }

  @Override
  public CompletionStage<Response> put(Channel channel) {
    final var request = channel.request(TypeRef.of(BalancerPutRequest.class));
    final var thePlanId = request.id;

    if (!taskHistory.containsKey(thePlanId))
      throw new IllegalArgumentException("No such rebalance plan id: " + thePlanId);
    final var thePlan = taskHistory.get(thePlanId);

    switch (thePlan.phase()) {
      case Searching:
        throw new IllegalStateException("The rebalance plan hasn't generated: " + thePlanId);
      case Searched:
        break;
      case Executing:
      case Executed:
        return CompletableFuture.completedFuture(PutPlanResponse.ACCEPT);
    }

    thePlan.executePlan();
    thePlan
        .planExecution()
        .whenComplete(
            (ignore, err) -> {
              if (err != null)
                new RuntimeException("Failed to execute balance plan: " + thePlanId, err)
                    .printStackTrace();
            });

    return CompletableFuture.completedFuture(new PutPlanResponse(thePlan.taskId));
  }

  private static List<MigrationCost> migrationCosts(MoveCost cost) {
    return Stream.of(
            new MigrationCost(
                CHANGED_REPLICAS,
                cost.changedReplicaCount().entrySet().stream()
                    .collect(
                        Collectors.toMap(
                            e -> String.valueOf(e.getKey()), e -> (double) e.getValue()))),
            new MigrationCost(
                CHANGED_LEADERS,
                cost.changedReplicaLeaderCount().entrySet().stream()
                    .collect(
                        Collectors.toMap(
                            e -> String.valueOf(e.getKey()), e -> (double) e.getValue()))),
            new MigrationCost(
                MOVED_SIZE,
                cost.movedRecordSize().entrySet().stream()
                    .collect(
                        Collectors.toMap(
                            e -> String.valueOf(e.getKey()), e -> (double) e.getValue().bytes()))))
        .filter(m -> !m.brokerCosts.isEmpty())
        .collect(Collectors.toList());
  }

<<<<<<< HEAD
=======
  private Balancer.Plan metricContext(
      Collection<MetricSensor> metricSensors,
      Function<Supplier<ClusterBean>, Balancer.Plan> execution) {
    // TODO: use a global metric collector when we are ready to enable long-run metric sampling
    //  https://github.com/skiptests/astraea/pull/955#discussion_r1026491162
    try (var collector = MetricCollector.builder().interval(sampleInterval).build()) {
      freshJmxAddresses().forEach(collector::registerJmx);
      metricSensors.forEach(collector::addMetricSensor);
      return execution.apply(collector::clusterBean);
    }
  }

>>>>>>> c7a8ecf6
  // visible for test
  Map<Integer, InetSocketAddress> freshJmxAddresses() {
    var brokers = admin.brokers().toCompletableFuture().join();
    var jmxAddresses =
        brokers.stream()
            .map(broker -> Map.entry(broker, jmxPortMapper.apply(broker.id())))
            .filter(entry -> entry.getValue().isPresent())
            .collect(
                Collectors.toUnmodifiableMap(
                    e -> e.getKey().id(),
                    e ->
                        InetSocketAddress.createUnresolved(
                            e.getKey().host(), e.getValue().orElseThrow())));

    // JMX is disabled
    if (jmxAddresses.size() == 0) return Map.of();

    // JMX is partially enabled, forbidden this use case since it is probably a bad idea
    if (brokers.size() != jmxAddresses.size())
      throw new IllegalArgumentException(
          "Some brokers has no JMX port specified in the web service argument: "
              + brokers.stream()
                  .map(NodeInfo::id)
                  .filter(id -> !jmxAddresses.containsKey(id))
                  .collect(Collectors.toUnmodifiableSet()));

    return jmxAddresses;
  }

  // visible for test
  static PostRequestWrapper parsePostRequestWrapper(
      BalancerPostRequest balancerPostRequest, ClusterInfo currentClusterInfo) {
    var topics =
        balancerPostRequest.topics.isEmpty()
            ? currentClusterInfo.topics()
            : balancerPostRequest.topics;

    if (topics.isEmpty())
      throw new IllegalArgumentException(
          "Illegal topic filter, empty topic specified so nothing can be rebalance. ");
    if (balancerPostRequest.timeout.isZero() || balancerPostRequest.timeout.isNegative())
      throw new IllegalArgumentException(
          "Illegal timeout, value should be positive integer: "
              + balancerPostRequest.timeout.getSeconds());

    return new PostRequestWrapper(
        balancerPostRequest.balancer,
        balancerPostRequest.timeout,
        AlgorithmConfig.builder()
            .clusterCost(balancerPostRequest.clusterCost())
            .moveCost(DEFAULT_MOVE_COST_FUNCTIONS)
            .movementConstraint(movementConstraint(balancerPostRequest))
            .topicFilter(topics::contains)
            .config(Configuration.of(balancerPostRequest.balancerConfig))
            .build(),
        currentClusterInfo);
  }

  // TODO: There needs to be a way for"GU" and Web to share this function.
  static Predicate<MoveCost> movementConstraint(BalancerPostRequest request) {
    return cost -> {
      if (request.maxMigratedSize.bytes()
          < cost.movedRecordSize().values().stream().mapToLong(DataSize::bytes).sum()) return false;
      if (request.maxMigratedLeader
          < cost.changedReplicaLeaderCount().values().stream().mapToLong(s -> s).sum())
        return false;
      return true;
    };
  }

  static class BalancerPostRequest implements Request {

    String balancer = GreedyBalancer.class.getName();

    Map<String, String> balancerConfig = Map.of();

    Duration timeout = Duration.ofSeconds(3);
    Set<String> topics = Set.of();

    DataSize maxMigratedSize = DataSize.Byte.of(Long.MAX_VALUE);

    long maxMigratedLeader = Long.MAX_VALUE;

    List<CostWeight> costWeights = List.of();

    HasClusterCost clusterCost() {
      if (costWeights.isEmpty()) throw new IllegalArgumentException("costWeights is not specified");
      var config =
          Configuration.of(
              costWeights.stream()
                  .collect(Collectors.toMap(e -> e.cost, e -> String.valueOf(e.weight))));
      var fs = Utils.costFunctions(config, HasClusterCost.class);
      if (fs.size() != costWeights.size())
        throw new IllegalArgumentException(
            "Has invalid costs: "
                + costWeights.stream()
                    .filter(
                        e ->
                            fs.keySet().stream()
                                .map(c -> c.getClass().getName())
                                .noneMatch(n -> e.cost.equals(n)))
                    .map(e -> e.cost)
                    .collect(Collectors.joining(",")));
      return HasClusterCost.of(fs);
    }
  }

  static class CostWeight implements Request {
    String cost;
    double weight = 1.D;
  }

  static class BalancerPutRequest implements Request {
    private String id;
  }

  private void checkNoOngoingMigration() {
    var replicas =
        admin
            .topicNames(false)
            .thenCompose(admin::clusterInfo)
            .toCompletableFuture()
            .join()
            .replicas();
    var ongoingMigration =
        replicas.stream()
            .filter(r -> r.isAdding() || r.isRemoving() || r.isFuture())
            .map(Replica::topicPartitionReplica)
            .collect(Collectors.toUnmodifiableSet());
    if (!ongoingMigration.isEmpty())
      throw new IllegalStateException(
          "Another rebalance task might be working on. "
              + "The following topic/partition has ongoing migration: "
              + ongoingMigration);
  }

  static class PostRequestWrapper {
    final String balancerClasspath;
    final Duration executionTime;
    final AlgorithmConfig algorithmConfig;
    final ClusterInfo clusterInfo;

    PostRequestWrapper(
        String balancerClasspath,
        Duration executionTime,
        AlgorithmConfig algorithmConfig,
        ClusterInfo clusterInfo) {
      this.balancerClasspath = balancerClasspath;
      this.executionTime = executionTime;
      this.algorithmConfig = algorithmConfig;
      this.clusterInfo = clusterInfo;
    }
  }

  static class Placement {

    final int brokerId;

    // temporarily disable data-directory migration, there are some Kafka bug related to it.
    // see https://github.com/skiptests/astraea/issues/1325#issue-1506582838
    @JsonIgnore final String directory;

    final Optional<Long> size;

    Placement(Replica replica, Optional<Long> size) {
      this.brokerId = replica.nodeInfo().id();
      this.directory = replica.path();
      this.size = size;
    }
  }

  static class Change {
    final String topic;
    final int partition;
    final List<Placement> before;
    final List<Placement> after;

    static Change from(Collection<Replica> before, Collection<Replica> after) {
      if (before.size() == 0) throw new NoSuchElementException("Empty replica list was given");
      if (after.size() == 0) throw new NoSuchElementException("Empty replica list was given");
      var tp = before.stream().findAny().orElseThrow().topicPartition();
      if (!before.stream().allMatch(r -> r.topicPartition().equals(tp)))
        throw new IllegalArgumentException("Some replica come from different topic/partition");
      if (!after.stream().allMatch(r -> r.topicPartition().equals(tp)))
        throw new IllegalArgumentException("Some replica come from different topic/partition");
      return new Change(
          tp.topic(),
          tp.partition(),
          // only log the size from source replicas
          before.stream()
              .sorted(Comparator.comparing(Replica::isPreferredLeader).reversed())
              .map(r -> new Placement(r, Optional.of(r.size())))
              .collect(Collectors.toList()),
          after.stream()
              .sorted(Comparator.comparing(Replica::isPreferredLeader).reversed())
              .map(r -> new Placement(r, Optional.empty()))
              .collect(Collectors.toList()));
    }

    Change(String topic, int partition, List<Placement> before, List<Placement> after) {
      this.topic = topic;
      this.partition = partition;
      this.before = before;
      this.after = after;
    }
  }

  // visible for testing
  static final String CHANGED_REPLICAS = "changed replicas";
  static final String CHANGED_LEADERS = "changed leaders";
  static final String MOVED_SIZE = "moved size (bytes)";

  static class MigrationCost {
    final String name;

    final Map<String, Double> brokerCosts;

    MigrationCost(String name, Map<String, Double> brokerCosts) {
      this.name = name;
      this.brokerCosts = brokerCosts;
    }
  }

  static class PlanReport implements Response {
    @JsonIgnore final double cost;

    // don't generate new cost if there is no best plan
    @JsonIgnore final Optional<Double> newCost;

    final List<Change> changes;
    final List<MigrationCost> migrationCosts;

    PlanReport(
        double initialCost,
        Optional<Double> newCost,
        List<Change> changes,
        List<MigrationCost> migrationCosts) {
      this.cost = initialCost;
      this.newCost = newCost;
      this.changes = changes;
      this.migrationCosts = migrationCosts;
    }
  }

  static class PlanInfo {
    private final PlanReport report;
    private final ClusterInfo associatedClusterInfo;
    private final Balancer.Plan associatedPlan;

    PlanInfo(PlanReport report, ClusterInfo associatedClusterInfo, Balancer.Plan associatedPlan) {
      this.report = report;
      this.associatedClusterInfo = associatedClusterInfo;
      this.associatedPlan = associatedPlan;
    }
  }

  static class PostPlanResponse implements Response {
    final String id;

    PostPlanResponse(String id) {
      this.id = id;
    }
  }

  static class PutPlanResponse implements Response {
    final String id;

    PutPlanResponse(String id) {
      this.id = id;
    }

    @Override
    public int code() {
      return Response.ACCEPT.code();
    }
  }

  static class PlanExecutionProgress implements Response {
    final String id;
    final PlanPhase phase;
    final String exception;
    final PlanReport plan;
    final PlanConfiguration config;

    PlanExecutionProgress(
        String id,
        PlanPhase phase,
        Duration timeout,
        String balancer,
        String function,
        String exception,
        PlanReport plan) {
      this.id = id;
      this.phase = phase;
      this.exception = exception;
      this.plan = plan;
      this.config = new PlanConfiguration(balancer, function, timeout);
    }
  }

  enum PlanPhase implements EnumInfo {
    Searching,
    Searched,
    Executing,
    Executed;

    static PlanPhase ofAlias(String alias) {
      return EnumInfo.ignoreCaseEnum(PlanPhase.class, alias);
    }

    @Override
    public String alias() {
      return name();
    }

    @Override
    public String toString() {
      return alias();
    }

    public Boolean calculated() {
      return this == Searched;
    }
  }

  static class PlanConfiguration implements Response {
    final String balancer;

    final String function;

    final Duration timeout;

    PlanConfiguration(String balancer, String function, Duration timeout) {
      this.balancer = balancer;
      this.function = function;
      this.timeout = timeout;
    }
  }

  private final AtomicReference<String> lastExecutionId = new AtomicReference<>();

  class BalanceTask {

    private final String taskId;
    private final PostRequestWrapper taskRequest;
    private final CompletableFuture<PlanInfo> planGeneration;
    private CompletableFuture<Void> planExecution;

    BalanceTask(String taskId, PostRequestWrapper taskRequest) {
      this.taskId = taskId;
      this.taskRequest = taskRequest;
      this.planGeneration = launchPlan();
    }

    private Balancer.Plan metricContext(
        Collection<Fetcher> fetchers,
        Collection<MetricSensor> metricSensors,
        Function<Supplier<ClusterBean>, Balancer.Plan> execution) {
      // TODO: use a global metric collector when we are ready to enable long-run metric sampling
      //  https://github.com/skiptests/astraea/pull/955#discussion_r1026491162
      try (var collector = MetricCollector.builder().interval(sampleInterval).build()) {
        freshJmxAddresses().forEach(collector::registerJmx);
        fetchers.forEach(collector::addFetcher);
        metricSensors.forEach(collector::addMetricSensors);
        return execution.apply(collector::clusterBean);
      }
    }

    private CompletableFuture<PlanInfo> launchPlan() {
      return CompletableFuture.supplyAsync(
          () -> {
            var currentClusterInfo = taskRequest.clusterInfo;
            var fetchers =
                Stream.concat(
                        taskRequest.algorithmConfig.clusterCostFunction().fetcher().stream(),
                        taskRequest.algorithmConfig.moveCostFunction().fetcher().stream())
                    .collect(Collectors.toUnmodifiableList());
            var bestPlan =
                metricContext(
                    fetchers,
                    taskRequest.algorithmConfig.clusterCostFunction().sensors(),
                    (metricSource) ->
                        Balancer.create(
                                taskRequest.balancerClasspath,
                                AlgorithmConfig.builder(taskRequest.algorithmConfig)
                                    .metricSource(metricSource)
                                    .build())
                            .retryOffer(currentClusterInfo, taskRequest.executionTime));
            var changes =
                bestPlan
                    .solution()
                    .map(
                        p ->
                            ClusterInfo.findNonFulfilledAllocation(currentClusterInfo, p.proposal())
                                .stream()
                                .map(
                                    tp ->
                                        Change.from(
                                            currentClusterInfo.replicas(tp),
                                            p.proposal().replicas(tp)))
                                .collect(Collectors.toUnmodifiableList()))
                    .orElse(List.of());
            var report =
                new PlanReport(
                    bestPlan.initialClusterCost().value(),
                    bestPlan.solution().map(p -> p.proposalClusterCost().value()),
                    changes,
                    bestPlan.solution().map(p -> migrationCosts(p.moveCost())).orElseGet(List::of));
            return new PlanInfo(report, currentClusterInfo, bestPlan);
          });
    }

    synchronized CompletableFuture<PlanInfo> planGeneration() {
      return planGeneration;
    }

    synchronized CompletableFuture<Void> planExecution() {
      return planExecution;
    }

    private void checkPlanConsistency(PlanInfo thePlanInfo) {
      final var replicas =
          admin
              .clusterInfo(
                  thePlanInfo.report.changes.stream().map(c -> c.topic).collect(Collectors.toSet()))
              .thenApply(
                  clusterInfo ->
                      clusterInfo
                          .replicaStream()
                          .collect(Collectors.groupingBy(Replica::topicPartition)))
              .toCompletableFuture()
              .join();

      var mismatchPartitions =
          thePlanInfo.report.changes.stream()
              .filter(
                  change -> {
                    var currentReplicaList =
                        replicas
                            .getOrDefault(
                                TopicPartition.of(change.topic, change.partition), List.of())
                            .stream()
                            .sorted(
                                Comparator.comparing(Replica::isPreferredLeader)
                                    .reversed()
                                    .thenComparing(x -> x.nodeInfo().id()))
                            .map(x -> Map.entry(x.nodeInfo().id(), x.path()))
                            .collect(Collectors.toUnmodifiableList());
                    var expectedReplicaList =
                        thePlanInfo
                            .associatedClusterInfo
                            .replicas(TopicPartition.of(change.topic, change.partition))
                            .stream()
                            // have to compare by isLeader instead of isPreferredLeader.
                            // since the leadership is what affects the direction of traffic load.
                            // Any bandwidth related cost function should calculate load by
                            // leadership
                            // instead of preferred leadership
                            .sorted(Comparator.comparing(Replica::isLeader).reversed())
                            .map(replica -> Map.entry(replica.nodeInfo().id(), replica.path()))
                            .collect(Collectors.toUnmodifiableList());
                    return !expectedReplicaList.equals(currentReplicaList);
                  })
              .map(change -> TopicPartition.of(change.topic, change.partition))
              .collect(Collectors.toUnmodifiableSet());
      if (!mismatchPartitions.isEmpty())
        throw new IllegalStateException(
            "The cluster state has been changed significantly. "
                + "The following topic/partitions have different replica list(lookup the moment of plan generation): "
                + mismatchPartitions);
    }

    synchronized void executePlan() {
      if (planExecution != null) throw new IllegalStateException("Already executed");

      var thePlanInfo = planGeneration().getNow(null);
      checkPlanConsistency(thePlanInfo);
      checkNoOngoingMigration();
      // one plan at a time
      if (lastExecutionId.get() != null
          && taskHistory.get(lastExecutionId.get()).phase() != PlanPhase.Executed)
        throw new IllegalStateException(
            "There is another on-going rebalance: " + lastExecutionId.get());
      // the plan exists but no plan generated
      if (thePlanInfo.associatedPlan.solution().isEmpty())
        throw new IllegalStateException(
            "The specified balancer plan didn't generate a useful plan: " + taskId);
      // schedule the actual execution
      var proposedPlan = thePlanInfo.associatedPlan.solution().get();
      this.planExecution =
          executor.run(admin, proposedPlan.proposal(), Duration.ofHours(1)).toCompletableFuture();
      lastExecutionId.set(taskId);
    }

    synchronized PlanExecutionProgress progress() {
      var timeout = this.taskRequest.executionTime;
      var balancer = this.taskRequest.balancerClasspath;
      var functions = this.taskRequest.algorithmConfig.clusterCostFunction().toString();

      switch (phase()) {
        case Searched:
        case Searching:
          {
            var f = planGeneration();
            return new PlanExecutionProgress(
                taskId,
                phase(),
                timeout,
                balancer,
                functions,
                f.handle(
                        (result, err) ->
                            err != null
                                ? err.toString()
                                : result.associatedPlan.solution().isEmpty()
                                    ? "Unable to propose a suitable rebalance plan"
                                    : null)
                    .getNow(null),
                f.handle(
                        (result, err) ->
                            err != null
                                ? null
                                : result
                                    .associatedPlan
                                    .solution()
                                    .map(ignore -> result.report)
                                    .orElse(null))
                    .getNow(null));
          }
        case Executing:
        case Executed:
          {
            var f = planExecution();
            return new PlanExecutionProgress(
                taskId,
                phase(),
                timeout,
                balancer,
                functions,
                f.handle((result, err) -> err != null ? err.toString() : null).getNow(null),
                planGeneration().join().report);
          }
        default:
          throw new RuntimeException();
      }
    }

    synchronized PlanPhase phase() {
      if (planExecution != null && planExecution.isDone()) return PlanPhase.Executed;
      if (planExecution != null && !planExecution.isDone()) return PlanPhase.Executing;
      if (planGeneration.isDone()) return PlanPhase.Searched;
      return PlanPhase.Searching;
    }
  }
}<|MERGE_RESOLUTION|>--- conflicted
+++ resolved
@@ -122,7 +122,6 @@
                     parsePostRequestWrapper(balancerPostRequest, currentClusterInfo))
             .toCompletableFuture()
             .join();
-<<<<<<< HEAD
     var task = new BalanceTask(newPlanId, request);
     task.planGeneration()
         .whenComplete(
@@ -132,61 +131,6 @@
                     .printStackTrace();
             });
     taskHistory.put(newPlanId, task);
-=======
-    requestHistory.put(newPlanId, request);
-    var planGeneration =
-        CompletableFuture.supplyAsync(
-                () -> {
-                  var currentClusterInfo = request.clusterInfo;
-                  var sensors =
-                      Stream.concat(
-                              request.algorithmConfig.clusterCostFunction().metricSensor().stream(),
-                              request.algorithmConfig.moveCostFunction().metricSensor().stream())
-                          .collect(Collectors.toUnmodifiableList());
-                  var bestPlan =
-                      metricContext(
-                          sensors,
-                          (metricSource) ->
-                              Balancer.create(
-                                      request.balancerClasspath,
-                                      AlgorithmConfig.builder(request.algorithmConfig)
-                                          .metricSource(metricSource)
-                                          .build())
-                                  .retryOffer(currentClusterInfo, request.executionTime));
-                  var changes =
-                      bestPlan
-                          .solution()
-                          .map(
-                              p ->
-                                  ClusterInfo.findNonFulfilledAllocation(
-                                          currentClusterInfo, p.proposal())
-                                      .stream()
-                                      .map(
-                                          tp ->
-                                              Change.from(
-                                                  currentClusterInfo.replicas(tp),
-                                                  p.proposal().replicas(tp)))
-                                      .collect(Collectors.toUnmodifiableList()))
-                          .orElse(List.of());
-                  var report =
-                      new PlanReport(
-                          bestPlan.initialClusterCost().value(),
-                          bestPlan.solution().map(p -> p.proposalClusterCost().value()),
-                          changes,
-                          bestPlan
-                              .solution()
-                              .map(p -> migrationCosts(p.moveCost()))
-                              .orElseGet(List::of));
-                  return new PlanInfo(report, currentClusterInfo, bestPlan);
-                })
-            .whenComplete(
-                (result, error) -> {
-                  if (error != null)
-                    new RuntimeException("Failed to generate balance plan: " + newPlanId, error)
-                        .printStackTrace();
-                });
-    planCalculation.put(newPlanId, planGeneration.toCompletableFuture());
->>>>>>> c7a8ecf6
     return CompletableFuture.completedFuture(new PostPlanResponse(newPlanId));
   }
 
@@ -246,21 +190,6 @@
         .collect(Collectors.toList());
   }
 
-<<<<<<< HEAD
-=======
-  private Balancer.Plan metricContext(
-      Collection<MetricSensor> metricSensors,
-      Function<Supplier<ClusterBean>, Balancer.Plan> execution) {
-    // TODO: use a global metric collector when we are ready to enable long-run metric sampling
-    //  https://github.com/skiptests/astraea/pull/955#discussion_r1026491162
-    try (var collector = MetricCollector.builder().interval(sampleInterval).build()) {
-      freshJmxAddresses().forEach(collector::registerJmx);
-      metricSensors.forEach(collector::addMetricSensor);
-      return execution.apply(collector::clusterBean);
-    }
-  }
-
->>>>>>> c7a8ecf6
   // visible for test
   Map<Integer, InetSocketAddress> freshJmxAddresses() {
     var brokers = admin.brokers().toCompletableFuture().join();
@@ -616,14 +545,12 @@
     }
 
     private Balancer.Plan metricContext(
-        Collection<Fetcher> fetchers,
         Collection<MetricSensor> metricSensors,
         Function<Supplier<ClusterBean>, Balancer.Plan> execution) {
       // TODO: use a global metric collector when we are ready to enable long-run metric sampling
       //  https://github.com/skiptests/astraea/pull/955#discussion_r1026491162
       try (var collector = MetricCollector.builder().interval(sampleInterval).build()) {
         freshJmxAddresses().forEach(collector::registerJmx);
-        fetchers.forEach(collector::addFetcher);
         metricSensors.forEach(collector::addMetricSensors);
         return execution.apply(collector::clusterBean);
       }
@@ -633,15 +560,14 @@
       return CompletableFuture.supplyAsync(
           () -> {
             var currentClusterInfo = taskRequest.clusterInfo;
-            var fetchers =
+            var sensors =
                 Stream.concat(
-                        taskRequest.algorithmConfig.clusterCostFunction().fetcher().stream(),
-                        taskRequest.algorithmConfig.moveCostFunction().fetcher().stream())
+                        taskRequest.algorithmConfig.clusterCostFunction().sensors().stream(),
+                        taskRequest.algorithmConfig.moveCostFunction().sensors().stream())
                     .collect(Collectors.toUnmodifiableList());
             var bestPlan =
                 metricContext(
-                    fetchers,
-                    taskRequest.algorithmConfig.clusterCostFunction().sensors(),
+                    sensors,
                     (metricSource) ->
                         Balancer.create(
                                 taskRequest.balancerClasspath,
