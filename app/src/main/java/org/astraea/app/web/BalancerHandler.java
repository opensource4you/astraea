--- conflicted
+++ resolved
@@ -16,15 +16,12 @@
  */
 package org.astraea.app.web;
 
-import com.google.gson.reflect.TypeToken;
 import java.time.Duration;
 import java.util.Arrays;
-import java.util.Collection;
 import java.util.Comparator;
 import java.util.HashSet;
 import java.util.List;
 import java.util.Map;
-import java.util.Objects;
 import java.util.Optional;
 import java.util.Set;
 import java.util.UUID;
@@ -102,110 +99,8 @@
   }
 
   @Override
-<<<<<<< HEAD
-  public Response get(Channel channel) {
-    return channel
-        .target()
-        .map(this::lookupRebalancePlanProgress)
-        .orElseGet(() -> searchRebalancePlan(channel));
-  }
-
-  @Override
-  public Response post(Channel channel) {
-    var costWeights =
-        channel
-            .request()
-            .<Collection<CostWeight>>get(
-                "costWeights",
-                TypeToken.getParameterized(Collection.class, CostWeight.class).getType())
-            .orElse(List.of());
-    this.costWeights =
-        costWeights.stream()
-            .map(x -> Map.entry(x.cost, x.weight))
-            .collect(Collectors.toMap(Map.Entry::getKey, Map.Entry::getValue));
-    return new WeightSetting(costWeights);
-  }
-
-  private Response searchRebalancePlan(Channel channel) {
-    var timeout =
-        Optional.ofNullable(channel.queries().get(TIMEOUT_KEY))
-            .map(DurationField::toDuration)
-            .orElse(Duration.ofSeconds(TIMEOUT_DEFAULT));
-    var topics =
-        Optional.ofNullable(channel.queries().get(TOPICS_KEY))
-            .map(s -> (Set<String>) new HashSet<>(Arrays.asList(s.split(","))))
-            .orElseGet(() -> admin.topicNames(false));
-    var currentClusterInfo = admin.clusterInfo();
-    var costWeights =
-        clusterCostFunctions.stream()
-            .map(
-                cf ->
-                    Map.entry(
-                        cf, this.costWeights.getOrDefault(cf.getClass().getSimpleName(), 1.0)))
-            .collect(Collectors.toMap(Map.Entry::getKey, Map.Entry::getValue));
-    var mergedClusterCost = HasClusterCost.of(costWeights);
-    var cost = mergedClusterCost.clusterCost(currentClusterInfo, ClusterBean.EMPTY).value();
-    var loop =
-        Integer.parseInt(channel.queries().getOrDefault(LOOP_KEY, String.valueOf(LOOP_DEFAULT)));
-    var targetAllocations = ClusterLogAllocation.of(admin.clusterInfo(topics));
-    var bestPlan =
-        Balancer.builder()
-            .planGenerator(generator)
-            .clusterCost(mergedClusterCost)
-            .moveCost(moveCostFunction)
-            .limit(loop)
-            .limit(timeout)
-            .build()
-            .offer(currentClusterInfo, topics::contains, admin.brokerFolders());
-    var changes =
-        bestPlan
-            .map(
-                p ->
-                    ClusterLogAllocation.findNonFulfilledAllocation(
-                            targetAllocations, p.proposal().rebalancePlan())
-                        .stream()
-                        .map(
-                            tp ->
-                                new Change(
-                                    tp.topic(),
-                                    tp.partition(),
-                                    // only log the size from source replicas
-                                    placements(
-                                        targetAllocations.logPlacements(tp),
-                                        l ->
-                                            currentClusterInfo
-                                                .replica(
-                                                    TopicPartitionReplica.of(
-                                                        tp.topic(),
-                                                        tp.partition(),
-                                                        l.nodeInfo().id()))
-                                                .map(Replica::size)
-                                                .orElse(null)),
-                                    placements(
-                                        p.proposal().rebalancePlan().logPlacements(tp),
-                                        ignored -> null)))
-                        .collect(Collectors.toUnmodifiableList()))
-            .orElse(List.of());
-    var id = bestPlan.map(ignore -> UUID.randomUUID()).map(UUID::toString).orElse(null);
-    var report =
-        new Report(
-            id,
-            cost,
-            bestPlan.map(p -> p.clusterCost().value()).orElse(null),
-            loop,
-            bestPlan.map(p -> p.proposal().index()).orElse(null),
-            clusterCostFunctions.getClass().getSimpleName(),
-            changes,
-            bestPlan.map(p -> List.of(new MigrationCost(p.moveCost()))).orElseGet(List::of));
-    bestPlan.ifPresent(thePlan -> generatedPlans.put(id, new PlanInfo(report, thePlan)));
-    return report;
-  }
-
-  private Response lookupRebalancePlanProgress(String planId) {
-=======
   public CompletionStage<Response> get(Channel channel) {
     var planId = channel.target().orElseThrow();
->>>>>>> 0755dd9e
     if (!generatedPlans.containsKey(planId))
       return CompletableFuture.completedFuture(Response.NOT_FOUND);
     boolean isGenerated =
@@ -251,8 +146,18 @@
                       .map(s -> (Set<String>) new HashSet<>(Arrays.asList(s.split(","))))
                       .orElseGet(() -> admin.topicNames(false));
               var currentClusterInfo = admin.clusterInfo();
+              var costWeights =
+                  clusterCostFunctions.stream()
+                      .map(
+                          cf ->
+                              Map.entry(
+                                  cf,
+                                  this.costWeights.getOrDefault(
+                                      cf.getClass().getSimpleName(), 1.0)))
+                      .collect(Collectors.toMap(Map.Entry::getKey, Map.Entry::getValue));
+              var mergedClusterCost = HasClusterCost.of(costWeights);
               var cost =
-                  clusterCostFunction.clusterCost(currentClusterInfo, ClusterBean.EMPTY).value();
+                  mergedClusterCost.clusterCost(currentClusterInfo, ClusterBean.EMPTY).value();
               var loop =
                   Integer.parseInt(
                       channel.queries().getOrDefault(LOOP_KEY, String.valueOf(LOOP_DEFAULT)));
@@ -260,7 +165,7 @@
               var bestPlan =
                   Balancer.builder()
                       .planGenerator(generator)
-                      .clusterCost(clusterCostFunction)
+                      .clusterCost(mergedClusterCost)
                       .moveCost(moveCostFunction)
                       .limit(loop)
                       .limit(timeout)
@@ -302,7 +207,7 @@
                       bestPlan.map(p -> p.clusterCost().value()).orElse(null),
                       loop,
                       bestPlan.map(p -> p.proposal().index()).orElse(null),
-                      clusterCostFunction.getClass().getSimpleName(),
+                      mergedClusterCost.getClass().getSimpleName(),
                       changes,
                       bestPlan
                           .map(p -> List.of(new MigrationCost(p.moveCost())))
@@ -547,31 +452,4 @@
       this.report = report;
     }
   }
-
-  static class WeightSetting implements Response {
-
-    final Collection<CostWeight> costWeights;
-
-    WeightSetting(Collection<CostWeight> costWeights) {
-      this.costWeights = costWeights;
-    }
-  }
-
-  static class CostWeight {
-    final String cost;
-    final double weight;
-
-    CostWeight(String cost, double weight) {
-      this.cost = cost;
-      this.weight = weight;
-    }
-
-    @Override
-    public boolean equals(Object o) {
-      if (this == o) return true;
-      if (o == null || getClass() != o.getClass()) return false;
-      CostWeight that = (CostWeight) o;
-      return Objects.equals(cost, that.cost) && weight == that.weight;
-    }
-  }
 }