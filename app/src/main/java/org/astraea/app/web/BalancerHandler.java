--- conflicted
+++ resolved
@@ -67,11 +67,6 @@
 
 class BalancerHandler implements Handler {
 
-<<<<<<< HEAD
-  static final HasClusterCost DEFAULT_CLUSTER_COST_FUNCTION =
-      HasClusterCost.of(Map.of(new ReplicaLeaderSizeCost(), 1.0, new ReplicaLeaderCost(), 1.0));
-=======
->>>>>>> cb53f067
   static final HasMoveCost DEFAULT_MOVE_COST_FUNCTIONS =
       HasMoveCost.of(
           List.of(new ReplicaNumberCost(), new ReplicaLeaderCost(), new ReplicaLeaderSizeCost()));
