--- conflicted
+++ resolved
@@ -324,19 +324,10 @@
   }
 
   // TODO: There needs to be a way for"GU" and Web to share this function.
-<<<<<<< HEAD
   static Predicate<List<MoveCost>> movementConstraint(BalancerPostRequest request) {
-    var converter = new DataSize.Field();
+    var converter = new DataSizeField();
     var replicaSizeLimit = request.maxMigrateSize.map(x -> converter.convert(x).bytes());
     var leaderNumLimit = request.maxMigratedLeader.map(Integer::parseInt);
-=======
-  static Predicate<List<MoveCost>> movementConstraint(Map<String, String> input) {
-    var converter = new DataSizeField();
-    var replicaSizeLimit =
-        Optional.ofNullable(input.get(MAX_MIGRATE_SIZE_KEY)).map(x -> converter.convert(x).bytes());
-    var leaderNumLimit =
-        Optional.ofNullable(input.get(MAX_MIGRATE_LEADER_KEY)).map(Integer::parseInt);
->>>>>>> 156d1fdd
     return moveCosts ->
         moveCosts.stream()
             .allMatch(
