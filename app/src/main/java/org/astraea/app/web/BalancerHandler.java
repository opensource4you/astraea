--- conflicted
+++ resolved
@@ -66,14 +66,11 @@
   static final String MAX_MIGRATE_SIZE_KEY = "max migrated size";
   static final String MAX_MIGRATE_LEADER_KEY = "max migrated leader";
   static final String COST_WEIGHT_KEY = "costWeights";
-<<<<<<< HEAD
-=======
 
   static final String BALANCER_IMPLEMENTATION_KEY = "balancer";
 
   static final String BALANCER_CONFIGURATION_KEY = "balancer-config";
 
->>>>>>> c713415e
   static final int LOOP_DEFAULT = 10000;
   static final int TIMEOUT_DEFAULT = 3;
   static final String BALANCER_IMPLEMENTATION_DEFAULT = GreedyBalancer.class.getName();
@@ -137,69 +134,6 @@
     var newPlanId = UUID.randomUUID().toString();
     var planGeneration =
         FutureUtils.combine(
-<<<<<<< HEAD
-            admin.topicNames(false).thenCompose(admin::clusterInfo),
-            admin.brokerFolders(),
-            (currentClusterInfo, brokerFolders) -> {
-              var timeout =
-                  channel
-                      .request()
-                      .get(TIMEOUT_KEY)
-                      .map(DurationField::toDuration)
-                      .orElse(Duration.ofSeconds(TIMEOUT_DEFAULT));
-              var topics =
-                  channel
-                      .request()
-                      .get(TOPICS_KEY)
-                      .map(s -> (Set<String>) new HashSet<>(Arrays.asList(s.split(","))))
-                      .orElseGet(currentClusterInfo::topics);
-              var cost =
-                  clusterCostFunction.clusterCost(currentClusterInfo, ClusterBean.EMPTY).value();
-              var loop =
-                  Integer.parseInt(
-                      channel.request().get(LOOP_KEY).orElse(String.valueOf(LOOP_DEFAULT)));
-              var bestPlan =
-                  Balancer.create(
-                          SingleStepBalancer.class,
-                          AlgorithmConfig.builder()
-                              .clusterCost(clusterCostFunction)
-                              .moveCost(DEFAULT_MOVE_COST_FUNCTIONS)
-                              .movementConstraint(movementConstraint(channel.request().raw()))
-                              .topicFilter(topics::contains)
-                              .limit(loop)
-                              .limit(timeout)
-                              .build())
-                      .offer(currentClusterInfo, brokerFolders);
-              var changes =
-                  bestPlan
-                      .map(
-                          p ->
-                              ClusterInfo.findNonFulfilledAllocation(
-                                      currentClusterInfo, p.proposal())
-                                  .stream()
-                                  .map(
-                                      tp ->
-                                          new Change(
-                                              tp.topic(),
-                                              tp.partition(),
-                                              // only log the size from source replicas
-                                              currentClusterInfo.replicas(tp).stream()
-                                                  .map(r -> new Placement(r, r.size()))
-                                                  .collect(Collectors.toList()),
-                                              p.proposal().replicas(tp).stream()
-                                                  .map(r -> new Placement(r, null))
-                                                  .collect(Collectors.toList())))
-                                  .collect(Collectors.toUnmodifiableList()))
-                      .orElse(List.of());
-              var report =
-                  new Report(
-                      newPlanId,
-                      cost,
-                      bestPlan.map(p -> p.clusterCost().value()).orElse(null),
-                      loop,
-                      clusterCostFunction.getClass().getSimpleName(),
-                      changes,
-=======
                 admin.topicNames(false).thenCompose(admin::clusterInfo),
                 admin.brokerFolders(),
                 (currentClusterInfo, brokerFolders) -> {
@@ -218,7 +152,6 @@
                       Balancer.create(balancerClasspath, config)
                           .offer(currentClusterInfo, brokerFolders);
                   var changes =
->>>>>>> c713415e
                       bestPlan
                           .map(
                               p ->
@@ -302,6 +235,7 @@
     return AlgorithmConfig.builder()
         .clusterCost(clusterCostFunction)
         .moveCost(DEFAULT_MOVE_COST_FUNCTIONS)
+        .movementConstraint(movementConstraint(channel.request().raw()))
         .topicFilter(topics::contains)
         .limit(timeout)
         .config(balancerConfig)
@@ -333,7 +267,6 @@
                 Map.Entry::getValue));
   }
 
-<<<<<<< HEAD
   static Predicate<List<MoveCost>> movementConstraint(Map<String, String> input) {
     var converter = new DataSize.Field();
     var replicaSizeLimit =
@@ -355,10 +288,7 @@
                 });
   }
 
-  HasClusterCost getClusterCost(Channel channel) {
-=======
   static HasClusterCost getClusterCost(Channel channel) {
->>>>>>> c713415e
     var costWeights =
         channel
             .request()
