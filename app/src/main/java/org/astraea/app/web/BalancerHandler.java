--- conflicted
+++ resolved
@@ -299,20 +299,18 @@
             });
   }
 
-<<<<<<< HEAD
   private void sanityCheck(PlanInfo thePlanInfo) {
-    var f0 =
+    final var replicas =
         admin
-            .replicas(
+            .clusterInfo(
                 thePlanInfo.report.changes.stream().map(c -> c.topic).collect(Collectors.toSet()))
             .thenApply(
-                replicas ->
-                    replicas.stream().collect(Collectors.groupingBy(ReplicaInfo::topicPartition)))
-            .toCompletableFuture();
-    var f1 = admin.topicNames(false).thenCompose(admin::addingReplicas).toCompletableFuture();
-
-    var replicas = f0.join();
-    var addingReplicas = f1.join();
+                clusterInfo ->
+                    clusterInfo
+                        .replicaStream()
+                        .collect(Collectors.groupingBy(ReplicaInfo::topicPartition)))
+            .toCompletableFuture()
+            .join();
 
     // sanity check: replica allocation didn't change
     var mismatchPartitions =
@@ -350,78 +348,18 @@
 
     // sanity check: no ongoing migration
     var ongoingMigration =
-        addingReplicas.stream()
-            .map(replica -> TopicPartition.of(replica.topic(), replica.partition()))
+        replicas.entrySet().stream()
+            .filter(
+                e ->
+                    e.getValue().stream()
+                        .anyMatch(r -> r.isAdding() || r.isRemoving() || r.isFuture()))
+            .map(Map.Entry::getKey)
             .collect(Collectors.toUnmodifiableSet());
     if (!ongoingMigration.isEmpty())
       throw new IllegalStateException(
           "Another rebalance task might be working on. "
               + "The following topic/partition has ongoing migration: "
               + ongoingMigration);
-=======
-  private CompletionStage<Void> sanityCheck(PlanInfo thePlanInfo) {
-    return admin
-        .clusterInfo(
-            thePlanInfo.report.changes.stream().map(c -> c.topic).collect(Collectors.toSet()))
-        .thenApply(
-            clusterInfo ->
-                clusterInfo
-                    .replicaStream()
-                    .collect(Collectors.groupingBy(ReplicaInfo::topicPartition)))
-        .thenApply(
-            replicas -> {
-              // sanity check: replica allocation didn't change
-              var mismatchPartitions =
-                  thePlanInfo.report.changes.stream()
-                      .filter(
-                          change -> {
-                            var currentReplicaList =
-                                replicas
-                                    .getOrDefault(
-                                        TopicPartition.of(change.topic, change.partition),
-                                        List.of())
-                                    .stream()
-                                    .sorted(
-                                        Comparator.comparing(Replica::isPreferredLeader)
-                                            .reversed()
-                                            .thenComparing(x -> x.nodeInfo().id()))
-                                    .map(x -> Map.entry(x.nodeInfo().id(), x.path()))
-                                    .collect(Collectors.toUnmodifiableList());
-                            var expectedReplicaList =
-                                Stream.concat(
-                                        change.before.stream().limit(1),
-                                        change.before.stream()
-                                            .skip(1)
-                                            .sorted(Comparator.comparing(x -> x.brokerId)))
-                                    .map(x -> Map.entry(x.brokerId, x.directory))
-                                    .collect(Collectors.toUnmodifiableList());
-                            return !expectedReplicaList.equals(currentReplicaList);
-                          })
-                      .map(change -> TopicPartition.of(change.topic, change.partition))
-                      .collect(Collectors.toUnmodifiableSet());
-              if (!mismatchPartitions.isEmpty())
-                throw new IllegalStateException(
-                    "The cluster state has been changed significantly. "
-                        + "The following topic/partitions have different replica list(lookup the moment of plan generation): "
-                        + mismatchPartitions);
-
-              // sanity check: no ongoing migration
-              var ongoingMigration =
-                  replicas.entrySet().stream()
-                      .filter(
-                          e ->
-                              e.getValue().stream()
-                                  .anyMatch(r -> r.isAdding() || r.isRemoving() || r.isFuture()))
-                      .map(e -> e.getKey())
-                      .collect(Collectors.toUnmodifiableSet());
-              if (!ongoingMigration.isEmpty())
-                throw new IllegalStateException(
-                    "Another rebalance task might be working on. "
-                        + "The following topic/partition has ongoing migration: "
-                        + ongoingMigration);
-              return null;
-            });
->>>>>>> f374786a
   }
 
   static List<Placement> placements(Collection<Replica> lps, Function<Replica, Long> size) {
