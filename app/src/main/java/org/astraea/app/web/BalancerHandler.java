/*
 * Licensed to the Apache Software Foundation (ASF) under one or more
 * contributor license agreements. See the NOTICE file distributed with
 * this work for additional information regarding copyright ownership.
 * The ASF licenses this file to You under the Apache License, Version 2.0
 * (the "License"); you may not use this file except in compliance with
 * the License. You may obtain a copy of the License at
 *
 *    http://www.apache.org/licenses/LICENSE-2.0
 *
 * Unless required by applicable law or agreed to in writing, software
 * distributed under the License is distributed on an "AS IS" BASIS,
 * WITHOUT WARRANTIES OR CONDITIONS OF ANY KIND, either express or implied.
 * See the License for the specific language governing permissions and
 * limitations under the License.
 */
package org.astraea.app.web;

import java.time.Duration;
import java.util.Arrays;
import java.util.Comparator;
import java.util.HashSet;
import java.util.List;
import java.util.Map;
import java.util.Optional;
import java.util.Set;
import java.util.UUID;
import java.util.concurrent.CompletableFuture;
import java.util.concurrent.CompletionStage;
import java.util.concurrent.ConcurrentHashMap;
import java.util.concurrent.atomic.AtomicReference;
import java.util.function.Function;
import java.util.stream.Collectors;
import java.util.stream.Stream;
import org.astraea.common.Utils;
import org.astraea.common.admin.Admin;
import org.astraea.common.admin.AsyncAdmin;
import org.astraea.common.admin.ClusterBean;
import org.astraea.common.admin.Replica;
import org.astraea.common.admin.TopicPartition;
import org.astraea.common.admin.TopicPartitionReplica;
import org.astraea.common.argument.DurationField;
import org.astraea.common.balancer.Balancer;
import org.astraea.common.balancer.executor.RebalancePlanExecutor;
import org.astraea.common.balancer.executor.StraightPlanExecutor;
import org.astraea.common.balancer.log.ClusterLogAllocation;
import org.astraea.common.cost.HasClusterCost;
import org.astraea.common.cost.HasMoveCost;
import org.astraea.common.cost.MoveCost;
import org.astraea.common.cost.ReplicaLeaderCost;
import org.astraea.common.cost.ReplicaSizeCost;

class BalancerHandler implements Handler {

  static final String LOOP_KEY = "loop";

  static final String TOPICS_KEY = "topics";

  static final String TIMEOUT_KEY = "timeout";

  static final int LOOP_DEFAULT = 10000;
  static final int TIMEOUT_DEFAULT = 3;

  private final Admin admin;
<<<<<<< HEAD
=======
  private final AsyncAdmin asyncAdmin;
  private final RebalancePlanGenerator generator;
>>>>>>> 37f76551
  private final RebalancePlanExecutor executor;
  final HasClusterCost clusterCostFunction;
  final HasMoveCost moveCostFunction;
  private final Map<String, CompletableFuture<PlanInfo>> generatedPlans = new ConcurrentHashMap<>();
  private final Map<String, CompletableFuture<Void>> executedPlans = new ConcurrentHashMap<>();
  private final AtomicReference<String> lastExecutionId = new AtomicReference<>();

  BalancerHandler(Admin admin) {
    this(
        admin,
        HasClusterCost.of(Map.of(new ReplicaSizeCost(), 1.0, new ReplicaLeaderCost(), 1.0)),
        new ReplicaSizeCost());
  }

  BalancerHandler(Admin admin, HasClusterCost clusterCostFunction, HasMoveCost moveCostFunction) {
    this(admin, clusterCostFunction, moveCostFunction, new StraightPlanExecutor());
  }

  BalancerHandler(
      Admin admin,
      HasClusterCost clusterCostFunction,
      HasMoveCost moveCostFunction,
      RebalancePlanExecutor executor) {
    this.admin = admin;
    this.asyncAdmin = (AsyncAdmin) Utils.member(admin, "asyncAdmin");
    this.clusterCostFunction = clusterCostFunction;
    this.moveCostFunction = moveCostFunction;
    this.executor = executor;
  }

  @Override
  public CompletionStage<Response> get(Channel channel) {
    var planId = channel.target().orElseThrow();
    if (!generatedPlans.containsKey(planId))
      return CompletableFuture.completedFuture(Response.NOT_FOUND);
    boolean isGenerated =
        generatedPlans.get(planId).isDone()
            && !generatedPlans.get(planId).isCompletedExceptionally()
            && !generatedPlans.get(planId).isCancelled();
    boolean isScheduled = executedPlans.containsKey(planId);
    boolean isDone = isScheduled && executedPlans.get(planId).isDone();
    var generationException =
        generatedPlans
            .getOrDefault(planId, CompletableFuture.completedFuture(null))
            .handle((result, error) -> error != null ? error.toString() : null)
            .getNow(null);
    var executionException =
        executedPlans
            .getOrDefault(planId, CompletableFuture.completedFuture(null))
            .handle((result, error) -> error != null ? error.toString() : null)
            .getNow(null);
    var report = isGenerated ? generatedPlans.get(planId).join().report : null;

    return CompletableFuture.completedFuture(
        new PlanExecutionProgress(
            planId,
            isGenerated,
            isScheduled,
            isDone,
            isGenerated ? executionException : generationException,
            report));
  }

  @Override
  public CompletionStage<Response> post(Channel channel) {
    var newPlanId = UUID.randomUUID().toString();
    var planGeneration =
        CompletableFuture.supplyAsync(
            () -> {
              var timeout =
                  Optional.ofNullable(channel.queries().get(TIMEOUT_KEY))
                      .map(DurationField::toDuration)
                      .orElse(Duration.ofSeconds(TIMEOUT_DEFAULT));
              var topics =
                  Optional.ofNullable(channel.queries().get(TOPICS_KEY))
                      .map(s -> (Set<String>) new HashSet<>(Arrays.asList(s.split(","))))
                      .orElseGet(() -> admin.topicNames(false));
              var currentClusterInfo = admin.clusterInfo();
              var cost =
                  clusterCostFunction.clusterCost(currentClusterInfo, ClusterBean.EMPTY).value();
              var loop =
                  Integer.parseInt(
                      channel.queries().getOrDefault(LOOP_KEY, String.valueOf(LOOP_DEFAULT)));
              var targetAllocations = ClusterLogAllocation.of(admin.clusterInfo(topics));
              var bestPlan =
                  Balancer.builder()
                      .clusterCost(clusterCostFunction)
                      .moveCost(List.of(moveCostFunction))
                      .limit(loop)
                      .limit(timeout)
                      .build()
                      .offer(currentClusterInfo, topics::contains, admin.brokerFolders());
              var changes =
                  bestPlan
                      .map(
                          p ->
                              ClusterLogAllocation.findNonFulfilledAllocation(
                                      targetAllocations, p.proposal().rebalancePlan())
                                  .stream()
                                  .map(
                                      tp ->
                                          new Change(
                                              tp.topic(),
                                              tp.partition(),
                                              // only log the size from source replicas
                                              placements(
                                                  targetAllocations.logPlacements(tp),
                                                  l ->
                                                      currentClusterInfo
                                                          .replica(
                                                              TopicPartitionReplica.of(
                                                                  tp.topic(),
                                                                  tp.partition(),
                                                                  l.nodeInfo().id()))
                                                          .map(Replica::size)
                                                          .orElse(null)),
                                              placements(
                                                  p.proposal().rebalancePlan().logPlacements(tp),
                                                  ignored -> null)))
                                  .collect(Collectors.toUnmodifiableList()))
                      .orElse(List.of());
              var report =
                  new Report(
                      newPlanId,
                      cost,
                      bestPlan.map(p -> p.clusterCost().value()).orElse(null),
                      loop,
                      bestPlan.map(p -> p.proposal().index()).orElse(null),
                      clusterCostFunction.getClass().getSimpleName(),
                      changes,
                      bestPlan
                          .map(p -> List.of(new MigrationCost(p.moveCost().iterator().next())))
                          .orElseGet(List::of));
              return new PlanInfo(report, bestPlan.orElseThrow());
            });
    generatedPlans.put(newPlanId, planGeneration);
    return CompletableFuture.completedFuture(new PostPlanResponse(newPlanId));
  }

  @Override
  public CompletionStage<Response> put(Channel channel) {
    final var thePlanId =
        channel
            .request()
            .get("id")
            .orElseThrow(() -> new IllegalArgumentException("No rebalance plan id offered"));
    final var future =
        Optional.ofNullable(generatedPlans.get(thePlanId))
            .orElseThrow(
                () -> new IllegalArgumentException("No such rebalance plan id: " + thePlanId));
    if (!future.isDone()) throw new IllegalStateException("No usable plan found: " + thePlanId);
    final var thePlanInfo = future.join();
    final var theRebalanceProposal = thePlanInfo.associatedPlan.proposal();

    synchronized (this) {
      if (executedPlans.containsKey(thePlanId)) {
        // already scheduled, nothing to do
        return CompletableFuture.completedFuture(new PutPlanResponse(thePlanId));
      } else if (lastExecutionId.get() != null
          && !executedPlans.get(lastExecutionId.get()).isDone()) {
        throw new IllegalStateException(
            "There are another on-going rebalance: " + lastExecutionId.get());
      } else {
        // check if the plan is eligible for execution
        sanityCheck(thePlanInfo);

        // schedule the actual execution
        executedPlans.put(
            thePlanId,
            CompletableFuture.runAsync(
                () -> executor.run(asyncAdmin, theRebalanceProposal.rebalancePlan())));
        lastExecutionId.set(thePlanId);
        return CompletableFuture.completedFuture(new PutPlanResponse(thePlanId));
      }
    }
  }

  private void sanityCheck(PlanInfo thePlanInfo) {
    // sanity check: replica allocation didn't change
    final var mismatchPartitions =
        thePlanInfo.report.changes.stream()
            .filter(
                change -> {
                  var currentReplicaList =
                      admin.replicas(Set.of(change.topic)).stream()
                          .filter(replica -> replica.partition() == change.partition)
                          .sorted(
                              Comparator.comparing(Replica::isPreferredLeader)
                                  .reversed()
                                  .thenComparing(x -> x.nodeInfo().id()))
                          .map(x -> Map.entry(x.nodeInfo().id(), x.path()))
                          .collect(Collectors.toUnmodifiableList());
                  var expectedReplicaList =
                      Stream.concat(
                              change.before.stream().limit(1),
                              change.before.stream()
                                  .skip(1)
                                  .sorted(Comparator.comparing(x -> x.brokerId)))
                          .map(x -> Map.entry(x.brokerId, x.directory))
                          .collect(Collectors.toUnmodifiableList());
                  return !expectedReplicaList.equals(currentReplicaList);
                })
            .map(change -> TopicPartition.of(change.topic, change.partition))
            .collect(Collectors.toUnmodifiableSet());
    if (!mismatchPartitions.isEmpty())
      throw new IllegalStateException(
          "The cluster state has been changed significantly. "
              + "The following topic/partitions have different replica list(lookup the moment of plan generation): "
              + mismatchPartitions);

    // sanity check: no ongoing migration
    var ongoingMigration =
        admin.addingReplicas(admin.topicNames()).stream()
            .map(replica -> TopicPartition.of(replica.topic(), replica.partition()))
            .collect(Collectors.toUnmodifiableSet());
    if (!ongoingMigration.isEmpty())
      throw new IllegalStateException(
          "Another rebalance task might be working on. "
              + "The following topic/partition has ongoing migration: "
              + ongoingMigration);
  }

  static List<Placement> placements(Set<Replica> lps, Function<Replica, Long> size) {
    return lps.stream()
        .sorted(Comparator.comparing(Replica::isPreferredLeader).reversed())
        .map(p -> new Placement(p, size.apply(p)))
        .collect(Collectors.toUnmodifiableList());
  }

  static class Placement {

    final int brokerId;
    final String directory;

    final Long size;

    Placement(Replica replica, Long size) {
      this.brokerId = replica.nodeInfo().id();
      this.directory = replica.path();
      this.size = size;
    }
  }

  static class Change {
    final String topic;
    final int partition;
    final List<Placement> before;
    final List<Placement> after;

    Change(String topic, int partition, List<Placement> before, List<Placement> after) {
      this.topic = topic;
      this.partition = partition;
      this.before = before;
      this.after = after;
    }
  }

  static class BrokerCost {
    int brokerId;
    long cost;

    BrokerCost(int brokerId, long cost) {
      this.brokerId = brokerId;
      this.cost = cost;
    }
  }

  static class MigrationCost {
    final String function;
    final long totalCost;
    final List<BrokerCost> cost;
    final String unit;

    MigrationCost(MoveCost moveCost) {
      this.function = moveCost.name();
      this.totalCost = moveCost.totalCost();
      this.cost =
          moveCost.changes().entrySet().stream()
              .map(x -> new BrokerCost(x.getKey(), x.getValue()))
              .collect(Collectors.toList());
      this.unit = moveCost.unit();
    }
  }

  static class Report implements Response {
    final String id;
    final double cost;

    // don't generate new cost if there is no best plan
    final Double newCost;
    final int limit;

    // don't generate step if there is no best plan
    final Integer step;
    final String function;
    final List<Change> changes;
    final List<MigrationCost> migrationCosts;

    Report(
        String id,
        double cost,
        Double newCost,
        int limit,
        Integer step,
        String function,
        List<Change> changes,
        List<MigrationCost> migrationCosts) {
      this.id = id;
      this.cost = cost;
      this.newCost = newCost;
      this.limit = limit;
      this.step = step;
      this.function = function;
      this.changes = changes;
      this.migrationCosts = migrationCosts;
    }
  }

  static class PlanInfo {
    private final Report report;
    private final Balancer.Plan associatedPlan;

    PlanInfo(Report report, Balancer.Plan associatedPlan) {
      this.report = report;
      this.associatedPlan = associatedPlan;
    }
  }

  static class PostPlanResponse implements Response {
    final String id;

    PostPlanResponse(String id) {
      this.id = id;
    }
  }

  static class PutPlanResponse implements Response {
    final String id;

    PutPlanResponse(String id) {
      this.id = id;
    }

    @Override
    public int code() {
      return Response.ACCEPT.code();
    }
  }

  static class PlanExecutionProgress implements Response {
    final String id;
    final boolean generated;
    final boolean scheduled;
    final boolean done;
    final String exception;
    final Report report;

    PlanExecutionProgress(
        String id,
        boolean generated,
        boolean scheduled,
        boolean done,
        String exception,
        Report report) {
      this.id = id;
      this.generated = generated;
      this.scheduled = scheduled;
      this.done = done;
      this.exception = exception;
      this.report = report;
    }
  }
}<|MERGE_RESOLUTION|>--- conflicted
+++ resolved
@@ -62,11 +62,7 @@
   static final int TIMEOUT_DEFAULT = 3;
 
   private final Admin admin;
-<<<<<<< HEAD
-=======
   private final AsyncAdmin asyncAdmin;
-  private final RebalancePlanGenerator generator;
->>>>>>> 37f76551
   private final RebalancePlanExecutor executor;
   final HasClusterCost clusterCostFunction;
   final HasMoveCost moveCostFunction;
