--- conflicted
+++ resolved
@@ -37,19 +37,9 @@
           "web",
           WebService.class,
           "version",
-<<<<<<< HEAD
           Version.class,
-          "export",
-          Exporter.class,
-          "import",
-          Importer.class,
-          "import_csv",
-          ImportCsv.class,
           "metric_publisher",
           MetricPublisher.class);
-=======
-          Version.class);
->>>>>>> 02f73ab7
 
   static void execute(Map<String, Class<?>> mains, List<String> args) throws Throwable {
 
