/*
 * Licensed to the Apache Software Foundation (ASF) under one or more
 * contributor license agreements. See the NOTICE file distributed with
 * this work for additional information regarding copyright ownership.
 * The ASF licenses this file to You under the Apache License, Version 2.0
 * (the "License"); you may not use this file except in compliance with
 * the License. You may obtain a copy of the License at
 *
 *    http://www.apache.org/licenses/LICENSE-2.0
 *
 * Unless required by applicable law or agreed to in writing, software
 * distributed under the License is distributed on an "AS IS" BASIS,
 * WITHOUT WARRANTIES OR CONDITIONS OF ANY KIND, either express or implied.
 * See the License for the specific language governing permissions and
 * limitations under the License.
 */
package org.astraea.app;

import com.beust.jcommander.ParameterException;
import java.lang.reflect.InvocationTargetException;
import java.util.Arrays;
import java.util.List;
import java.util.Map;
import org.astraea.app.admin.ReplicaSyncingMonitor;
import org.astraea.app.automation.Automation;
<<<<<<< HEAD
import org.astraea.app.balancer.BalanceProcessDemo;
=======
import org.astraea.app.balancer.Balancer;
import org.astraea.app.cost.topic.PartitionScore;
>>>>>>> 27d3ba58
import org.astraea.app.metrics.MetricExplorer;
import org.astraea.app.performance.Performance;
import org.astraea.app.web.WebService;

public class App {
  private static final Map<String, Class<?>> MAIN_CLASSES =
      Map.of(
          "metrics", MetricExplorer.class,
          "performance", Performance.class,
          "monitor", ReplicaSyncingMonitor.class,
          "automation", Automation.class,
          "web", WebService.class,
<<<<<<< HEAD
          "balance-demo", BalanceProcessDemo.class);
=======
          "balancer", Balancer.class);
>>>>>>> 27d3ba58

  static void execute(Map<String, Class<?>> mains, List<String> args) throws Throwable {

    var usage = "Usage: " + mains.keySet() + " [args ...]";

    if (args.size() < 1) {
      System.err.println(usage);
      return;
    }

    var className = args.get(0);

    if (className.toLowerCase().equals("help")) {
      System.out.println(usage);
      return;
    }

    var targetClass = mains.get(className);

    if (targetClass == null) {
      System.err.println("the application \"" + className + "\" is nonexistent");
      System.err.println(usage);
      return;
    }

    var method = targetClass.getDeclaredMethod("main", String[].class);
    try {
      method.invoke(null, (Object) args.subList(1, args.size()).toArray(String[]::new));
    } catch (InvocationTargetException targetException) {
      // Print out ParameterException, don't throw.
      if (targetException.getTargetException() instanceof ParameterException) {
        System.out.println(targetException.getTargetException().getMessage());
      } else {
        throw targetException.getTargetException();
      }
    }
  }

  public static void main(String[] args) throws Throwable {
    execute(MAIN_CLASSES, Arrays.asList(args));
  }
}<|MERGE_RESOLUTION|>--- conflicted
+++ resolved
@@ -23,12 +23,8 @@
 import java.util.Map;
 import org.astraea.app.admin.ReplicaSyncingMonitor;
 import org.astraea.app.automation.Automation;
-<<<<<<< HEAD
 import org.astraea.app.balancer.BalanceProcessDemo;
-=======
 import org.astraea.app.balancer.Balancer;
-import org.astraea.app.cost.topic.PartitionScore;
->>>>>>> 27d3ba58
 import org.astraea.app.metrics.MetricExplorer;
 import org.astraea.app.performance.Performance;
 import org.astraea.app.web.WebService;
@@ -41,11 +37,8 @@
           "monitor", ReplicaSyncingMonitor.class,
           "automation", Automation.class,
           "web", WebService.class,
-<<<<<<< HEAD
-          "balance-demo", BalanceProcessDemo.class);
-=======
+          "balance-demo", BalanceProcessDemo.class,
           "balancer", Balancer.class);
->>>>>>> 27d3ba58
 
   static void execute(Map<String, Class<?>> mains, List<String> args) throws Throwable {
 
