--- conflicted
+++ resolved
@@ -33,12 +33,8 @@
           "performance", Performance.class,
           "automation", Automation.class,
           "web", WebService.class,
-<<<<<<< HEAD
+          "scenario", ScenarioMain.class,
           "balancer", BalancerMain.class);
-=======
-          "balance-demo", BalanceProcessDemo.class,
-          "scenario", ScenarioMain.class);
->>>>>>> bd843d3f
 
   static void execute(Map<String, Class<?>> mains, List<String> args) throws Throwable {
 
