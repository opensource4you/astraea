--- conflicted
+++ resolved
@@ -262,111 +262,6 @@
     }
   }
 
-<<<<<<< HEAD
-  public enum TopicPartition {
-    LogEndOffset("LogEndOffset"),
-    LogStartOffset("LogStartOffset"),
-    NumLogSegments("NumLogSegments"),
-    Size("Size");
-    private final String metricName;
-
-    TopicPartition(String name) {
-      this.metricName = name;
-    }
-
-    public String metricName() {
-      return metricName;
-    }
-
-    public static TopicPartition of(String metricName) {
-      return Arrays.stream(TopicPartition.values())
-          .filter(metric -> metric.metricName().equalsIgnoreCase(metricName))
-          .findFirst()
-          .orElseThrow(() -> new IllegalArgumentException("No such metric: " + metricName));
-    }
-
-    public Collection<HasBeanObject> fetch(MBeanClient mBeanClient) {
-      return mBeanClient
-          .queryBeans(
-              BeanQuery.builder()
-                  .domainName("kafka.log")
-                  .property("type", "Log")
-                  .property("topic", "*")
-                  .property("partition", "*")
-                  .property("name", metricName)
-                  .usePropertyListPattern()
-                  .build())
-          .stream()
-          .map(HasValue::of)
-          .collect(Collectors.toUnmodifiableList());
-    }
-
-    /**
-     * Number of partitions across all topics in the cluster.
-     *
-     * @return number of partitions across all topics in the cluster.
-     */
-    public static int globalPartitionCount(MBeanClient mBeanClient) {
-      return (int)
-          mBeanClient
-              .queryBean(
-                  BeanQuery.builder()
-                      .domainName("kafka.controller")
-                      .property("type", "KafkaController")
-                      .property("name", "GlobalPartitionCount")
-                      .build())
-              .attributes()
-              .get("Value");
-    }
-
-    /**
-     * Number of under-replicated partitions (| ISR | < | current replicas |). Replicas that are
-     * added as part of a reassignment will not count toward this value. Alert if value is greater
-     * than 0.
-     *
-     * @return number of under-replicated partitions.
-     */
-    public static int underReplicatedPartitions(MBeanClient mBeanClient) {
-      return (int)
-          mBeanClient
-              .queryBean(
-                  BeanQuery.builder()
-                      .domainName("kafka.server")
-                      .property("type", "ReplicaManager")
-                      .property("name", "UnderReplicatedPartitions")
-                      .build())
-              .attributes()
-              .get("Value");
-    }
-
-    /**
-     * retrieve the log size of partitions under specific topic in specific broker.
-     *
-     * @param client a {@link MBeanClient} instance connect to specific kafka broker
-     * @param topicName the name of the topic to query
-     * @return a {@link Map} of ({@link Integer}, {@link Long}) pairs that each entry represent a
-     *     pair of partition id and its log size
-     */
-    public static Map<Integer, Long> size(MBeanClient client, String topicName) {
-      return client
-          .queryBeans(
-              BeanQuery.builder()
-                  .domainName("kafka.log")
-                  .property("type", "Log")
-                  .property("topic", topicName)
-                  .property("partition", "*")
-                  .property("name", "Size")
-                  .build())
-          .stream()
-          .collect(
-              Collectors.toMap(
-                  (BeanObject a) -> Integer.parseInt(a.properties().get("partition")),
-                  (BeanObject a) -> (Long) a.attributes().get("Value")));
-    }
-  }
-
-=======
->>>>>>> 05941c6f
   public static final class Host {
 
     private Host() {}
