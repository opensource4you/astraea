--- conflicted
+++ resolved
@@ -26,11 +26,7 @@
 import java.util.Map;
 import java.util.function.BiConsumer;
 import org.apache.kafka.clients.consumer.ConsumerConfig;
-<<<<<<< HEAD
-import org.astraea.app.performance.MutableMetric;
-=======
 import org.astraea.app.admin.TopicPartition;
->>>>>>> aa8af064
 
 public abstract class Builder<Key, Value> {
   protected final Map<String, Object> configs = new HashMap<>();
@@ -139,17 +135,6 @@
     }
 
     @Override
-    public MutableMetric<Double> getMetric(String metricName) {
-      var kafkaMetric =
-          kafkaConsumer.metrics().entrySet().stream()
-              .filter(e -> e.getKey().name().equals(metricName))
-              .findFirst()
-              .orElseThrow()
-              .getValue();
-      return MutableMetric.of(kafkaMetric);
-    }
-
-    @Override
     public void wakeup() {
       kafkaConsumer.wakeup();
     }
