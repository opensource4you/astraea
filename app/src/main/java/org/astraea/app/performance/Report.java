/*
 * Licensed to the Apache Software Foundation (ASF) under one or more
 * contributor license agreements. See the NOTICE file distributed with
 * this work for additional information regarding copyright ownership.
 * The ASF licenses this file to You under the Apache License, Version 2.0
 * (the "License"); you may not use this file except in compliance with
 * the License. You may obtain a copy of the License at
 *
 *    http://www.apache.org/licenses/LICENSE-2.0
 *
 * Unless required by applicable law or agreed to in writing, software
 * distributed under the License is distributed on an "AS IS" BASIS,
 * WITHOUT WARRANTIES OR CONDITIONS OF ANY KIND, either express or implied.
 * See the License for the specific language governing permissions and
 * limitations under the License.
 */
package org.astraea.app.performance;

<<<<<<< HEAD
import java.util.Set;
import java.util.function.Supplier;
import org.astraea.common.admin.TopicPartition;
=======
import java.util.List;
import java.util.stream.Collectors;
>>>>>>> 2c915f21
import org.astraea.common.metrics.MBeanClient;
import org.astraea.common.metrics.client.consumer.ConsumerMetrics;
import org.astraea.common.metrics.client.consumer.HasConsumerFetchMetrics;
import org.astraea.common.metrics.client.producer.ProducerMetrics;

public interface Report {

  static long recordsConsumedTotal() {
    var client = MBeanClient.local();
    return (long)
        ConsumerMetrics.fetches(client).stream()
            .mapToDouble(HasConsumerFetchMetrics::recordsConsumedTotal)
            .sum();
  }

  static List<Report> consumers() {

    return ConsumerMetrics.fetches(MBeanClient.local()).stream()
        .map(
            m ->
                new Report() {
                  @Override
                  public long records() {
                    return (long) m.recordsConsumedTotal();
                  }

                  @Override
                  public long maxLatency() {
                    return (long) m.fetchLatencyMax();
                  }

                  @Override
                  public double avgLatency() {
                    return (long) m.fetchLatencyAvg();
                  }

                  @Override
                  public long totalBytes() {
                    return (long) m.bytesConsumedTotal();
                  }

                  @Override
                  public String clientId() {
                    return m.clientId();
                  }
                })
        .collect(Collectors.toList());
  }

  static List<Report> producers() {
    return ProducerMetrics.of(MBeanClient.local()).stream()
        .map(
            m ->
                new Report() {
                  @Override
                  public long records() {
                    return (long) m.recordSendTotal();
                  }

                  @Override
                  public long maxLatency() {
                    return (long) m.requestLatencyMax();
                  }

                  @Override
                  public double avgLatency() {
                    return (long) m.requestLatencyAvg();
                  }

                  @Override
                  public long totalBytes() {
                    return (long) m.outgoingByteTotal();
                  }

                  @Override
                  public String clientId() {
                    return m.clientId();
                  }
                })
        .collect(Collectors.toList());
  }

  /** @return Get the number of records. */
  long records();
  /** @return Get the maximum of latency put. */
  long maxLatency();

  /** @return Get the average latency. */
  double avgLatency();

  /** @return total send/received bytes */
  long totalBytes();

  String clientId();
<<<<<<< HEAD

  void record(long latency, int bytes);

  void recordSticky(Set<TopicPartition> preAssignments, Set<TopicPartition> nowAssignments);

  int stickyPartitions();

  static Report of(String clientId, Supplier<Boolean> isClosed) {
    return new Report() {
      private Set<TopicPartition> diffAssignments;
      private double avgLatency = 0;
      private long records = 0;
      private long max = 0;
      private long min = Long.MAX_VALUE;
      private long totalBytes = 0;

      @Override
      public synchronized void record(long latency, int bytes) {
        ++records;
        min = Math.min(min, latency);
        max = Math.max(max, latency);
        avgLatency += (((double) latency) - avgLatency) / (double) records;
        totalBytes += bytes;
      }

      /** @return Get the number of records. */
      @Override
      public synchronized long records() {
        return records;
      }
      /** @return Get the maximum of latency put. */
      @Override
      public synchronized long max() {
        return max;
      }
      /** @return Get the minimum of latency put. */
      @Override
      public synchronized long min() {
        return min;
      }

      /** @return Get the average latency. */
      @Override
      public synchronized double avgLatency() {
        return avgLatency;
      }

      /** @return total send/received bytes */
      @Override
      public synchronized long totalBytes() {
        return totalBytes;
      }

      @Override
      public boolean isClosed() {
        return isClosed.get();
      }

      @Override
      public String clientId() {
        return clientId;
      }

      @Override
      public int stickyPartitions() {
        if (diffAssignments == null) return 0;
        return diffAssignments.size();
      }

      @Override
      public void recordSticky(
          Set<TopicPartition> preAssignments, Set<TopicPartition> nowAssignments) {
        if (nowAssignments != null) nowAssignments.retainAll(preAssignments);
        this.diffAssignments = nowAssignments;
      }
    };
  }
=======
>>>>>>> 2c915f21
}<|MERGE_RESOLUTION|>--- conflicted
+++ resolved
@@ -16,14 +16,10 @@
  */
 package org.astraea.app.performance;
 
-<<<<<<< HEAD
 import java.util.Set;
-import java.util.function.Supplier;
 import org.astraea.common.admin.TopicPartition;
-=======
 import java.util.List;
 import java.util.stream.Collectors;
->>>>>>> 2c915f21
 import org.astraea.common.metrics.MBeanClient;
 import org.astraea.common.metrics.client.consumer.ConsumerMetrics;
 import org.astraea.common.metrics.client.consumer.HasConsumerFetchMetrics;
@@ -45,6 +41,7 @@
         .map(
             m ->
                 new Report() {
+                  private Set<TopicPartition> diffAssignments;
                   @Override
                   public long records() {
                     return (long) m.recordsConsumedTotal();
@@ -102,6 +99,8 @@
                   public String clientId() {
                     return m.clientId();
                   }
+
+
                 })
         .collect(Collectors.toList());
   }
@@ -118,84 +117,6 @@
   long totalBytes();
 
   String clientId();
-<<<<<<< HEAD
 
-  void record(long latency, int bytes);
 
-  void recordSticky(Set<TopicPartition> preAssignments, Set<TopicPartition> nowAssignments);
-
-  int stickyPartitions();
-
-  static Report of(String clientId, Supplier<Boolean> isClosed) {
-    return new Report() {
-      private Set<TopicPartition> diffAssignments;
-      private double avgLatency = 0;
-      private long records = 0;
-      private long max = 0;
-      private long min = Long.MAX_VALUE;
-      private long totalBytes = 0;
-
-      @Override
-      public synchronized void record(long latency, int bytes) {
-        ++records;
-        min = Math.min(min, latency);
-        max = Math.max(max, latency);
-        avgLatency += (((double) latency) - avgLatency) / (double) records;
-        totalBytes += bytes;
-      }
-
-      /** @return Get the number of records. */
-      @Override
-      public synchronized long records() {
-        return records;
-      }
-      /** @return Get the maximum of latency put. */
-      @Override
-      public synchronized long max() {
-        return max;
-      }
-      /** @return Get the minimum of latency put. */
-      @Override
-      public synchronized long min() {
-        return min;
-      }
-
-      /** @return Get the average latency. */
-      @Override
-      public synchronized double avgLatency() {
-        return avgLatency;
-      }
-
-      /** @return total send/received bytes */
-      @Override
-      public synchronized long totalBytes() {
-        return totalBytes;
-      }
-
-      @Override
-      public boolean isClosed() {
-        return isClosed.get();
-      }
-
-      @Override
-      public String clientId() {
-        return clientId;
-      }
-
-      @Override
-      public int stickyPartitions() {
-        if (diffAssignments == null) return 0;
-        return diffAssignments.size();
-      }
-
-      @Override
-      public void recordSticky(
-          Set<TopicPartition> preAssignments, Set<TopicPartition> nowAssignments) {
-        if (nowAssignments != null) nowAssignments.retainAll(preAssignments);
-        this.diffAssignments = nowAssignments;
-      }
-    };
-  }
-=======
->>>>>>> 2c915f21
 }