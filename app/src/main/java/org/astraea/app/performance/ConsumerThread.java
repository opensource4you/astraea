/*
 * Licensed to the Apache Software Foundation (ASF) under one or more
 * contributor license agreements. See the NOTICE file distributed with
 * this work for additional information regarding copyright ownership.
 * The ASF licenses this file to You under the Apache License, Version 2.0
 * (the "License"); you may not use this file except in compliance with
 * the License. You may obtain a copy of the License at
 *
 *    http://www.apache.org/licenses/LICENSE-2.0
 *
 * Unless required by applicable law or agreed to in writing, software
 * distributed under the License is distributed on an "AS IS" BASIS,
 * WITHOUT WARRANTIES OR CONDITIONS OF ANY KIND, either express or implied.
 * See the License for the specific language governing permissions and
 * limitations under the License.
 */
package org.astraea.app.performance;

import java.time.Duration;
import java.util.HashSet;
import java.util.List;
import java.util.concurrent.CompletableFuture;
import java.util.concurrent.CountDownLatch;
import java.util.concurrent.Executors;
import java.util.concurrent.TimeUnit;
import java.util.concurrent.atomic.AtomicBoolean;
import java.util.function.Function;
import java.util.stream.Collectors;
import java.util.stream.IntStream;
import org.apache.kafka.common.errors.WakeupException;
import org.astraea.common.Utils;
import org.astraea.common.consumer.ConsumerRebalanceListener;
import org.astraea.common.consumer.SubscribedConsumer;

public interface ConsumerThread extends AbstractThread {

  static List<ConsumerThread> create(
      int consumers,
      Function<ConsumerRebalanceListener, SubscribedConsumer<byte[], byte[]>> consumerSupplier) {
    if (consumers == 0) return List.of();
    var closeLatches =
        IntStream.range(0, consumers)
            .mapToObj(ignored -> new CountDownLatch(1))
            .collect(Collectors.toUnmodifiableList());
    var executors = Executors.newFixedThreadPool(consumers);
    // monitor
    CompletableFuture.runAsync(
        () -> {
          try {
            closeLatches.forEach(l -> Utils.swallowException(l::await));
          } finally {
            executors.shutdown();
            Utils.swallowException(() -> executors.awaitTermination(30, TimeUnit.SECONDS));
          }
        });
    return IntStream.range(0, consumers)
        .mapToObj(
            index -> {
              @SuppressWarnings("resource")
              var consumer = consumerSupplier.apply(ps -> {});
              var closed = new AtomicBoolean(false);
              var closeLatch = closeLatches.get(index);
              var subscribed = new AtomicBoolean(true);
              executors.execute(
                  () -> {
                    try {
                      var generationId = consumer.generationId();
                      var assignments = consumer.assignments();
                      while (!closed.get()) {
                        if (subscribed.get()) consumer.resubscribe();
                        else {
                          consumer.unsubscribe();
                          report.recordSticky(assignments, new HashSet<>());
                          assignments = new HashSet<>();
                          Utils.sleep(Duration.ofSeconds(1));
                          continue;
                        }
<<<<<<< HEAD
                        if (consumer.generationId() != generationId) {
                          generationId = consumer.generationId();
                          var preAssignments = new HashSet<>(assignments);
                          assignments = consumer.assignments();
                          var nowAssignments = new HashSet<>(assignments);
                          report.recordSticky(preAssignments, nowAssignments);
                        }
                        consumer
                            .poll(Duration.ofSeconds(1))
                            .forEach(
                                record ->
                                    // record ene-to-end latency, and record input byte (header and
                                    // timestamp size excluded)
                                    report.record(
                                        System.currentTimeMillis() - record.timestamp(),
                                        record.serializedKeySize() + record.serializedValueSize()));
=======
                        consumer.poll(Duration.ofSeconds(1));
>>>>>>> 2c915f21
                      }
                    } catch (WakeupException ignore) {
                      // Stop polling and being ready to clean up
                    } finally {
                      Utils.swallowException(consumer::close);
                      closeLatch.countDown();
                      closed.set(true);
                    }
                  });
              return new ConsumerThread() {

                @Override
                public void waitForDone() {
                  Utils.swallowException(closeLatch::await);
                }

                @Override
                public boolean closed() {
                  return closeLatch.getCount() == 0;
                }

                @Override
                public void resubscribe() {
                  subscribed.set(true);
                }

                @Override
                public void unsubscribe() {
                  subscribed.set(false);
                }

                @Override
                public void close() {
                  closed.set(true);
                  Utils.swallowException(closeLatch::await);
                }
              };
            })
        .collect(Collectors.toUnmodifiableList());
  }

  void resubscribe();

  void unsubscribe();
}<|MERGE_RESOLUTION|>--- conflicted
+++ resolved
@@ -17,7 +17,6 @@
 package org.astraea.app.performance;
 
 import java.time.Duration;
-import java.util.HashSet;
 import java.util.List;
 import java.util.concurrent.CompletableFuture;
 import java.util.concurrent.CountDownLatch;
@@ -64,37 +63,14 @@
               executors.execute(
                   () -> {
                     try {
-                      var generationId = consumer.generationId();
-                      var assignments = consumer.assignments();
                       while (!closed.get()) {
                         if (subscribed.get()) consumer.resubscribe();
                         else {
                           consumer.unsubscribe();
-                          report.recordSticky(assignments, new HashSet<>());
-                          assignments = new HashSet<>();
                           Utils.sleep(Duration.ofSeconds(1));
                           continue;
                         }
-<<<<<<< HEAD
-                        if (consumer.generationId() != generationId) {
-                          generationId = consumer.generationId();
-                          var preAssignments = new HashSet<>(assignments);
-                          assignments = consumer.assignments();
-                          var nowAssignments = new HashSet<>(assignments);
-                          report.recordSticky(preAssignments, nowAssignments);
-                        }
-                        consumer
-                            .poll(Duration.ofSeconds(1))
-                            .forEach(
-                                record ->
-                                    // record ene-to-end latency, and record input byte (header and
-                                    // timestamp size excluded)
-                                    report.record(
-                                        System.currentTimeMillis() - record.timestamp(),
-                                        record.serializedKeySize() + record.serializedValueSize()));
-=======
                         consumer.poll(Duration.ofSeconds(1));
->>>>>>> 2c915f21
                       }
                     } catch (WakeupException ignore) {
                       // Stop polling and being ready to clean up
