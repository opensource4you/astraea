--- conflicted
+++ resolved
@@ -100,44 +100,31 @@
             param::createProducer,
             param.interdependent);
     var consumerThreads =
-<<<<<<< HEAD
         param.pattern == null
             ? ConsumerThread.create(
                 param.consumers,
-                listener ->
+                (clientId, listener) ->
                     Consumer.forTopics(new HashSet<>(param.topics))
                         .bootstrapServers(param.bootstrapServers())
                         .groupId(param.groupId)
                         .configs(param.configs())
                         .isolation(param.isolation())
                         .seek(latestOffsets)
-                        .recordListener(clientAndListener.apply(Utils.randomString(10)))
+                        .consumerRebalanceListener(listener)
+                        .clientId(clientId)
                         .build())
             : ConsumerThread.create(
                 param.consumers,
-                listener ->
+                (clientId, listener) ->
                     Consumer.forTopics(param.pattern)
                         .bootstrapServers(param.bootstrapServers())
                         .groupId(param.groupId)
                         .configs(param.configs())
                         .isolation(param.isolation())
                         .seek(latestOffsets)
-                        .recordListener(clientAndListener.apply(Utils.randomString(10)))
+                        .consumerRebalanceListener(listener)
+                        .clientId(clientId)
                         .build());
-=======
-        ConsumerThread.create(
-            param.consumers,
-            (clientId, listener) ->
-                Consumer.forTopics(new HashSet<>(param.topics))
-                    .bootstrapServers(param.bootstrapServers())
-                    .groupId(param.groupId)
-                    .configs(param.configs())
-                    .isolation(param.isolation())
-                    .seek(latestOffsets)
-                    .consumerRebalanceListener(listener)
-                    .clientId(clientId)
-                    .build());
->>>>>>> 03d9b213
 
     System.out.println("creating tracker");
     var tracker =
