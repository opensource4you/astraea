/*
 * Licensed to the Apache Software Foundation (ASF) under one or more
 * contributor license agreements. See the NOTICE file distributed with
 * this work for additional information regarding copyright ownership.
 * The ASF licenses this file to You under the Apache License, Version 2.0
 * (the "License"); you may not use this file except in compliance with
 * the License. You may obtain a copy of the License at
 *
 *    http://www.apache.org/licenses/LICENSE-2.0
 *
 * Unless required by applicable law or agreed to in writing, software
 * distributed under the License is distributed on an "AS IS" BASIS,
 * WITHOUT WARRANTIES OR CONDITIONS OF ANY KIND, either express or implied.
 * See the License for the specific language governing permissions and
 * limitations under the License.
 */
package org.astraea.app.performance;

import com.beust.jcommander.Parameter;
import com.beust.jcommander.ParameterException;
import java.io.IOException;
import java.nio.file.Path;
import java.time.Duration;
import java.util.Collection;
import java.util.HashMap;
import java.util.HashSet;
import java.util.List;
import java.util.Map;
import java.util.Optional;
import java.util.concurrent.CompletableFuture;
import java.util.concurrent.ExecutionException;
import java.util.function.Supplier;
import java.util.stream.Collectors;
import org.astraea.app.admin.Admin;
import org.astraea.app.admin.Compression;
import org.astraea.app.admin.TopicPartition;
import org.astraea.app.argument.CompressionField;
import org.astraea.app.argument.DurationField;
import org.astraea.app.argument.NonEmptyStringField;
import org.astraea.app.argument.NonNegativeShortField;
import org.astraea.app.argument.PathField;
import org.astraea.app.argument.PositiveIntegerListField;
import org.astraea.app.argument.PositiveLongField;
import org.astraea.app.argument.PositiveShortField;
<<<<<<< HEAD
import org.astraea.app.common.DataRate;
=======
import org.astraea.app.argument.PositiveShortListField;
import org.astraea.app.argument.StringListField;
>>>>>>> 6ee77a26
import org.astraea.app.common.DataSize;
import org.astraea.app.common.DataUnit;
import org.astraea.app.common.Utils;
import org.astraea.app.consumer.Consumer;
import org.astraea.app.consumer.Isolation;
import org.astraea.app.producer.Producer;

/**
 * Performance benchmark which includes
 *
 * <ol>
 *   <li>publish latency: the time of completing producer data request
 *   <li>E2E latency: the time for a record to travel through Kafka
 *   <li>input rate: sum of consumer inputs in MByte per second
 *   <li>output rate: sum of producer outputs in MByte per second
 * </ol>
 *
 * With configurations:
 *
 * <ol>
 *   <li>--brokers: the server to connect to
 *   <li>--topic: the topic name. Create new topic when the given topic does not exist. Default:
 *       "testPerformance-" + System.currentTimeMillis()
 *   <li>--partitions: topic config when creating new topic. Default: 1
 *   <li>--replicationFactor: topic config when creating new topic. Default: 1
 *   <li>--producers: the number of producers (threads). Default: 1
 *   <li>--consumers: the number of consumers (threads). Default: 1
 *   <li>--records: the total number of records sent by the producers. Default: 1000
 *   <li>--recordSize: the record size in byte. Default: 1024
 * </ol>
 *
 * To avoid records being produced too fast, producer wait for one millisecond after each send.
 */
public class Performance {
  /** Used in Automation, to achieve the end of one Performance and then start another. */
  public static void main(String[] args)
      throws InterruptedException, IOException, ExecutionException {
    execute(org.astraea.app.argument.Argument.parse(new Argument(), args));
  }

  private static DataSupplier dataSupplier(Performance.Argument argument) {
    return DataSupplier.of(
        argument.exeTime,
        argument.keyDistributionType.create(10000),
        argument.keyDistributionType.create(argument.keySize.measurement(DataUnit.Byte).intValue()),
        argument.valueDistributionType.create(10000),
        argument.valueDistributionType.create(
            argument.valueSize.measurement(DataUnit.Byte).intValue()),
        argument.throughput);
  }

  public static List<String> execute(final Argument param)
      throws InterruptedException, IOException {
    var topicSet = new HashSet<>(param.topics);
    // always try to init topic even though it may be existent already.
    param.initTopics();

    var latestOffsets = param.lastOffsets();

    var producerThreads =
        ProducerThread.create(
            param.topics,
            param.transactionSize,
            dataSupplier(param),
            param.partitionSupplier(),
            param.producers,
            param::createProducer);
    var consumerThreads =
        ConsumerThread.create(
            param.consumers,
            listener ->
                Consumer.forTopics(topicSet)
                    .bootstrapServers(param.bootstrapServers())
                    .groupId(param.groupId)
                    .configs(param.configs())
                    .isolation(param.isolation())
                    .seek(latestOffsets)
                    .consumerRebalanceListener(listener)
                    .build());

    Supplier<List<ProducerThread.Report>> producerReporter =
        () ->
            producerThreads.stream()
                .map(ProducerThread::report)
                .collect(Collectors.toUnmodifiableList());
    Supplier<List<ConsumerThread.Report>> consumerReporter =
        () ->
            consumerThreads.stream()
                .map(ConsumerThread::report)
                .collect(Collectors.toUnmodifiableList());

    var tracker = TrackerThread.create(producerReporter, consumerReporter, param.exeTime);

    Optional<Runnable> fileWriter =
        param.CSVPath == null
            ? Optional.empty()
            : Optional.of(
                ReportFormat.createFileWriter(
                    param.reportFormat,
                    param.CSVPath,
                    () -> consumerThreads.stream().allMatch(AbstractThread::closed),
                    () -> producerThreads.stream().allMatch(AbstractThread::closed),
                    producerReporter,
                    consumerReporter));

    var fileWriterFuture =
        fileWriter.map(CompletableFuture::runAsync).orElse(CompletableFuture.completedFuture(null));

    var chaos =
        param.chaosDuration == null
            ? CompletableFuture.completedFuture(null)
            : CompletableFuture.runAsync(
                () -> {
                  while (!consumerThreads.stream().allMatch(AbstractThread::closed)) {
                    var thread =
                        consumerThreads.get((int) (Math.random() * consumerThreads.size()));
                    thread.unsubscribe();
                    Utils.sleep(param.chaosDuration);
                    thread.resubscribe();
                  }
                });

    CompletableFuture.runAsync(
        () -> {
          producerThreads.forEach(AbstractThread::waitForDone);
          // wait until all records are read already
          while (true) {
            var offsets =
                Report.maxOffsets(
                    producerThreads.stream()
                        .map(ProducerThread::report)
                        .collect(Collectors.toUnmodifiableList()));
            if (offsets.entrySet().stream()
                .allMatch(
                    e ->
                        consumerReporter.get().stream()
                            .anyMatch(r -> r.offset(e.getKey()) >= e.getValue()))) break;
            Utils.sleep(Duration.ofSeconds(2));
          }
          consumerThreads.forEach(AbstractThread::close);
        });
    consumerThreads.forEach(AbstractThread::waitForDone);
    tracker.waitForDone();
    fileWriterFuture.join();
    chaos.join();
    return param.topics;
  }

  public static class Argument extends org.astraea.app.argument.Argument {

    @Parameter(
        names = {"--topics"},
        description = "List<String>: topic names which you subscribed",
        validateWith = StringListField.class,
        listConverter = StringListField.class,
        variableArity = true)
    List<String> topics = List.of("testPerformance-" + System.currentTimeMillis());

    void initTopics() {
      var topicPattern = topicPattern();
      try (var admin = Admin.of(configs())) {
        topicPattern.forEach(
            (topic, pr) -> {
              for (var partitionReplica : pr.entrySet()) {
                admin
                    .creator()
                    .topic(topic)
                    .numberOfPartitions(partitionReplica.getKey())
                    .numberOfReplicas(partitionReplica.getValue())
                    .create();
              }
            });
        Utils.waitFor(() -> admin.topicNames().containsAll(topics));
      }
    }

    Map<String, Map<Integer, Short>> topicPattern() {
      Map<String, Map<Integer, Short>> pattern = new HashMap<>();
      if (partitions.size() == 1 && replicas.size() == 1) {
        topics.forEach(
            topic -> pattern.putIfAbsent(topic, Map.of(partitions.get(0), replicas.get(0))));
      } else if (topics.size() == partitions.size() && topics.size() == replicas.size()) {
        topics.forEach(
            topic -> {
              var index = topics.indexOf(topic);
              pattern.putIfAbsent(topic, Map.of(partitions.get(index), replicas.get(index)));
            });
      } else {
        throw new ParameterException(
            "the number of parameters in --partitions and --replicas doesn't match");
      }
      return pattern;
    }

    Map<TopicPartition, Long> lastOffsets() {
      try (var admin = Admin.of(configs())) {
        // the slow zk causes unknown error, so we have to wait it.
        return Utils.waitForNonNull(
            () -> {
              try {
                return admin.offsets(new HashSet<>(topics)).entrySet().stream()
                    .collect(Collectors.toMap(Map.Entry::getKey, e -> e.getValue().latest()));
              } catch (Exception e) {
                e.printStackTrace();
                return null;
              }
            },
            Duration.ofSeconds(5));
      }
    }

    @Parameter(
        names = {"--partitions"},
        description = "List<Integer>: number of partitions to create the topics",
        validateWith = PositiveIntegerListField.class,
        listConverter = PositiveIntegerListField.class,
        variableArity = true)
    List<Integer> partitions = List.of(1);

    @Parameter(
        names = {"--replicas"},
        description = "List<Short>: number of replica to create the topics",
        validateWith = PositiveShortListField.class,
        listConverter = PositiveShortListField.class,
        variableArity = true)
    List<Short> replicas = List.of((short) 1);

    @Parameter(
        names = {"--producers"},
        description = "Integer: number of producers to produce records",
        validateWith = PositiveShortField.class,
        converter = PositiveShortField.class)
    int producers = 1;

    @Parameter(
        names = {"--consumers"},
        description = "Integer: number of consumers to consume records",
        validateWith = NonNegativeShortField.class,
        converter = NonNegativeShortField.class)
    int consumers = 1;

    @Parameter(
        names = {"--run.until"},
        description =
            "Run until number of records are produced and consumed or until duration meets."
                + " The duration formats accepted are (a number) + (a time unit)."
                + " The time units can be \"days\", \"day\", \"h\", \"m\", \"s\", \"ms\","
                + " \"us\", \"ns\"",
        validateWith = ExeTime.Field.class,
        converter = ExeTime.Field.class)
    ExeTime exeTime = ExeTime.of("1000records");

    @Parameter(
        names = {"--partitioner"},
        description = "String: the full class name of the desired partitioner",
        validateWith = NonEmptyStringField.class)
    String partitioner = null;

    @Parameter(
        names = {"--compression"},
        description =
            "String: the compression algorithm used by producer. Available algorithm are none, gzip, snappy, lz4, and zstd",
        converter = CompressionField.class)
    Compression compression = Compression.NONE;

    @Parameter(
        names = {"--transaction.size"},
        description =
            "integer: number of records in each transaction. the value larger than 1 means the producer works for transaction",
        validateWith = PositiveLongField.class)
    int transactionSize = 1;

    Isolation isolation() {
      return transactionSize > 1 ? Isolation.READ_COMMITTED : Isolation.READ_UNCOMMITTED;
    }

    Producer<byte[], byte[]> createProducer() {
      return transactionSize > 1
          ? Producer.builder()
              .configs(configs())
              .bootstrapServers(bootstrapServers())
              .compression(compression)
              .partitionClassName(partitioner)
              .buildTransactional()
          : Producer.builder()
              .configs(configs())
              .bootstrapServers(bootstrapServers())
              .compression(compression)
              .partitionClassName(partitioner)
              .build();
    }

    @Parameter(
        names = {"--key.size"},
        description = "DataSize of the key. Default: 4Byte",
        converter = DataSize.Field.class)
    DataSize keySize = DataSize.Byte.of(4);

    @Parameter(
        names = {"--value.size"},
        description = "DataSize of the value. Default: 1KiB",
        converter = DataSize.Field.class)
    DataSize valueSize = DataSize.KiB.of(1);

    @Parameter(
        names = {"--key.distribution"},
        description =
            "Distribution name for key and key size. Available distribution names: \"fixed\" \"uniform\", \"zipfian\", \"latest\". Default: uniform",
        converter = DistributionType.DistributionTypeField.class)
    DistributionType keyDistributionType = DistributionType.UNIFORM;

    @Parameter(
        names = {"--value.distribution"},
        description =
            "Distribution name for value and value size. Available distribution names: \"uniform\", \"zipfian\", \"latest\", \"fixed\". Default: uniform",
        converter = DistributionType.DistributionTypeField.class)
    DistributionType valueDistributionType = DistributionType.UNIFORM;

    @Parameter(
        names = {"--specify.broker"},
        description =
            "String: Used with SpecifyBrokerPartitioner to specify the brokers that partitioner can send.",
        validateWith = NonEmptyStringField.class)
    List<Integer> specifyBroker = List.of();

    Supplier<Integer> partitionSupplier() {
      if (specifyBroker.isEmpty()) return () -> -1;
      try (var admin = Admin.of(configs())) {
        var partitions =
            admin.partitions(new HashSet<>(topics), new HashSet<>(specifyBroker)).values().stream()
                .flatMap(Collection::stream)
                .map(TopicPartition::partition)
                .collect(Collectors.toUnmodifiableList());
        return () -> partitions.get((int) (Math.random() * partitions.size()));
      }
    }

    // replace DataSize by DataRate (see https://github.com/skiptests/astraea/issues/488)
    @Parameter(
        names = {"--throughput"},
        description =
            "dataRate: size output/timeUnit. Default: second. e.g. \"500KiB/second\", \"100 MB/PT-10S\"",
        converter = DataRate.Field.class)
    DataRate throughput = DataRate.GiB.of(500).perSecond();

    @Parameter(
        names = {"--report.path"},
        description = "String: A path to place the report. Default: (no report)",
        converter = PathField.class)
    Path CSVPath = null;

    @Parameter(
        names = {"--report.format"},
        description = "Output format for the report",
        converter = ReportFormat.ReportFormatConverter.class)
    ReportFormat reportFormat = ReportFormat.CSV;

    @Parameter(
        names = {"--chaos.frequency"},
        description =
            "time to run the chaos monkey. It will kill consumer arbitrarily. There is no monkey by default",
        validateWith = DurationField.class,
        converter = DurationField.class)
    Duration chaosDuration = null;

    @Parameter(
        names = {"--group.id"},
        description = "Consumer group id",
        validateWith = NonEmptyStringField.class)
    String groupId = "groupId-" + System.currentTimeMillis();
  }
}<|MERGE_RESOLUTION|>--- conflicted
+++ resolved
@@ -42,12 +42,8 @@
 import org.astraea.app.argument.PositiveIntegerListField;
 import org.astraea.app.argument.PositiveLongField;
 import org.astraea.app.argument.PositiveShortField;
-<<<<<<< HEAD
-import org.astraea.app.common.DataRate;
-=======
 import org.astraea.app.argument.PositiveShortListField;
 import org.astraea.app.argument.StringListField;
->>>>>>> 6ee77a26
 import org.astraea.app.common.DataSize;
 import org.astraea.app.common.DataUnit;
 import org.astraea.app.common.Utils;
@@ -388,10 +384,9 @@
     // replace DataSize by DataRate (see https://github.com/skiptests/astraea/issues/488)
     @Parameter(
         names = {"--throughput"},
-        description =
-            "dataRate: size output/timeUnit. Default: second. e.g. \"500KiB/second\", \"100 MB/PT-10S\"",
-        converter = DataRate.Field.class)
-    DataRate throughput = DataRate.GiB.of(500).perSecond();
+        description = "dataSize: size output per second. e.g. \"500KiB\"",
+        converter = DataSize.Field.class)
+    DataSize throughput = DataSize.GiB.of(500);
 
     @Parameter(
         names = {"--report.path"},
