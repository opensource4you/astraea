/*
 * Licensed to the Apache Software Foundation (ASF) under one or more
 * contributor license agreements. See the NOTICE file distributed with
 * this work for additional information regarding copyright ownership.
 * The ASF licenses this file to You under the Apache License, Version 2.0
 * (the "License"); you may not use this file except in compliance with
 * the License. You may obtain a copy of the License at
 *
 *    http://www.apache.org/licenses/LICENSE-2.0
 *
 * Unless required by applicable law or agreed to in writing, software
 * distributed under the License is distributed on an "AS IS" BASIS,
 * WITHOUT WARRANTIES OR CONDITIONS OF ANY KIND, either express or implied.
 * See the License for the specific language governing permissions and
 * limitations under the License.
 */
package org.astraea.app.performance;

import com.beust.jcommander.Parameter;
import java.io.IOException;
import java.nio.file.Path;
import java.time.Duration;
import java.util.ArrayList;
import java.util.Collection;
import java.util.HashSet;
import java.util.List;
import java.util.Set;
import java.util.concurrent.CountDownLatch;
import java.util.concurrent.ExecutionException;
import java.util.function.BiConsumer;
import java.util.function.Supplier;
import java.util.stream.Collectors;
import java.util.stream.IntStream;
import org.apache.kafka.common.errors.WakeupException;
import org.astraea.app.admin.Admin;
import org.astraea.app.admin.Compression;
import org.astraea.app.admin.TopicPartition;
import org.astraea.app.argument.CompressionField;
import org.astraea.app.argument.NonEmptyStringField;
import org.astraea.app.argument.NonNegativeShortField;
import org.astraea.app.argument.PathField;
import org.astraea.app.argument.PositiveLongField;
import org.astraea.app.argument.PositiveShortField;
import org.astraea.app.common.DataSize;
import org.astraea.app.common.DataUnit;
import org.astraea.app.common.Utils;
import org.astraea.app.concurrent.Executor;
import org.astraea.app.concurrent.State;
import org.astraea.app.concurrent.ThreadPool;
import org.astraea.app.consumer.Consumer;
import org.astraea.app.consumer.Isolation;
import org.astraea.app.producer.Producer;

/**
 * Performance benchmark which includes
 *
 * <ol>
 *   <li>publish latency: the time of completing producer data request
 *   <li>E2E latency: the time for a record to travel through Kafka
 *   <li>input rate: sum of consumer inputs in MByte per second
 *   <li>output rate: sum of producer outputs in MByte per second
 * </ol>
 *
 * With configurations:
 *
 * <ol>
 *   <li>--brokers: the server to connect to
 *   <li>--topic: the topic name. Create new topic when the given topic does not exist. Default:
 *       "testPerformance-" + System.currentTimeMillis()
 *   <li>--partitions: topic config when creating new topic. Default: 1
 *   <li>--replicationFactor: topic config when creating new topic. Default: 1
 *   <li>--producers: the number of producers (threads). Default: 1
 *   <li>--consumers: the number of consumers (threads). Default: 1
 *   <li>--records: the total number of records sent by the producers. Default: 1000
 *   <li>--recordSize: the record size in byte. Default: 1024
 * </ol>
 *
 * To avoid records being produced too fast, producer wait for one millisecond after each send.
 */
public class Performance {
  /** Used in Automation, to achieve the end of one Performance and then start another. */
  public static void main(String[] args)
      throws InterruptedException, IOException, ExecutionException {
    execute(org.astraea.app.argument.Argument.parse(new Argument(), args));
  }

  private static DataSupplier dataSupplier(Performance.Argument argument) {
    return DataSupplier.of(
        argument.exeTime,
        argument.keyDistributionType.create(10000),
        argument.keyDistributionType.create(argument.keySize.measurement(DataUnit.Byte).intValue()),
        argument.valueDistributionType.create(10000),
        argument.valueDistributionType.create(
            argument.valueSize.measurement(DataUnit.Byte).intValue()),
        argument.throughput);
  }

  static List<ProducerExecutor> producerExecutors(
      Performance.Argument argument,
      List<? extends BiConsumer<Long, Integer>> observers,
      DataSupplier dataSupplier,
      Supplier<Integer> partitionSupplier) {
    return IntStream.range(0, argument.producers)
        .mapToObj(
            index ->
                ProducerExecutor.of(
                    argument.topic,
                    // Only transactional producer needs to process batch data
                    argument.isolation() == Isolation.READ_COMMITTED ? argument.transactionSize : 1,
                    argument.isolation() == Isolation.READ_COMMITTED
                        ? Producer.builder()
                            .configs(argument.configs())
                            .bootstrapServers(argument.bootstrapServers())
                            .compression(argument.compression)
                            .partitionClassName(argument.partitioner)
                            .buildTransactional()
                        : Producer.builder()
                            .configs(argument.configs())
                            .bootstrapServers(argument.bootstrapServers())
                            .compression(argument.compression)
                            .partitionClassName(argument.partitioner)
                            .build(),
                    observers.get(index),
                    partitionSupplier,
                    dataSupplier))
        .collect(Collectors.toUnmodifiableList());
  }

  public static Result execute(final Argument param)
      throws InterruptedException, IOException, ExecutionException {
    List<Integer> partitions;
    try (var topicAdmin = Admin.of(param.configs())) {
      topicAdmin
          .creator()
          .numberOfReplicas(param.replicas)
          .numberOfPartitions(param.partitions)
          .topic(param.topic)
          .create();

      Utils.waitFor(() -> topicAdmin.topicNames().contains(param.topic));
      partitions = new ArrayList<>(partition(param, topicAdmin));
    }

    var consumerMetrics =
        IntStream.range(0, param.consumers)
            .mapToObj(i -> new Metrics())
            .collect(Collectors.toUnmodifiableList());
    var producerMetrics =
        IntStream.range(0, param.producers)
            .mapToObj(i -> new Metrics())
            .collect(Collectors.toUnmodifiableList());

    var manager = new Manager(param, producerMetrics, consumerMetrics);
    var groupId = "groupId-" + System.currentTimeMillis();
    var consumerBalancerLatch = new CountDownLatch(param.consumers);
    var dataSupplier = dataSupplier(param);
    Supplier<Integer> partitionSupplier =
        () -> partitions.isEmpty() ? -1 : partitions.get((int) (Math.random() * partitions.size()));

    var producerExecutors =
        producerExecutors(param, producerMetrics, dataSupplier, partitionSupplier);

    Supplier<Boolean> producerDone =
        () -> producerExecutors.stream().allMatch(ProducerExecutor::closed);

    var tracker = new Tracker(producerMetrics, consumerMetrics, manager, producerDone);

    Collection<Executor> fileWriter =
        (param.CSVPath != null)
            ? List.of(
                ReportFormat.createFileWriter(
                    param.reportFormat, param.CSVPath, manager, producerDone, tracker))
            : List.of();

    try (var consumersPool =
        ThreadPool.builder()
            .executors(
                IntStream.range(0, param.consumers)
                    .mapToObj(
                        i ->
                            consumerExecutor(
                                Consumer.forTopics(Set.of(param.topic))
                                    .bootstrapServers(param.bootstrapServers())
                                    .groupId(groupId)
                                    .configs(param.configs())
                                    .isolation(param.isolation())
                                    .consumerRebalanceListener(
                                        ignore -> consumerBalancerLatch.countDown())
                                    .build(),
                                consumerMetrics.get(i),
                                manager,
                                producerDone))
                    .collect(Collectors.toUnmodifiableList()))
            .build()) {
      // make sure all consumers get their partition assignment
      consumerBalancerLatch.await();

      try (var threadPool =
          ThreadPool.builder()
              .executors(producerExecutors)
              .executor(tracker)
              .executors(fileWriter)
              .build()) {
        threadPool.waitAll();
        consumersPool.waitAll();
        return new Result(param.topic);
      }
    }
  }

  static Executor consumerExecutor(
      Consumer<byte[], byte[]> consumer,
      BiConsumer<Long, Integer> observer,
      Manager manager,
      Supplier<Boolean> producerDone) {
    return new Executor() {
      @Override
      public State execute() {
        try {
          consumer
              .poll(Duration.ofSeconds(10))
              .forEach(
                  record -> {
                    // record ene-to-end latency, and record input byte (header and timestamp size
                    // excluded)
                    observer.accept(
                        System.currentTimeMillis() - record.timestamp(),
                        record.serializedKeySize() + record.serializedValueSize());
                  });
          // Consumer reached the record upperbound or consumed all the record producer produced.
          return producerDone.get() && manager.consumedDone() ? State.DONE : State.RUNNING;
        } catch (WakeupException ignore) {
          // Stop polling and being ready to clean up
          return State.DONE;
        }
      }

      @Override
      public void wakeup() {
        consumer.wakeup();
      }

      @Override
      public void close() {
        consumer.close();
      }
    };
  }

  // visible for test
  static Set<Integer> partition(Argument param, Admin topicAdmin) {
    if (positiveSpecifyBroker(param)) {
      return topicAdmin
          .partitions(Set.of(param.topic), new HashSet<>(param.specifyBroker))
          .values()
          .stream()
          .flatMap(Collection::stream)
          .map(TopicPartition::partition)
          .collect(Collectors.toSet());
    } else return Set.of(-1);
  }

  private static boolean positiveSpecifyBroker(Argument param) {
    return param.specifyBroker.stream().allMatch(broker -> broker >= 0);
  }

  public static class Argument extends org.astraea.app.argument.Argument {

    @Parameter(
        names = {"--topic"},
        description = "String: topic name",
        validateWith = NonEmptyStringField.class)
    String topic = "testPerformance-" + System.currentTimeMillis();

    @Parameter(
        names = {"--partitions"},
        description = "Integer: number of partitions to create the topic",
        validateWith = PositiveLongField.class)
    int partitions = 1;

    @Parameter(
        names = {"--replicas"},
        description = "Integer: number of replica to create the topic",
        validateWith = PositiveShortField.class,
        converter = PositiveShortField.class)
    short replicas = 1;

    @Parameter(
        names = {"--producers"},
        description = "Integer: number of producers to produce records",
        validateWith = PositiveShortField.class,
        converter = PositiveShortField.class)
    int producers = 1;

    @Parameter(
        names = {"--consumers"},
        description = "Integer: number of consumers to consume records",
        validateWith = NonNegativeShortField.class,
        converter = NonNegativeShortField.class)
    int consumers = 1;

    @Parameter(
        names = {"--run.until"},
        description =
            "Run until number of records are produced and consumed or until duration meets."
                + " The duration formats accepted are (a number) + (a time unit)."
                + " The time units can be \"days\", \"day\", \"h\", \"m\", \"s\", \"ms\","
                + " \"us\", \"ns\"",
        validateWith = ExeTime.Field.class,
        converter = ExeTime.Field.class)
    ExeTime exeTime = ExeTime.of("1000records");

    @Parameter(
<<<<<<< HEAD
        names = {"--record.size"},
        description = "DataSize: size of each record. e.g. \"500KiB\"",
        converter = DataSize.Field.class)
    DataSize recordSize = DataSize.KiB.of(1);

    @Parameter(
=======
>>>>>>> 8afe864a
        names = {"--partitioner"},
        description = "String: the full class name of the desired partitioner",
        validateWith = NonEmptyStringField.class)
    String partitioner = null;

    @Parameter(
        names = {"--compression"},
        description =
            "String: the compression algorithm used by producer. Available algorithm are none, gzip, snappy, lz4, and zstd",
        converter = CompressionField.class)
    Compression compression = Compression.NONE;

    @Parameter(
        names = {"--transaction.size"},
        description =
            "integer: number of records in each transaction. the value larger than 1 means the producer works for transaction",
        validateWith = PositiveLongField.class)
    int transactionSize = 1;

    Isolation isolation() {
      return transactionSize > 1 ? Isolation.READ_COMMITTED : Isolation.READ_UNCOMMITTED;
    }

    @Parameter(
        names = {"--key.size"},
        description = "DataSize of the key. Default: 4Byte",
        converter = DataSize.Field.class)
    DataSize keySize = DataUnit.Byte.of(4);

    @Parameter(
        names = {"--value.size"},
        description = "DataSize of the value. Default: 1KiB",
        converter = DataSize.Field.class)
    DataSize valueSize = DataUnit.KiB.of(1);

    @Parameter(
        names = {"--key.distribution"},
        description =
            "Distribution name for key and key size. Available distribution names: \"fixed\" \"uniform\", \"zipfian\", \"latest\". Default: fixed",
        converter = DistributionType.DistributionTypeField.class)
    DistributionType keyDistributionType = DistributionType.FIXED;

    @Parameter(
        names = {"--value.distribution"},
        description =
            "Distribution name for value and value size. Available distribution names: \"uniform\", \"zipfian\", \"latest\", \"fixed\". Default: uniform",
        converter = DistributionType.DistributionTypeField.class)
    DistributionType valueDistributionType = DistributionType.UNIFORM;

    @Parameter(
        names = {"--specify.broker"},
        description =
            "String: Used with SpecifyBrokerPartitioner to specify the brokers that partitioner can send.",
        validateWith = NonEmptyStringField.class)
    List<Integer> specifyBroker = List.of(-1);

    @Parameter(
        names = {"--throughput"},
        description = "dataSize: size output per second. e.g. \"500KiB\"",
        converter = DataSize.Field.class)
    DataSize throughput = DataSize.GiB.of(500);

    @Parameter(
        names = {"--report.path"},
        description = "String: A path to place the report. Default: (no report)",
        converter = PathField.class)
    Path CSVPath = null;

    @Parameter(
        names = {"--report.format"},
        description = "Output format for the report",
        converter = ReportFormat.ReportFormatConverter.class)
    ReportFormat reportFormat = ReportFormat.CSV;
  }

  public static class Result {
    private final String topicName;

    private Result(String topicName) {
      this.topicName = topicName;
    }

    public String topicName() {
      return topicName;
    }
  }
}<|MERGE_RESOLUTION|>--- conflicted
+++ resolved
@@ -311,15 +311,6 @@
     ExeTime exeTime = ExeTime.of("1000records");
 
     @Parameter(
-<<<<<<< HEAD
-        names = {"--record.size"},
-        description = "DataSize: size of each record. e.g. \"500KiB\"",
-        converter = DataSize.Field.class)
-    DataSize recordSize = DataSize.KiB.of(1);
-
-    @Parameter(
-=======
->>>>>>> 8afe864a
         names = {"--partitioner"},
         description = "String: the full class name of the desired partitioner",
         validateWith = NonEmptyStringField.class)
@@ -380,7 +371,7 @@
         names = {"--throughput"},
         description = "dataSize: size output per second. e.g. \"500KiB\"",
         converter = DataSize.Field.class)
-    DataSize throughput = DataSize.GiB.of(500);
+    DataSize throughput = DataUnit.GiB.of(500);
 
     @Parameter(
         names = {"--report.path"},
