--- conflicted
+++ resolved
@@ -215,13 +215,10 @@
 
     consumerThreads.forEach(AbstractThread::waitForDone);
     tracker.waitForDone();
-<<<<<<< HEAD
     producerReceiver.close();
     consumerReceiver.close();
-=======
     fileWriterFuture.join();
     chaos.join();
->>>>>>> 06883604
     return param.topic;
   }
 
