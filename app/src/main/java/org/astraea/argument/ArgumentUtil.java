package org.astraea.argument;

import com.beust.jcommander.JCommander;
import com.beust.jcommander.ParameterException;
import com.beust.jcommander.UnixStyleUsageFormatter;
<<<<<<< HEAD
import java.nio.file.FileSystems;
import java.nio.file.InvalidPathException;
import java.nio.file.Path;
import java.time.Duration;
import java.util.Collection;
import java.util.Set;
import java.util.regex.Matcher;
import java.util.regex.Pattern;
import java.util.stream.Collectors;
import java.util.stream.Stream;
=======
>>>>>>> e9026fcb

/*
 * A tool used to parse command line arguments.
 *
 * To add new option, add new option in the corresponding file.
 * @Parameter(names={"--option"}, description="")
 * public <optionType> <optionName>;
 * */

public class ArgumentUtil {
  // Do not instantiate.
  private ArgumentUtil() {}

  /**
   * Side effect: parse args into toolArgument
   *
   * @param toolArgument An argument object that the user want.
   * @param args Command line arguments that are put into main function.
   */
  public static <T> T parseArgument(T toolArgument, String[] args) {
    JCommander jc = JCommander.newBuilder().addObject(toolArgument).build();
    jc.setUsageFormatter(new UnixStyleUsageFormatter(jc));
    try {
      jc.parse(args);
    } catch (ParameterException pe) {
      var sb = new StringBuilder();
      jc.getUsageFormatter().usage(sb);
      throw new ParameterException(pe.getMessage() + "\n" + sb);
    }
    return toolArgument;
  }
<<<<<<< HEAD

  /* Validate Classes */
  public static class NotEmptyString implements IParameterValidator {
    @Override
    public void validate(String name, String value) throws ParameterException {
      if (value == null || value.equals(""))
        throw new ParameterException(name + " should not be empty.");
    }
  }

  public static class PositiveLong implements IParameterValidator {
    @Override
    public void validate(String name, String value) throws ParameterException {
      if (Long.parseLong(value) <= 0) throw new ParameterException(name + " should be positive.");
    }
  }

  public static class NonNegativeLong implements IParameterValidator {
    @Override
    public void validate(String name, String value) throws ParameterException {
      if (Long.parseLong(value) < 0)
        throw new ParameterException(name + " should not be negative.");
    }
  }

  /* Converter classes */
  public static class StringSetConverter implements IStringConverter<Set<String>> {
    @Override
    public Set<String> convert(String value) {
      return requireNonEmpty(Set.of(value.split(",")));
    }
  }

  public static class IntegerSetConverter implements IStringConverter<Set<Integer>> {
    @Override
    public Set<Integer> convert(String value) {
      return requireNonEmpty(
          Stream.of(value.split(",")).map(Integer::valueOf).collect(Collectors.toSet()));
    }
  }

  public static class BooleanConverter implements IStringConverter<Boolean> {
    @Override
    public Boolean convert(String value) {
      return Boolean.valueOf(value);
    }
  }

  public static class ShortConverter implements IStringConverter<Short> {
    @Override
    public Short convert(String value) {
      return Short.valueOf(value);
    }
  }

  /**
   * A converter for time unit.
   *
   * <p>This converter is able to transform following time string into corresponding {@link
   * Duration}.
   *
   * <ul>
   *   <li>{@code "30s"} to {@code Duration.ofSeconds(30)}
   *   <li>{@code "1m"} to {@code Duration.ofMinutes(1)}
   *   <li>{@code "24h"} to {@code Duration.ofHours(24)}
   *   <li>{@code "7day"} to {@code Duration.ofDays(7)}
   *   <li>{@code "7days"} to {@code Duration.ofDays(7)}
   *   <li>{@code "350ms"} to {@code Duration.ofMillis(350)}
   *   <li>{@code "123us"} to {@code Duration.ofNanos(123 * 1000)}
   *   <li>{@code "100ns"} to {@code Duration.ofNanos(100)}
   * </ul>
   *
   * If no unit specified, second unit will be used:
   *
   * <ul>
   *   <li>{@code "1"} to {@code Duration.ofSeconds(1)}
   *   <li>{@code "0"} to {@code Duration.ofSeconds(0)}
   * </ul>
   *
   * Currently, negative time is not supported. So the following example doesn't work.
   *
   * <ul>
   *   <li><b>(doesn't work)</b> {@code "-1" to {@code Duration.ofSeconds(-1)}}
   * </ul>
   *
   * Currently, floating value time is not supported. So the following example doesn't work.
   *
   * <ul>
   *   <li><b>(doesn't work)</b> {@code "0.5" to {@code Duration.ofMillis(500)}}
   * </ul>
   */
  public static class DurationConverter implements IStringConverter<Duration>, IParameterValidator {

    static final Pattern TIME_PATTERN =
        Pattern.compile("^(?<value>[0-9]+)(?<unit>days|day|h|m|s|ms|us|ns|)$");

    @Override
    public Duration convert(String input) {
      Matcher matcher = TIME_PATTERN.matcher(input);
      if (matcher.find()) {
        long value = Long.parseLong(matcher.group("value"));
        String unit = matcher.group("unit");
        switch (unit) {
          case "days":
          case "day":
            return Duration.ofDays(value);
          case "h":
            return Duration.ofHours(value);
          case "m":
            return Duration.ofMinutes(value);
          case "ms":
            return Duration.ofMillis(value);
          case "us":
            return Duration.ofNanos(value * 1000);
          case "ns":
            return Duration.ofNanos(value);
          case "s":
          default:
            return Duration.ofSeconds(value);
        }
      } else {
        throw new IllegalArgumentException("value \"" + input + "\" doesn't match any time format");
      }
    }

    @Override
    public void validate(String name, String value) throws ParameterException {
      if (!TIME_PATTERN.matcher(value).find())
        throw new ParameterException(
            "field \"" + name + "\"'s value \"" + value + "\" doesn't match time format");
    }
  }

  public static class PathConverter implements IStringConverter<Path> {
    @Override
    public Path convert(String value) {
      try {
        return FileSystems.getDefault().getPath(value);
      } catch (InvalidPathException ipe) {
        throw new ParameterException(ipe);
      }
    }
  }

  private static <C extends Collection<T>, T> C requireNonEmpty(C collection) {
    if (collection.isEmpty()) throw new ParameterException("array type can't be empty");
    return collection;
  }
=======
>>>>>>> e9026fcb
}<|MERGE_RESOLUTION|>--- conflicted
+++ resolved
@@ -3,19 +3,6 @@
 import com.beust.jcommander.JCommander;
 import com.beust.jcommander.ParameterException;
 import com.beust.jcommander.UnixStyleUsageFormatter;
-<<<<<<< HEAD
-import java.nio.file.FileSystems;
-import java.nio.file.InvalidPathException;
-import java.nio.file.Path;
-import java.time.Duration;
-import java.util.Collection;
-import java.util.Set;
-import java.util.regex.Matcher;
-import java.util.regex.Pattern;
-import java.util.stream.Collectors;
-import java.util.stream.Stream;
-=======
->>>>>>> e9026fcb
 
 /*
  * A tool used to parse command line arguments.
@@ -47,155 +34,4 @@
     }
     return toolArgument;
   }
-<<<<<<< HEAD
-
-  /* Validate Classes */
-  public static class NotEmptyString implements IParameterValidator {
-    @Override
-    public void validate(String name, String value) throws ParameterException {
-      if (value == null || value.equals(""))
-        throw new ParameterException(name + " should not be empty.");
-    }
-  }
-
-  public static class PositiveLong implements IParameterValidator {
-    @Override
-    public void validate(String name, String value) throws ParameterException {
-      if (Long.parseLong(value) <= 0) throw new ParameterException(name + " should be positive.");
-    }
-  }
-
-  public static class NonNegativeLong implements IParameterValidator {
-    @Override
-    public void validate(String name, String value) throws ParameterException {
-      if (Long.parseLong(value) < 0)
-        throw new ParameterException(name + " should not be negative.");
-    }
-  }
-
-  /* Converter classes */
-  public static class StringSetConverter implements IStringConverter<Set<String>> {
-    @Override
-    public Set<String> convert(String value) {
-      return requireNonEmpty(Set.of(value.split(",")));
-    }
-  }
-
-  public static class IntegerSetConverter implements IStringConverter<Set<Integer>> {
-    @Override
-    public Set<Integer> convert(String value) {
-      return requireNonEmpty(
-          Stream.of(value.split(",")).map(Integer::valueOf).collect(Collectors.toSet()));
-    }
-  }
-
-  public static class BooleanConverter implements IStringConverter<Boolean> {
-    @Override
-    public Boolean convert(String value) {
-      return Boolean.valueOf(value);
-    }
-  }
-
-  public static class ShortConverter implements IStringConverter<Short> {
-    @Override
-    public Short convert(String value) {
-      return Short.valueOf(value);
-    }
-  }
-
-  /**
-   * A converter for time unit.
-   *
-   * <p>This converter is able to transform following time string into corresponding {@link
-   * Duration}.
-   *
-   * <ul>
-   *   <li>{@code "30s"} to {@code Duration.ofSeconds(30)}
-   *   <li>{@code "1m"} to {@code Duration.ofMinutes(1)}
-   *   <li>{@code "24h"} to {@code Duration.ofHours(24)}
-   *   <li>{@code "7day"} to {@code Duration.ofDays(7)}
-   *   <li>{@code "7days"} to {@code Duration.ofDays(7)}
-   *   <li>{@code "350ms"} to {@code Duration.ofMillis(350)}
-   *   <li>{@code "123us"} to {@code Duration.ofNanos(123 * 1000)}
-   *   <li>{@code "100ns"} to {@code Duration.ofNanos(100)}
-   * </ul>
-   *
-   * If no unit specified, second unit will be used:
-   *
-   * <ul>
-   *   <li>{@code "1"} to {@code Duration.ofSeconds(1)}
-   *   <li>{@code "0"} to {@code Duration.ofSeconds(0)}
-   * </ul>
-   *
-   * Currently, negative time is not supported. So the following example doesn't work.
-   *
-   * <ul>
-   *   <li><b>(doesn't work)</b> {@code "-1" to {@code Duration.ofSeconds(-1)}}
-   * </ul>
-   *
-   * Currently, floating value time is not supported. So the following example doesn't work.
-   *
-   * <ul>
-   *   <li><b>(doesn't work)</b> {@code "0.5" to {@code Duration.ofMillis(500)}}
-   * </ul>
-   */
-  public static class DurationConverter implements IStringConverter<Duration>, IParameterValidator {
-
-    static final Pattern TIME_PATTERN =
-        Pattern.compile("^(?<value>[0-9]+)(?<unit>days|day|h|m|s|ms|us|ns|)$");
-
-    @Override
-    public Duration convert(String input) {
-      Matcher matcher = TIME_PATTERN.matcher(input);
-      if (matcher.find()) {
-        long value = Long.parseLong(matcher.group("value"));
-        String unit = matcher.group("unit");
-        switch (unit) {
-          case "days":
-          case "day":
-            return Duration.ofDays(value);
-          case "h":
-            return Duration.ofHours(value);
-          case "m":
-            return Duration.ofMinutes(value);
-          case "ms":
-            return Duration.ofMillis(value);
-          case "us":
-            return Duration.ofNanos(value * 1000);
-          case "ns":
-            return Duration.ofNanos(value);
-          case "s":
-          default:
-            return Duration.ofSeconds(value);
-        }
-      } else {
-        throw new IllegalArgumentException("value \"" + input + "\" doesn't match any time format");
-      }
-    }
-
-    @Override
-    public void validate(String name, String value) throws ParameterException {
-      if (!TIME_PATTERN.matcher(value).find())
-        throw new ParameterException(
-            "field \"" + name + "\"'s value \"" + value + "\" doesn't match time format");
-    }
-  }
-
-  public static class PathConverter implements IStringConverter<Path> {
-    @Override
-    public Path convert(String value) {
-      try {
-        return FileSystems.getDefault().getPath(value);
-      } catch (InvalidPathException ipe) {
-        throw new ParameterException(ipe);
-      }
-    }
-  }
-
-  private static <C extends Collection<T>, T> C requireNonEmpty(C collection) {
-    if (collection.isEmpty()) throw new ParameterException("array type can't be empty");
-    return collection;
-  }
-=======
->>>>>>> e9026fcb
 }