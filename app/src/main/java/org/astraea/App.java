--- conflicted
+++ resolved
@@ -13,21 +13,13 @@
 import org.astraea.topic.ReplicaCollie;
 
 public class App {
-<<<<<<< HEAD
-  private static final List<Class<?>> MAIN_CLASSES =
-      Arrays.asList(
-          End2EndLatency.class,
-          OffsetExplorer.class,
-          KafkaMetricClientApp.class,
-          Performance.class);
-=======
   private static final Map<String, Class<?>> MAIN_CLASSES =
       Map.of(
           "latency", End2EndLatency.class,
           "offset", OffsetExplorer.class,
           "metrics", KafkaMetricClientApp.class,
-          "replica", ReplicaCollie.class);
->>>>>>> 5f25f452
+          "replica", ReplicaCollie.class,
+              "performance",Performance.class);
 
   private static String toString(List<Class<?>> mains) {
     return mains.stream().map(Class::getSimpleName).collect(Collectors.joining(","));
