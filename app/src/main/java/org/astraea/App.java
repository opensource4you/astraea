--- conflicted
+++ resolved
@@ -6,11 +6,7 @@
 import java.util.List;
 import java.util.Map;
 import org.astraea.metrics.kafka.KafkaMetricClientApp;
-<<<<<<< HEAD
-import org.astraea.offset.OffsetExplorer;
 import org.astraea.performance.Performance;
-=======
->>>>>>> 392d5458
 import org.astraea.performance.latency.End2EndLatency;
 import org.astraea.topic.ReplicaCollie;
 import org.astraea.topic.TopicExplorer;
@@ -18,23 +14,12 @@
 public class App {
   private static final Map<String, Class<?>> MAIN_CLASSES =
       Map.of(
-<<<<<<< HEAD
-          "latency",
-          End2EndLatency.class,
-          "offset",
-          OffsetExplorer.class,
-          "metrics",
-          KafkaMetricClientApp.class,
-          "replica",
-          ReplicaCollie.class,
-          "performance",
-          Performance.class);
-=======
           "latency", End2EndLatency.class,
           "offset", TopicExplorer.class,
           "metrics", KafkaMetricClientApp.class,
-          "replica", ReplicaCollie.class);
->>>>>>> 392d5458
+          "replica", ReplicaCollie.class,
+            "performance",
+    Performance.class);
 
   static void execute(Map<String, Class<?>> mains, List<String> args) throws Throwable {
 
