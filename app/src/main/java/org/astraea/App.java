--- conflicted
+++ resolved
@@ -11,11 +11,11 @@
 
 public class App {
   private static final List<Class<?>> MAIN_CLASSES =
-<<<<<<< HEAD
-      Arrays.asList(End2EndLatency.class, OffsetExplorer.class, Performance.class);
-=======
-      Arrays.asList(End2EndLatency.class, OffsetExplorer.class, KafkaMetricClientApp.class);
->>>>>>> ac0a6f4d
+      Arrays.asList(
+          End2EndLatency.class,
+          OffsetExplorer.class,
+          KafkaMetricClientApp.class,
+          Performance.class);
 
   private static String toString(List<Class<?>> mains) {
     return mains.stream().map(Class::getName).collect(Collectors.joining(","));
