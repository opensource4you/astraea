--- conflicted
+++ resolved
@@ -52,7 +52,6 @@
     }
 
     @Override
-<<<<<<< HEAD
     public Map<Integer, Set<String>> brokerFolders(Set<Integer> broker) {
       return Utils.handleException(
           () ->
@@ -61,29 +60,8 @@
     }
 
     @Override
-    public void reassignFolder(Integer broker, String topicName, Integer partition, String path) {
-      try {
-        admin.alterReplicaLogDirs(
-            Map.of(new TopicPartitionReplica(topicName, partition, broker), path));
-      } catch (Exception e) {
-      }
-    }
-
-    @Override
-    public void reassign(String topicName, int partition, Set<Integer> brokers) {
-      Utils.handleException(
-          () ->
-              admin
-                  .alterPartitionReassignments(
-                      Map.of(
-                          new TopicPartition(topicName, partition),
-                          Optional.of(new NewPartitionReassignment(new ArrayList<>(brokers)))))
-                  .all()
-                  .get());
-=======
     public Migrator migrator() {
       return new MigratorImpl(admin, this::partitions);
->>>>>>> bcdcb8f4
     }
 
     @Override
@@ -467,6 +445,22 @@
     }
 
     @Override
+    public void moveTo(Map<Integer, String> brokerFolders) {
+      Utils.handleException(
+          () ->
+              admin.alterReplicaLogDirs(
+                  brokerFolders.entrySet().stream()
+                      .collect(
+                          Collectors.toMap(
+                              x ->
+                                  new TopicPartitionReplica(
+                                      partitions.iterator().next().topic(),
+                                      partitions.iterator().next().partition(),
+                                      x.getKey()),
+                              Map.Entry::getValue))));
+    }
+
+    @Override
     public void moveTo(Set<Integer> brokers) {
       Utils.handleException(
           () ->
