--- conflicted
+++ resolved
@@ -10,13 +10,9 @@
 import org.astraea.cost.ClusterInfo;
 import org.astraea.cost.HasBrokerCost;
 import org.astraea.cost.NodeInfo;
-<<<<<<< HEAD
-import org.astraea.cost.PartitionInfo;
+import org.astraea.cost.ReplicaInfo;
 import org.astraea.cost.ThroughputCost;
 import org.astraea.cost.brokersMetrics.BrokerInputCost;
-=======
-import org.astraea.cost.ReplicaInfo;
->>>>>>> e1edcfae
 import org.astraea.metrics.collector.Fetcher;
 import org.astraea.metrics.collector.Receiver;
 import org.junit.jupiter.api.Assertions;
@@ -140,37 +136,22 @@
         }) {
       var clusterInfo = Mockito.mock(ClusterInfo.class);
 
-<<<<<<< HEAD
       // there is no available partition
-      Mockito.when(clusterInfo.availablePartitions("aa")).thenReturn(List.of());
+      Mockito.when(clusterInfo.availablePartitionLeaders("aa")).thenReturn(List.of());
       Mockito.when(clusterInfo.topics()).thenReturn(Set.of("aa"));
       Assertions.assertEquals(0, dispatcher.partition("aa", new byte[0], new byte[0], clusterInfo));
 
       // there is only one available partition
-      Mockito.when(clusterInfo.availablePartitions("aa")).thenReturn(List.of(p0));
+      Mockito.when(clusterInfo.availablePartitionLeaders("aa")).thenReturn(List.of(p0));
       Assertions.assertEquals(1, dispatcher.partition("aa", new byte[0], new byte[0], clusterInfo));
 
       // there is no beans, so it just returns the partition.
-      Mockito.when(clusterInfo.availablePartitions("aa")).thenReturn(List.of(p0, p1));
+      Mockito.when(clusterInfo.availablePartitionLeaders("aa")).thenReturn(List.of(p0, p1));
       Assertions.assertEquals(2, dispatcher.partition("aa", new byte[0], new byte[0], clusterInfo));
 
       // cost functions with weight
       dispatcher.functions = Map.of(costFunction1, 0.1, costFunction2, 0.9);
       Assertions.assertEquals(1, dispatcher.partition("aa", new byte[0], new byte[0], clusterInfo));
     }
-=======
-    // there is no available partition
-    Mockito.when(clusterInfo.availablePartitionLeaders("aa")).thenReturn(List.of());
-    Mockito.when(clusterInfo.topics()).thenReturn(Set.of("aa"));
-    Assertions.assertEquals(0, dispatcher.partition("aa", new byte[0], new byte[0], clusterInfo));
-
-    // there is only one available partition
-    Mockito.when(clusterInfo.availablePartitionLeaders("aa")).thenReturn(List.of(p0));
-    Assertions.assertEquals(1, dispatcher.partition("aa", new byte[0], new byte[0], clusterInfo));
-
-    // there is no beans, so it just returns the partition.
-    Mockito.when(clusterInfo.availablePartitionLeaders("aa")).thenReturn(List.of(p0, p1));
-    Assertions.assertEquals(2, dispatcher.partition("aa", new byte[0], new byte[0], clusterInfo));
->>>>>>> e1edcfae
   }
 }