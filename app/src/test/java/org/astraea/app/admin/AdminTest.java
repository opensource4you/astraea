--- conflicted
+++ resolved
@@ -263,12 +263,8 @@
 
       // act, declare the preferred data directory
       Assertions.assertDoesNotThrow(
-<<<<<<< HEAD
-          () -> admin.migrator().partition(topic, 0).moveTo(Map.of(nextBroker, nextDir)),
-=======
           () ->
               admin.migrator().partition(topic, 0).declarePreferredDir(Map.of(nextBroker, nextDir)),
->>>>>>> 536a1eb3
           "The Migrator API should ignore the error");
       TimeUnit.SECONDS.sleep(1);
 
@@ -287,8 +283,6 @@
   }
 
   @Test
-<<<<<<< HEAD
-=======
   void testIllegalMigrationArgument() throws InterruptedException {
     try (Admin admin = Admin.of(bootstrapServers())) {
       var topic = Utils.randomString();
@@ -328,7 +322,6 @@
   }
 
   @Test
->>>>>>> 536a1eb3
   @DisabledOnOs(WINDOWS)
   void testMigrateAllPartitions() throws InterruptedException {
     var topicName = "testMigrateAllPartitions";
