--- conflicted
+++ resolved
@@ -643,11 +643,7 @@
       Assertions.assertThrows(
           NoSuchElementException.class, () -> clusterInfo.availableReplicaLeaders("Unknown Topic"));
       Assertions.assertThrows(NoSuchElementException.class, () -> clusterInfo.dataDirectories(-1));
-<<<<<<< HEAD
-      Assertions.assertThrows(IllegalArgumentException.class, () -> clusterInfo.node(-1));
-=======
       Assertions.assertThrows(NoSuchElementException.class, () -> clusterInfo.node(-1));
->>>>>>> a655671f
       Assertions.assertThrows(
           NoSuchElementException.class, () -> clusterInfo.node("unknown", 1024));
     }
