--- conflicted
+++ resolved
@@ -509,47 +509,6 @@
   }
 
   @Test
-<<<<<<< HEAD
-  void testNodes() {
-    try (var admin = Admin.of(bootstrapServers())) {
-      final Set<NodeInfo> nodes = admin.nodes();
-      Assertions.assertEquals(
-          brokerIds(), nodes.stream().map(NodeInfo::id).collect(Collectors.toUnmodifiableSet()));
-    }
-  }
-
-  @Test
-  void testClusterInfo() throws InterruptedException {
-    try (Admin admin = Admin.of(bootstrapServers())) {
-      String topic0 = "testClusterInfoFromAdmin_" + Utils.randomString(8);
-      String topic1 = "testClusterInfoFromAdmin_" + Utils.randomString(8);
-      String topic2 = "testClusterInfoFromAdmin_" + Utils.randomString(8);
-      int partitionCount = 10;
-      short replicaCount = 2;
-
-      Stream.of(topic0, topic1, topic2)
-          .forEach(
-              topicName ->
-                  admin
-                      .creator()
-                      .topic(topicName)
-                      .numberOfPartitions(partitionCount)
-                      .numberOfReplicas(replicaCount)
-                      .create());
-      TimeUnit.SECONDS.sleep(2);
-
-      final var clusterInfo = admin.clusterInfo(Set.of(topic0, topic1, topic2));
-
-      Assertions.assertEquals(brokerIds().size(), clusterInfo.nodes().size());
-      Assertions.assertEquals(Set.of(topic0, topic1, topic2), clusterInfo.topics());
-      Assertions.assertEquals(partitionCount * replicaCount, clusterInfo.replicas(topic0).size());
-      Assertions.assertEquals(partitionCount * replicaCount, clusterInfo.replicas(topic1).size());
-      Assertions.assertEquals(partitionCount * replicaCount, clusterInfo.replicas(topic2).size());
-      brokerIds()
-          .forEach(
-              id -> Assertions.assertEquals(logFolders().get(id), clusterInfo.dataDirectories(id)));
-    }
-=======
   void somePartitionsOffline() {
     String topicName1 = "testOfflineTopic-1";
     String topicName2 = "testOfflineTopic-2";
@@ -577,7 +536,48 @@
       throw new RuntimeException(e);
     }
     restartCluster();
->>>>>>> 56d381f0
+  }
+
+  @Test
+  void testNodes() {
+    try (var admin = Admin.of(bootstrapServers())) {
+      final Set<NodeInfo> nodes = admin.nodes();
+      Assertions.assertEquals(
+          brokerIds(), nodes.stream().map(NodeInfo::id).collect(Collectors.toUnmodifiableSet()));
+    }
+  }
+
+  @Test
+  void testClusterInfo() throws InterruptedException {
+    try (Admin admin = Admin.of(bootstrapServers())) {
+      String topic0 = "testClusterInfoFromAdmin_" + Utils.randomString(8);
+      String topic1 = "testClusterInfoFromAdmin_" + Utils.randomString(8);
+      String topic2 = "testClusterInfoFromAdmin_" + Utils.randomString(8);
+      int partitionCount = 10;
+      short replicaCount = 2;
+
+      Stream.of(topic0, topic1, topic2)
+          .forEach(
+              topicName ->
+                  admin
+                      .creator()
+                      .topic(topicName)
+                      .numberOfPartitions(partitionCount)
+                      .numberOfReplicas(replicaCount)
+                      .create());
+      TimeUnit.SECONDS.sleep(2);
+
+      final var clusterInfo = admin.clusterInfo(Set.of(topic0, topic1, topic2));
+
+      Assertions.assertEquals(brokerIds().size(), clusterInfo.nodes().size());
+      Assertions.assertEquals(Set.of(topic0, topic1, topic2), clusterInfo.topics());
+      Assertions.assertEquals(partitionCount * replicaCount, clusterInfo.replicas(topic0).size());
+      Assertions.assertEquals(partitionCount * replicaCount, clusterInfo.replicas(topic1).size());
+      Assertions.assertEquals(partitionCount * replicaCount, clusterInfo.replicas(topic2).size());
+      brokerIds()
+          .forEach(
+              id -> Assertions.assertEquals(logFolders().get(id), clusterInfo.dataDirectories(id)));
+    }
   }
 
   @ParameterizedTest
