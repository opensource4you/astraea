--- conflicted
+++ resolved
@@ -17,13 +17,9 @@
 package org.astraea.app.performance;
 
 import java.time.Duration;
-<<<<<<< HEAD
-import org.astraea.app.common.DataSize;
-=======
 import java.util.Arrays;
 import java.util.concurrent.atomic.AtomicLong;
 import org.astraea.app.common.DataUnit;
->>>>>>> 8afe864a
 import org.astraea.app.common.Utils;
 import org.junit.jupiter.api.Assertions;
 import org.junit.jupiter.api.Test;
@@ -34,15 +30,7 @@
   void testDuration() {
     var dataSupplier =
         DataSupplier.of(
-<<<<<<< HEAD
-            ExeTime.of("2s"),
-            DistributionType.FIXED.create(10),
-            DataSize.KiB.of(100),
-            DistributionType.FIXED.create(10),
-            DataSize.KiB.of(100));
-=======
             ExeTime.of("2s"), () -> 1L, () -> 4L, () -> 1L, () -> 10L, DataUnit.KiB.of(100));
->>>>>>> 8afe864a
     Assertions.assertTrue(dataSupplier.get().hasData());
     Utils.sleep(Duration.ofSeconds(3));
     Assertions.assertFalse(dataSupplier.get().hasData());
@@ -53,18 +41,11 @@
     var dataSupplier =
         DataSupplier.of(
             ExeTime.of("2records"),
-<<<<<<< HEAD
-            DistributionType.FIXED.create(10),
-            DataSize.KiB.of(100),
-            DistributionType.FIXED.create(10),
-            DataSize.KiB.of(100));
-=======
             () -> DataUnit.KiB.of(2).measurement(DataUnit.Byte).longValue(),
             () -> 10L,
             () -> DataUnit.KiB.of(100).measurement(DataUnit.Byte).longValue(),
             () -> 10L,
             DataUnit.KiB.of(102));
->>>>>>> 8afe864a
     Assertions.assertTrue(dataSupplier.get().hasData());
     Assertions.assertTrue(dataSupplier.get().hasData());
     Assertions.assertFalse(dataSupplier.get().hasData());
@@ -75,16 +56,6 @@
     var dataSupplier =
         DataSupplier.of(
             ExeTime.of("10s"),
-<<<<<<< HEAD
-            DistributionType.FIXED.create(9),
-            DataSize.KiB.of(100),
-            DistributionType.FIXED.create(10),
-            DataSize.KiB.of(100));
-    var data = dataSupplier.get();
-    Assertions.assertTrue(data.hasData());
-    // key content is fixed to "9", so the size is 1 byte
-    Assertions.assertEquals(1, data.key().length);
-=======
             () -> 1L,
             () -> DataUnit.Byte.of(20).measurement(DataUnit.Byte).longValue(),
             () -> 2L,
@@ -96,7 +67,6 @@
     Assertions.assertTrue(data2.hasData());
     // key content is fixed, the keys are the same
     Assertions.assertEquals(data1.key(), data2.key());
->>>>>>> 8afe864a
   }
 
   @Test
@@ -104,18 +74,11 @@
     var dataSupplier =
         DataSupplier.of(
             ExeTime.of("10s"),
-<<<<<<< HEAD
-            DistributionType.FIXED.create(10),
-            DataSize.KiB.of(100),
-            DistributionType.FIXED.create(0),
-            DataSize.KiB.of(100));
-=======
             () -> 1L,
             () -> DataUnit.Byte.of(20).measurement(DataUnit.Byte).longValue(),
             () -> 2L,
             () -> DataUnit.KiB.of(100).measurement(DataUnit.Byte).longValue(),
             DataUnit.KiB.of(100));
->>>>>>> 8afe864a
     var data = dataSupplier.get();
     Assertions.assertTrue(data.hasData());
     // initial value size is 100KB and the distributed is fixed to zero, so the final size is 102400
@@ -177,17 +140,6 @@
     var dataSupplier =
         DataSupplier.of(
             ExeTime.of("10s"),
-<<<<<<< HEAD
-            DistributionType.FIXED.create(10),
-            DataSize.KiB.of(100),
-            DistributionType.FIXED.create(10),
-            DataSize.KiB.of(100));
-    var data = dataSupplier.get();
-    Assertions.assertTrue(data.hasData());
-    // initial value size is 100KB and the distributed is fixed to 10, so the final size is between
-    // (102400 - 10, 102400 + 10)
-    Assertions.assertTrue(data.value().length >= 102400 - 10 && data.value().length <= 102400 + 10);
-=======
             () -> 10L,
             () -> 10L,
             () -> counter.getAndIncrement() % 2,
@@ -223,7 +175,6 @@
     Assertions.assertEquals(100, data1.value().length);
     Assertions.assertEquals(100, data2.value().length);
     Assertions.assertFalse(Arrays.equals(data1.value(), data2.value()));
->>>>>>> 8afe864a
   }
 
   @Test
@@ -231,18 +182,11 @@
     var dataSupplier =
         DataSupplier.of(
             ExeTime.of("10s"),
-<<<<<<< HEAD
-            DistributionType.FIXED.create(10),
-            DataSize.KiB.of(100),
-            DistributionType.FIXED.create(0),
-            DataSize.KiB.of(150));
-=======
             () -> 10L,
             () -> DataUnit.KiB.of(50).measurement(DataUnit.Byte).longValue(),
             () -> 10L,
             () -> DataUnit.KiB.of(50).measurement(DataUnit.Byte).longValue(),
             DataUnit.KiB.of(150));
->>>>>>> 8afe864a
     // total: 100KB, limit: 150KB -> no throttle
     Assertions.assertTrue(dataSupplier.get().hasData());
     // total: 200KB, limit: 150KB -> will throttle next data
