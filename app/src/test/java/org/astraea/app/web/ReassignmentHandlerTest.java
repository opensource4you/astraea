/*
 * Licensed to the Apache Software Foundation (ASF) under one or more
 * contributor license agreements. See the NOTICE file distributed with
 * this work for additional information regarding copyright ownership.
 * The ASF licenses this file to You under the Apache License, Version 2.0
 * (the "License"); you may not use this file except in compliance with
 * the License. You may obtain a copy of the License at
 *
 *    http://www.apache.org/licenses/LICENSE-2.0
 *
 * Unless required by applicable law or agreed to in writing, software
 * distributed under the License is distributed on an "AS IS" BASIS,
 * WITHOUT WARRANTIES OR CONDITIONS OF ANY KIND, either express or implied.
 * See the License for the specific language governing permissions and
 * limitations under the License.
 */
package org.astraea.app.web;

import static org.astraea.app.web.ReassignmentHandler.progressInPercentage;

import java.time.Duration;
<<<<<<< HEAD
import java.util.List;
import java.util.Objects;
=======
>>>>>>> 453272d6
import java.util.Set;
import org.astraea.common.Utils;
import org.astraea.common.admin.Admin;
import org.astraea.common.admin.TopicPartition;
import org.astraea.it.RequireBrokerCluster;
import org.junit.jupiter.api.Assertions;
import org.junit.jupiter.api.Test;

public class ReassignmentHandlerTest extends RequireBrokerCluster {

  @Test
  void testMigrateToAnotherBroker() {
    var topicName = Utils.randomString(10);
    try (Admin admin = Admin.of(bootstrapServers())) {
      var handler = new ReassignmentHandler(admin);
      admin.creator().topic(topicName).numberOfPartitions(1).create();
      Utils.sleep(Duration.ofSeconds(3));

      var currentBroker =
          admin
              .replicas(Set.of(topicName))
              .get(TopicPartition.of(topicName, 0))
              .get(0)
              .nodeInfo()
              .id();
      var nextBroker = brokerIds().stream().filter(i -> i != currentBroker).findAny().get();

      var body =
          String.format(
              "{\"%s\": [{\"%s\": \"%s\",\"%s\": \"%s\",\"%s\": [%s]}]}",
              ReassignmentHandler.PLANS_KEY,
              ReassignmentHandler.TOPIC_KEY,
              topicName,
              ReassignmentHandler.PARTITION_KEY,
              "0",
              ReassignmentHandler.TO_KEY,
              nextBroker);

      Assertions.assertEquals(
          Response.ACCEPT, handler.post(Channel.ofRequest(PostRequest.of(body))));

      Utils.sleep(Duration.ofSeconds(2));
      var reassignments = handler.get(Channel.EMPTY);
      // the reassignment should be completed
      Assertions.assertEquals(0, reassignments.addingReplicas.size());

      Assertions.assertEquals(
          nextBroker,
          admin
              .replicas(Set.of(topicName))
              .get(TopicPartition.of(topicName, 0))
              .get(0)
              .nodeInfo()
              .id());
    }
  }

  @Test
  void testMigrateToAnotherPath() {
    var topicName = Utils.randomString(10);
    try (Admin admin = Admin.of(bootstrapServers())) {
      var handler = new ReassignmentHandler(admin);
      admin.creator().topic(topicName).numberOfPartitions(1).create();
      Utils.sleep(Duration.ofSeconds(3));

      var currentReplica =
          admin.replicas(Set.of(topicName)).get(TopicPartition.of(topicName, 0)).get(0);
      var currentBroker = currentReplica.nodeInfo().id();
      var currentPath = currentReplica.dataFolder();
      var nextPath =
          logFolders().get(currentBroker).stream()
              .filter(p -> !p.equals(currentPath))
              .findFirst()
              .get();

      var body =
          String.format(
              "{\"%s\": [{\"%s\": \"%s\", \"%s\": \"%s\" ,\"%s\": \"%s\",\"%s\": \"%s\"}]}",
              ReassignmentHandler.PLANS_KEY,
              ReassignmentHandler.TOPIC_KEY,
              topicName,
              ReassignmentHandler.PARTITION_KEY,
              "0",
              ReassignmentHandler.BROKER_KEY,
              currentBroker,
              ReassignmentHandler.TO_KEY,
              nextPath);

      Assertions.assertEquals(
          Response.ACCEPT, handler.post(Channel.ofRequest(PostRequest.of(body))));

      Utils.sleep(Duration.ofSeconds(2));
      var reassignments = handler.get(Channel.ofTarget(topicName));
      // the reassignment should be completed
      Assertions.assertEquals(0, reassignments.addingReplicas.size());

      Assertions.assertEquals(
          nextPath,
          admin
              .replicas(Set.of(topicName))
              .get(TopicPartition.of(topicName, 0))
              .get(0)
              .dataFolder());
    }
  }

  @Test
  void testExcludeSpecificBroker() {
    var topicName = Utils.randomString(10);
    try (Admin admin = Admin.of(bootstrapServers())) {
      var handler = new ReassignmentHandler(admin);
      admin.creator().topic(topicName).numberOfPartitions(10).create();
      Utils.sleep(Duration.ofSeconds(3));

      var currentBroker =
          admin
              .replicas(Set.of(topicName))
              .get(TopicPartition.of(topicName, 0))
              .get(0)
              .nodeInfo()
              .id();

      var body =
          String.format(
              "{\"%s\": [{\"%s\": \"%s\"}]}",
              ReassignmentHandler.PLANS_KEY, ReassignmentHandler.FROM_KEY, currentBroker);

      Assertions.assertEquals(
          Response.ACCEPT, handler.post(Channel.ofRequest(PostRequest.of(body))));

      Utils.sleep(Duration.ofSeconds(2));
      var reassignments = handler.get(Channel.EMPTY);
      // the reassignment should be completed
      Assertions.assertEquals(0, reassignments.reassignments.size());

      Assertions.assertNotEquals(
          currentBroker,
          admin
              .replicas(Set.of(topicName))
              .get(TopicPartition.of(topicName, 0))
              .get(0)
              .nodeInfo()
              .id());
      Assertions.assertEquals(0, admin.partitions(currentBroker).size());
    }
  }

  @Test
  void testExcludeSpecificBrokerTopic() {
    var topicName = Utils.randomString(10);
    var targetTopic = Utils.randomString(10);
    try (Admin admin = Admin.of(bootstrapServers())) {
      var handler = new ReassignmentHandler(admin);
      admin.creator().topic(topicName).numberOfPartitions(10).create();
      admin.creator().topic(targetTopic).numberOfPartitions(10).create();
      Utils.sleep(Duration.ofSeconds(3));

      var currentBroker =
          admin
              .replicas(Set.of(topicName))
              .get(TopicPartition.of(topicName, 0))
              .get(0)
              .nodeInfo()
              .id();

      var body =
          String.format(
              "{\"%s\": [{\"%s\": \"%s\", \"%s\": \"%s\"}]}",
              ReassignmentHandler.PLANS_KEY,
              ReassignmentHandler.FROM_KEY,
              currentBroker,
              ReassignmentHandler.TOPIC_KEY,
              targetTopic);

      Assertions.assertEquals(
          Response.ACCEPT, handler.post(Channel.ofRequest(PostRequest.of(body))));

      Utils.sleep(Duration.ofSeconds(2));
      var reassignments = handler.get(Channel.EMPTY);
      // the reassignment should be completed
      Assertions.assertEquals(0, reassignments.reassignments.size());

      Assertions.assertNotEquals(
          currentBroker,
          admin
              .replicas(Set.of(targetTopic))
              .get(TopicPartition.of(targetTopic, 0))
              .get(0)
              .nodeInfo()
              .id());
      Assertions.assertNotEquals(0, admin.partitions(currentBroker).size());
      Assertions.assertEquals(
          0,
          (int)
              admin.partitions(currentBroker).stream()
                  .filter(tp -> Objects.equals(tp.topic(), targetTopic))
                  .count());
    }
  }

  @Test
  void testBadRequest() {
    var topicName = Utils.randomString(10);
    try (Admin admin = Admin.of(bootstrapServers())) {
      var handler = new ReassignmentHandler(admin);
      admin.creator().topic(topicName).numberOfPartitions(1).create();
      Utils.sleep(Duration.ofSeconds(3));
      var body = "{\"plans\": []}";

      Assertions.assertEquals(
          Response.BAD_REQUEST, handler.post(Channel.ofRequest(PostRequest.of(body))));
    }
  }

  @Test
  void testProgressInPercentage() {
    Assertions.assertEquals(progressInPercentage(-1.1), "0.00%");
    Assertions.assertEquals(progressInPercentage(11.11), "100.00%");
    Assertions.assertEquals(progressInPercentage(0.12345), "12.35%");
  }
}<|MERGE_RESOLUTION|>--- conflicted
+++ resolved
@@ -19,11 +19,8 @@
 import static org.astraea.app.web.ReassignmentHandler.progressInPercentage;
 
 import java.time.Duration;
-<<<<<<< HEAD
 import java.util.List;
 import java.util.Objects;
-=======
->>>>>>> 453272d6
 import java.util.Set;
 import org.astraea.common.Utils;
 import org.astraea.common.admin.Admin;
@@ -157,7 +154,7 @@
       Utils.sleep(Duration.ofSeconds(2));
       var reassignments = handler.get(Channel.EMPTY);
       // the reassignment should be completed
-      Assertions.assertEquals(0, reassignments.reassignments.size());
+      Assertions.assertEquals(0, reassignments.addingReplicas.size());
 
       Assertions.assertNotEquals(
           currentBroker,
@@ -204,7 +201,7 @@
       Utils.sleep(Duration.ofSeconds(2));
       var reassignments = handler.get(Channel.EMPTY);
       // the reassignment should be completed
-      Assertions.assertEquals(0, reassignments.reassignments.size());
+      Assertions.assertEquals(0, reassignments.addingReplicas.size());
 
       Assertions.assertNotEquals(
           currentBroker,
