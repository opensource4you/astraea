--- conflicted
+++ resolved
@@ -36,7 +36,7 @@
 import org.astraea.common.cost.HasClusterCost;
 import org.astraea.common.cost.HasMoveCost;
 import org.astraea.common.cost.MoveCost;
-import org.astraea.common.cost.ReplicaNumberCost;
+import org.astraea.common.cost.ReplicaSizeCost;
 import org.astraea.common.producer.Producer;
 import org.astraea.it.RequireBrokerCluster;
 import org.junit.jupiter.api.Assertions;
@@ -49,11 +49,8 @@
     createAndProduceTopic(3);
     try (var admin = Admin.of(bootstrapServers())) {
       var handler =
-<<<<<<< HEAD
-          new BalancerHandler(admin, List.of(new DegradeCost()), List.of(new ReplicaNumberCost()));
-=======
-          new BalancerHandler(admin, MultiplicationCost.decreasing(), new ReplicaSizeCost());
->>>>>>> 6222beb6
+          new BalancerHandler(
+              admin, List.of(MultiplicationCost.decreasing()), List.of(new ReplicaSizeCost()));
       var report =
           Assertions.assertInstanceOf(
               BalancerHandler.Report.class,
@@ -75,10 +72,7 @@
           .forEach(p -> Assertions.assertNull(p.size));
       Assertions.assertTrue(report.cost >= report.newCost);
       var sizeMigration =
-          report.migrationCosts.stream()
-              .filter(x -> x.function.equals("Replica Number"))
-              .findFirst()
-              .get();
+          report.migrationCosts.stream().filter(x -> x.function.equals("size")).findFirst().get();
       Assertions.assertTrue(sizeMigration.totalCost >= 0);
       Assertions.assertTrue(sizeMigration.cost.size() > 0);
       Assertions.assertEquals(0, sizeMigration.cost.stream().mapToLong(x -> x.cost).sum());
@@ -90,11 +84,8 @@
     var topicNames = createAndProduceTopic(3);
     try (var admin = Admin.of(bootstrapServers())) {
       var handler =
-<<<<<<< HEAD
-          new BalancerHandler(admin, List.of(new DegradeCost()), List.of(new ReplicaNumberCost()));
-=======
-          new BalancerHandler(admin, MultiplicationCost.decreasing(), new ReplicaSizeCost());
->>>>>>> 6222beb6
+          new BalancerHandler(
+              admin, List.of(MultiplicationCost.decreasing()), List.of(new ReplicaSizeCost()));
       var report =
           Assertions.assertInstanceOf(
               BalancerHandler.Report.class,
@@ -111,10 +102,7 @@
       Assertions.assertEquals(topicNames.get(0), actual.iterator().next());
       Assertions.assertTrue(report.cost >= report.newCost);
       var sizeMigration =
-          report.migrationCosts.stream()
-              .filter(x -> x.function.equals("Replica Number"))
-              .findFirst()
-              .get();
+          report.migrationCosts.stream().filter(x -> x.function.equals("size")).findFirst().get();
       Assertions.assertTrue(sizeMigration.totalCost >= 0);
       Assertions.assertTrue(sizeMigration.cost.size() > 0);
       Assertions.assertEquals(0, sizeMigration.cost.stream().mapToLong(x -> x.cost).sum());
@@ -153,11 +141,8 @@
     var topicNames = createAndProduceTopic(3);
     try (var admin = Admin.of(bootstrapServers())) {
       var handler =
-<<<<<<< HEAD
-          new BalancerHandler(admin, List.of(new DegradeCost()), List.of(new ReplicaNumberCost()));
-=======
-          new BalancerHandler(admin, MultiplicationCost.decreasing(), new ReplicaSizeCost());
->>>>>>> 6222beb6
+          new BalancerHandler(
+              admin, List.of(MultiplicationCost.decreasing()), List.of(new ReplicaSizeCost()));
       var report =
           Assertions.assertInstanceOf(
               BalancerHandler.Report.class,
@@ -175,10 +160,7 @@
       Assertions.assertTrue(actual.contains(topicNames.get(1)));
       Assertions.assertTrue(report.cost >= report.newCost);
       var sizeMigration =
-          report.migrationCosts.stream()
-              .filter(x -> x.function.equals("Replica Number"))
-              .findFirst()
-              .get();
+          report.migrationCosts.stream().filter(x -> x.function.equals("size")).findFirst().get();
       Assertions.assertTrue(sizeMigration.totalCost >= 0);
       Assertions.assertTrue(sizeMigration.cost.size() > 0);
       Assertions.assertEquals(0, sizeMigration.cost.stream().mapToLong(x -> x.cost).sum());
@@ -244,11 +226,6 @@
               (originClusterInfo, newClusterInfo, clusterBean) ->
                   MoveCost.builder().totalCost(100).build());
 
-<<<<<<< HEAD
-=======
-      var balancerHandler =
-          new BalancerHandler(admin, MultiplicationCost.decreasing(), new ReplicaSizeCost());
->>>>>>> 6222beb6
       var Best =
           Balancer.builder()
               .planGenerator(RebalancePlanGenerator.random(30))
@@ -292,7 +269,8 @@
     try (var admin = Admin.of(bootstrapServers())) {
       Utils.sleep(Duration.ofSeconds(1));
       var handler =
-          new BalancerHandler(admin, MultiplicationCost.increasing(), new ReplicaSizeCost());
+          new BalancerHandler(
+              admin, List.of(MultiplicationCost.increasing()), List.of(new ReplicaSizeCost()));
       var report =
           Assertions.assertInstanceOf(
               BalancerHandler.Report.class,
