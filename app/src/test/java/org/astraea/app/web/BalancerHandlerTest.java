/*
 * Licensed to the Apache Software Foundation (ASF) under one or more
 * contributor license agreements. See the NOTICE file distributed with
 * this work for additional information regarding copyright ownership.
 * The ASF licenses this file to You under the Apache License, Version 2.0
 * (the "License"); you may not use this file except in compliance with
 * the License. You may obtain a copy of the License at
 *
 *    http://www.apache.org/licenses/LICENSE-2.0
 *
 * Unless required by applicable law or agreed to in writing, software
 * distributed under the License is distributed on an "AS IS" BASIS,
 * WITHOUT WARRANTIES OR CONDITIONS OF ANY KIND, either express or implied.
 * See the License for the specific language governing permissions and
 * limitations under the License.
 */
package org.astraea.app.web;

import java.nio.charset.StandardCharsets;
import java.time.Duration;
import java.util.ArrayList;
import java.util.Collection;
import java.util.Collections;
import java.util.List;
import java.util.Map;
import java.util.NoSuchElementException;
import java.util.Optional;
import java.util.Set;
import java.util.concurrent.CompletableFuture;
import java.util.concurrent.CompletionException;
import java.util.concurrent.CompletionStage;
import java.util.concurrent.CountDownLatch;
import java.util.concurrent.CyclicBarrier;
import java.util.concurrent.Executors;
import java.util.concurrent.ThreadLocalRandom;
import java.util.concurrent.TimeUnit;
import java.util.concurrent.atomic.AtomicBoolean;
import java.util.concurrent.atomic.AtomicReference;
import java.util.concurrent.atomic.LongAdder;
import java.util.function.Consumer;
import java.util.function.Function;
import java.util.stream.Collectors;
import java.util.stream.IntStream;
import java.util.stream.Stream;
import org.astraea.app.web.BalancerHandler.BalancerPostRequest;
import org.astraea.app.web.BalancerHandler.CostWeight;
import org.astraea.common.Configuration;
import org.astraea.common.DataSize;
import org.astraea.common.Utils;
import org.astraea.common.admin.Admin;
import org.astraea.common.admin.ClusterBean;
import org.astraea.common.admin.ClusterInfo;
import org.astraea.common.admin.ClusterInfoBuilder;
import org.astraea.common.admin.NodeInfo;
import org.astraea.common.admin.Replica;
import org.astraea.common.admin.TopicPartition;
import org.astraea.common.balancer.Balancer;
import org.astraea.common.balancer.algorithms.AlgorithmConfig;
import org.astraea.common.balancer.algorithms.GreedyBalancer;
import org.astraea.common.balancer.algorithms.SingleStepBalancer;
import org.astraea.common.balancer.executor.RebalancePlanExecutor;
import org.astraea.common.balancer.executor.StraightPlanExecutor;
import org.astraea.common.cost.ClusterCost;
import org.astraea.common.cost.HasClusterCost;
import org.astraea.common.cost.HasMoveCost;
import org.astraea.common.cost.NoSufficientMetricsException;
import org.astraea.common.cost.ReplicaLeaderCost;
import org.astraea.common.json.JsonConverter;
import org.astraea.common.json.TypeRef;
import org.astraea.common.metrics.collector.Fetcher;
import org.astraea.common.metrics.platform.HostMetrics;
import org.astraea.common.metrics.platform.JvmMemory;
import org.astraea.common.producer.Producer;
import org.astraea.common.producer.Record;
import org.astraea.it.Service;
import org.junit.jupiter.api.AfterAll;
import org.junit.jupiter.api.Assertions;
import org.junit.jupiter.api.Test;
import org.junit.jupiter.api.Timeout;
import org.junit.jupiter.params.ParameterizedTest;
import org.junit.jupiter.params.provider.CsvSource;
import org.mockito.Mockito;

public class BalancerHandlerTest {

  private static final Service SERVICE = Service.builder().numberOfBrokers(3).build();

  @AfterAll
  static void closeService() {
    SERVICE.close();
  }

  static final String TOPICS_KEY = "topics";
  static final String TIMEOUT_KEY = "timeout";
  static final String MAX_MIGRATE_SIZE_KEY = "maxMigratedSize";
  static final String MAX_MIGRATE_LEADER_KEY = "maxMigratedLeader";
  static final String COST_WEIGHT_KEY = "costWeights";
  static final String BALANCER_IMPLEMENTATION_KEY = "balancer";
  static final String BALANCER_CONFIGURATION_KEY = "balancerConfig";
  static final int TIMEOUT_DEFAULT = 3;

  private static final List<BalancerHandler.CostWeight> defaultIncreasing =
      List.of(costWeight(IncreasingCost.class.getName(), 1));
  private static final List<BalancerHandler.CostWeight> defaultDecreasing =
      List.of(costWeight(DecreasingCost.class.getName(), 1));
  private static final Channel defaultPostPlan =
      httpRequest(Map.of(COST_WEIGHT_KEY, defaultDecreasing));

  @Test
  @Timeout(value = 60)
  void testReport() {
    var topics = createAndProduceTopic(3);
    try (var admin = Admin.of(SERVICE.bootstrapServers())) {
      // make sure all replicas have
      admin
          .clusterInfo(Set.copyOf(topics))
          .toCompletableFuture()
          .join()
          .replicaStream()
          .forEach(r -> Assertions.assertNotEquals(0, r.size()));
      var handler = new BalancerHandler(admin);
      var request = new BalancerPostRequest();
      request.balancer = GreedyBalancer.class.getName();
      request.balancerConfig = Map.of("a", "b");
      request.timeout = Duration.ofMillis(1234);
      var progress = submitPlanGeneration(handler, request);
      var report = progress.plan;
      Assertions.assertNotNull(progress.id);
      Assertions.assertEquals(Duration.ofMillis(1234), progress.config.timeout);
      Assertions.assertEquals(GreedyBalancer.class.getName(), progress.config.balancer);
      Assertions.assertNotEquals(0, report.changes.size());
      Assertions.assertTrue(report.cost >= report.newCost.get());
      // "before" should record size
      report.changes.forEach(
          c ->
              c.before.forEach(
                  p -> {
                    // if the topic is generated by this test, it should have data
                    if (topics.contains(c.topic)) Assertions.assertNotEquals(0, p.size);
                    // otherwise, we just check non-null
                    else Assertions.assertNotNull(p.size);
                  }));
      // "after" should NOT record size
      report.changes.stream()
          .flatMap(c -> c.after.stream())
          .forEach(p -> Assertions.assertEquals(Optional.empty(), p.size));
      Assertions.assertTrue(report.cost >= report.newCost.get());
      var sizeMigration =
          report.migrationCosts.stream()
              .filter(x -> x.name.equals(BalancerHandler.MOVED_SIZE))
              .findFirst()
              .get();
      Assertions.assertNotEquals(0, sizeMigration.brokerCosts.size());
      sizeMigration.brokerCosts.values().forEach(v -> Assertions.assertNotEquals(0D, v));
    }
  }

  @Test
  @Timeout(value = 60)
  void testTopics() {
    var topicNames = createAndProduceTopic(5);
    try (var admin = Admin.of(SERVICE.bootstrapServers())) {
      var handler = new BalancerHandler(admin);
      // For all 5 topics, we only allow the first two topics can be altered.
      // We apply this limitation to test if the BalancerHandler.TOPICS_KEY works correctly.
      var allowedTopics = List.copyOf(topicNames).subList(0, 2);
      var request = new BalancerPostRequest();
      request.balancerConfig = Map.of("iteration", "30");
      request.topics = Set.copyOf(allowedTopics);
      var report = submitPlanGeneration(handler, request).plan;
      Assertions.assertTrue(
          report.changes.stream().map(x -> x.topic).allMatch(allowedTopics::contains),
          "Only allowed topics been altered");
      Assertions.assertTrue(
          report.cost >= report.newCost.get(),
          "The proposed plan should has better score then the current one");
      var sizeMigration =
          report.migrationCosts.stream()
              .filter(x -> x.name.equals(BalancerHandler.MOVED_SIZE))
              .findFirst()
              .get();
      Assertions.assertNotEquals(0, sizeMigration.brokerCosts.size());
      Assertions.assertNotEquals(
          0,
          sizeMigration.brokerCosts.values().stream().filter(v -> v > 0).count(),
          "report.cost: " + report.cost + " report.newCost.get(): " + report.newCost.get());
    }
  }

  private static Set<String> createAndProduceTopic(int topicCount) {
    return createAndProduceTopic(topicCount, 3, (short) 1, true);
  }

  private static Set<String> createAndProduceTopic(
      int topicCount, int partitions, short replicas, boolean skewed) {
    try (var admin = Admin.of(SERVICE.bootstrapServers())) {
      var topics =
          IntStream.range(0, topicCount)
              .mapToObj(ignored -> Utils.randomString(10))
              .collect(Collectors.toUnmodifiableSet());
      topics.forEach(
          topic -> {
            admin
                .creator()
                .topic(topic)
                .numberOfPartitions(partitions)
                .numberOfReplicas(replicas)
                .run()
                .toCompletableFuture()
                .join();
            if (skewed) {
              Utils.sleep(Duration.ofSeconds(1));
              var placement =
                  SERVICE.dataFolders().keySet().stream()
                      .limit(replicas)
                      .collect(Collectors.toUnmodifiableList());
              admin
                  .moveToBrokers(
                      admin.topicPartitions(Set.of(topic)).toCompletableFuture().join().stream()
                          .collect(Collectors.toMap(tp -> tp, ignored -> placement)))
                  .toCompletableFuture()
                  .join();
            }
          });
      Utils.sleep(Duration.ofSeconds(3));
      try (var producer = Producer.of(SERVICE.bootstrapServers())) {
        IntStream.range(0, 30)
            .forEach(
                index ->
                    topics.forEach(
                        topic ->
                            producer.send(
                                Record.builder()
                                    .topic(topic)
                                    .key(String.valueOf(index).getBytes(StandardCharsets.UTF_8))
                                    .build())));
      }
      return topics;
    }
  }

  @Test
  @Timeout(value = 60)
  void testBestPlan() {
    try (var admin = Admin.of(SERVICE.bootstrapServers())) {
      var currentClusterInfo =
          ClusterInfo.of(
              "fake",
              List.of(NodeInfo.of(10, "host", 22), NodeInfo.of(11, "host", 22)),
              List.of(
                  Replica.builder()
                      .topic("topic")
                      .partition(0)
                      .nodeInfo(NodeInfo.of(10, "host", 22))
                      .lag(0)
                      .size(100)
                      .isLeader(true)
                      .isSync(true)
                      .isFuture(false)
                      .isOffline(false)
                      .isPreferredLeader(true)
                      .path("/tmp/aa")
                      .build()));

      HasClusterCost clusterCostFunction =
          (clusterInfo, clusterBean) -> () -> clusterInfo == currentClusterInfo ? 100D : 10D;
      HasMoveCost moveCostFunction = HasMoveCost.EMPTY;

      var balancerHandler = new BalancerHandler(admin);
      var Best =
          Balancer.create(
                  SingleStepBalancer.class,
                  AlgorithmConfig.builder()
                      .clusterCost(clusterCostFunction)
                      .clusterConstraint((before, after) -> after.value() <= before.value())
                      .moveCost(moveCostFunction)
                      .movementConstraint(moveCosts -> true)
                      .build())
              .offer(
                  admin
                      .clusterInfo(admin.topicNames(false).toCompletableFuture().join())
                      .toCompletableFuture()
                      .join(),
                  Duration.ofSeconds(3));

      Assertions.assertNotEquals(Optional.empty(), Best);

      // test loop limit
      Assertions.assertThrows(
          Exception.class,
          () ->
              Balancer.create(
                      SingleStepBalancer.class,
                      AlgorithmConfig.builder()
                          .clusterCost(clusterCostFunction)
                          .clusterConstraint((before, after) -> true)
                          .moveCost(moveCostFunction)
                          .movementConstraint(moveCosts -> true)
                          .config(Configuration.of(Map.of("iteration", "0")))
                          .build())
                  .offer(
                      admin
                          .clusterInfo(admin.topicNames(false).toCompletableFuture().join())
                          .toCompletableFuture()
                          .join(),
                      Duration.ofSeconds(3)));

      // test cluster cost predicate
      Assertions.assertEquals(
          Optional.empty(),
          Balancer.create(
                  SingleStepBalancer.class,
                  AlgorithmConfig.builder()
                      .clusterCost(clusterCostFunction)
                      .clusterConstraint((before, after) -> false)
                      .moveCost(moveCostFunction)
                      .movementConstraint(moveCosts -> true)
                      .build())
              .offer(
                  admin
                      .clusterInfo(admin.topicNames(false).toCompletableFuture().join())
                      .toCompletableFuture()
                      .join(),
                  Duration.ofSeconds(3))
              .solution());

      // test move cost predicate
      Assertions.assertEquals(
          Optional.empty(),
          Balancer.create(
                  SingleStepBalancer.class,
                  AlgorithmConfig.builder()
                      .clusterCost(clusterCostFunction)
                      .clusterConstraint((before, after) -> true)
                      .moveCost(moveCostFunction)
                      .movementConstraint(moveCosts -> false)
                      .build())
              .offer(
                  admin
                      .clusterInfo(admin.topicNames(false).toCompletableFuture().join())
                      .toCompletableFuture()
                      .join(),
                  Duration.ofSeconds(3))
              .solution());
    }
  }

  @CsvSource(value = {"2,100Byte", "2,500Byte", "2,1GB", "5,100Byte", "5,500Byte", "5,1GB"})
  @ParameterizedTest
  void testMoveCost(String leaderLimit, String sizeLimit) {
    createAndProduceTopic(3);
    try (var admin = Admin.of(SERVICE.bootstrapServers())) {
      var handler = new BalancerHandler(admin);
      var request = new BalancerHandler.BalancerPostRequest();
      request.maxMigratedSize = DataSize.of(sizeLimit);
      request.maxMigratedLeader = Long.parseLong(leaderLimit);
      var report = submitPlanGeneration(handler, request).plan;
      report.migrationCosts.forEach(
          migrationCost -> {
            switch (migrationCost.name) {
              case BalancerHandler.MOVED_SIZE:
                Assertions.assertTrue(
                    migrationCost.brokerCosts.values().stream().mapToLong(Double::intValue).sum()
                        <= DataSize.of(sizeLimit).bytes());
                break;
              case BalancerHandler.CHANGED_LEADERS:
                Assertions.assertTrue(
                    migrationCost.brokerCosts.values().stream().mapToLong(Double::byteValue).sum()
                        <= Integer.parseInt(leaderLimit));
                break;
            }
          });
    }
  }

  @Test
  @Timeout(value = 60)
  void testNoReport() {
    var topic = Utils.randomString(10);
    try (var admin = Admin.of(SERVICE.bootstrapServers())) {
      admin.creator().topic(topic).numberOfPartitions(1).run().toCompletableFuture().join();
      Utils.sleep(Duration.ofSeconds(1));
      var handler = new BalancerHandler(admin);
      var post =
          Assertions.assertInstanceOf(
              BalancerHandler.PostPlanResponse.class,
              handler
                  .post(
                      httpRequest(
                          Map.of(
                              COST_WEIGHT_KEY,
                              defaultIncreasing,
                              TIMEOUT_KEY,
                              "996ms",
                              BALANCER_IMPLEMENTATION_KEY,
                              GreedyBalancer.class.getName())))
                  .toCompletableFuture()
                  .join());
      Utils.sleep(Duration.ofSeconds(5));
      var progress =
          Assertions.assertInstanceOf(
              BalancerHandler.PlanExecutionProgress.class,
              handler.get(Channel.ofTarget(post.id)).toCompletableFuture().join());
      Assertions.assertNotNull(post.id);
      Assertions.assertEquals(post.id, progress.id);
      Assertions.assertEquals(Duration.ofMillis(996), progress.config.timeout);
      Assertions.assertEquals(GreedyBalancer.class.getName(), progress.config.balancer);
      Assertions.assertEquals(BalancerHandler.PlanPhase.Searched, progress.phase, "search done");
      Assertions.assertNotNull(progress.exception, "hint about no plan found");
      Assertions.assertNotNull(progress.config.function);
      Assertions.assertNull(progress.plan, "no proposal");
      Assertions.assertInstanceOf(
          IllegalStateException.class,
          Assertions.assertThrows(
                  CompletionException.class,
                  () ->
                      handler
                          .put(httpRequest(Map.of("id", progress.id)))
                          .toCompletableFuture()
                          .join())
              .getCause(),
          "Cannot execute a plan with no proposal available");
    }
  }

  @Test
  @Timeout(value = 60)
  void testPut() {
    // arrange
    createAndProduceTopic(3, 10, (short) 2, false);
    try (var admin = Admin.of(SERVICE.bootstrapServers())) {
      var theExecutor = new NoOpExecutor();
      var handler = new BalancerHandler(admin, theExecutor);
      var request = new BalancerHandler.BalancerPostRequest();
      request.balancerConfig = Map.of("iteration", "100");
      var progress = submitPlanGeneration(handler, request);
      var thePlanId = progress.id;

      // act
      var response =
          Assertions.assertInstanceOf(
              BalancerHandler.PutPlanResponse.class,
              handler.put(httpRequest(Map.of("id", thePlanId))).toCompletableFuture().join());
      Utils.sleep(Duration.ofSeconds(1));

      // assert
      Assertions.assertEquals(Response.ACCEPT.code(), response.code());
      Assertions.assertEquals(thePlanId, response.id);
      Assertions.assertEquals(1, theExecutor.count());
    }
  }

  @Test
  @Timeout(value = 60)
  void testBadPut() {
    createAndProduceTopic(3);
    try (var admin = Admin.of(SERVICE.bootstrapServers())) {
      var handler = new BalancerHandler(admin, new NoOpExecutor());

      // no id offered
      Assertions.assertThrows(
          IllegalArgumentException.class,
          () -> handler.put(Channel.EMPTY).toCompletableFuture().join(),
          "The 'id' field is required");

      // no such plan id
      Assertions.assertThrows(
          IllegalArgumentException.class,
          () -> handler.put(httpRequest(Map.of("id", "no such plan"))).toCompletableFuture().join(),
          "The requested plan doesn't exists");
    }
  }

  @Test
  @Timeout(value = 360)
  void testSubmitRebalancePlanThreadSafe() {
    var topic = Utils.randomString();
<<<<<<< HEAD
    var costWeights = List.of(costWeight(ReplicaLeaderCost.class.getName(), 1));
    try (var admin = Admin.of(bootstrapServers())) {
=======
    try (var admin = Admin.of(SERVICE.bootstrapServers())) {
>>>>>>> ddfb07af
      admin.creator().topic(topic).numberOfPartitions(30).run().toCompletableFuture().join();
      Utils.sleep(Duration.ofSeconds(3));
      admin
          .moveToBrokers(
              admin.topicPartitions(Set.of(topic)).toCompletableFuture().join().stream()
                  .collect(Collectors.toMap(Function.identity(), ignored -> List.of(1))))
          .toCompletableFuture()
          .join();
      Utils.sleep(Duration.ofSeconds(3));
      var theExecutor = new NoOpExecutor();
      var handler = new BalancerHandler(admin, theExecutor);
<<<<<<< HEAD
      var progress = submitPlanGeneration(handler, Map.of(COST_WEIGHT_KEY, costWeights));
=======
      var progress = submitPlanGeneration(handler, new BalancerPostRequest());
>>>>>>> ddfb07af

      // use many threads to increase the chance to trigger a data race
      final int threadCount = Runtime.getRuntime().availableProcessors() * 3;
      final var executor = Executors.newFixedThreadPool(threadCount);
      final var barrier = new CyclicBarrier(threadCount);

      // launch threads
      IntStream.range(0, threadCount)
          .forEach(
              ignore ->
                  executor.submit(
                      () -> {
                        // the plan
                        final var request = httpRequest(Map.of("id", progress.id));
                        // use cyclic barrier to ensure all threads are ready to work
                        Utils.packException(() -> barrier.await());
                        // send the put request
                        handler.put(request).toCompletableFuture().join();
                      }));

      // await work done
      executor.shutdown();
      Assertions.assertTrue(
          Utils.packException(() -> executor.awaitTermination(threadCount * 3L, TimeUnit.SECONDS)));

      // the rebalance task is triggered in async manner, it may take some time to getting schedule
      Utils.sleep(Duration.ofMillis(500));
      // test if the plan has been executed just once
      Assertions.assertEquals(1, theExecutor.count());
    }
  }

  @Test
  @Timeout(value = 60)
  void testRebalanceOnePlanAtATime() {
    createAndProduceTopic(3);
<<<<<<< HEAD
    var costWeights = List.of(costWeight(ReplicaLeaderCost.class.getName(), 1));
    try (var admin = Admin.of(bootstrapServers())) {
=======
    try (var admin = Admin.of(SERVICE.bootstrapServers())) {
>>>>>>> ddfb07af
      var theExecutor =
          new NoOpExecutor() {
            @Override
            public CompletionStage<Void> run(
                Admin admin, ClusterInfo targetAllocation, Duration timeout) {
              return super.run(admin, targetAllocation, Duration.ofSeconds(5))
                  // Use another thread to block this completion to avoid deadlock in
                  // BalancerHandler#put
                  .thenApplyAsync(
                      i -> {
                        Utils.sleep(Duration.ofSeconds(10));
                        return i;
                      });
            }
          };
      var handler = new BalancerHandler(admin, theExecutor);
<<<<<<< HEAD
      var plan0 = submitPlanGeneration(handler, Map.of(COST_WEIGHT_KEY, costWeights));
      var plan1 = submitPlanGeneration(handler, Map.of(COST_WEIGHT_KEY, costWeights));
=======
      var plan0 = submitPlanGeneration(handler, new BalancerPostRequest());
      var plan1 = submitPlanGeneration(handler, new BalancerPostRequest());
>>>>>>> ddfb07af

      Assertions.assertDoesNotThrow(
          () -> handler.put(httpRequest(Map.of("id", plan0.id))).toCompletableFuture().join());
      Assertions.assertInstanceOf(
          IllegalStateException.class,
          Assertions.assertThrows(
                  CompletionException.class,
                  () ->
                      handler.put(httpRequest(Map.of("id", plan1.id))).toCompletableFuture().join())
              .getCause());
    }
  }

  @Test
  @Timeout(value = 60)
  void testRebalanceDetectOngoing() {
    try (var admin = Admin.of(SERVICE.bootstrapServers())) {
      var theTopic = Utils.randomString();
      admin.creator().topic(theTopic).numberOfPartitions(1).run().toCompletableFuture().join();
      try (var producer = Producer.of(SERVICE.bootstrapServers())) {
        var dummy = new byte[1024];
        IntStream.range(0, 100000)
            .mapToObj(i -> producer.send(Record.builder().topic(theTopic).value(dummy).build()))
            .collect(Collectors.toUnmodifiableSet())
            .forEach(i -> i.toCompletableFuture().join());
      }

      var handler = new BalancerHandler(admin, new NoOpExecutor());
      var request = new BalancerHandler.BalancerPostRequest();
      request.topics = Set.of(theTopic);
      var theReport = submitPlanGeneration(handler, request);

      // create an ongoing reassignment
      Assertions.assertEquals(
          1,
          admin.clusterInfo(Set.of(theTopic)).toCompletableFuture().join().replicaStream().count());
      admin
          .moveToBrokers(Map.of(TopicPartition.of(theTopic, 0), List.of(0, 1, 2)))
          .toCompletableFuture()
          .join();

      // debounce wait
      Assertions.assertTrue(
          admin
              .waitCluster(
                  Set.of(theTopic),
                  clusterInfo ->
                      clusterInfo
                          .replicaStream()
                          .noneMatch(r -> r.isFuture() || r.isRemoving() || r.isAdding()),
                  Duration.ofSeconds(10),
                  2)
              .toCompletableFuture()
              .join());

      Assertions.assertInstanceOf(
          IllegalStateException.class,
          Assertions.assertThrows(
                  CompletionException.class,
                  () ->
                      handler
                          .put(httpRequest(Map.of("id", theReport.id)))
                          .toCompletableFuture()
                          .join())
              .getCause());
    }
  }

  @Test
  @Timeout(value = 60)
  void testGenerationDetectOngoing() {
    var base =
        ClusterInfoBuilder.builder()
            .addNode(Set.of(1, 2, 3))
            .addFolders(Map.of(1, Set.of("/f0", "/f1")))
            .addFolders(Map.of(2, Set.of("/f0", "/f1")))
            .addFolders(Map.of(3, Set.of("/f0", "/f1")))
            .addTopic("A", 10, (short) 1)
            .addTopic("B", 10, (short) 1)
            .addTopic("C", 10, (short) 1)
            .build();
    var iter0 = Stream.iterate(true, (i) -> false).iterator();
    var iter1 = Stream.iterate(true, (i) -> false).iterator();
    var iter2 = Stream.iterate(true, (i) -> false).iterator();
    var clusterHasFuture =
        ClusterInfoBuilder.builder(base)
            .mapLog(r -> Replica.builder(r).isFuture(iter0.next()).build())
            .build();
    var clusterHasAdding =
        ClusterInfoBuilder.builder(base)
            .mapLog(r -> Replica.builder(r).isAdding(iter1.next()).build())
            .build();
    var clusterHasRemoving =
        ClusterInfoBuilder.builder(base)
            .mapLog(r -> Replica.builder(r).isRemoving(iter2.next()).build())
            .build();
    try (Admin admin = Mockito.mock(Admin.class)) {
      Mockito.when(admin.topicNames(Mockito.anyBoolean()))
          .thenAnswer((invoke) -> CompletableFuture.completedFuture(Set.of("A", "B", "C")));

      Mockito.when(admin.clusterInfo(Mockito.any()))
          .thenAnswer((invoke) -> CompletableFuture.completedFuture(clusterHasFuture));
      Assertions.assertThrows(
          IllegalStateException.class, () -> new BalancerHandler(admin).post(defaultPostPlan));

      Mockito.when(admin.clusterInfo(Mockito.any()))
          .thenAnswer((invoke) -> CompletableFuture.completedFuture(clusterHasAdding));
      Assertions.assertThrows(
          IllegalStateException.class, () -> new BalancerHandler(admin).post(defaultPostPlan));

      Mockito.when(admin.clusterInfo(Mockito.any()))
          .thenAnswer((invoke) -> CompletableFuture.completedFuture(clusterHasRemoving));
      Assertions.assertThrows(
          IllegalStateException.class, () -> new BalancerHandler(admin).post(defaultPostPlan));

      Mockito.when(admin.clusterInfo(Mockito.any()))
          .thenAnswer((invoke) -> CompletableFuture.completedFuture(base));
      Assertions.assertDoesNotThrow(() -> new BalancerHandler(admin).post(defaultPostPlan));
    }
  }

  @Test
  @Timeout(value = 60)
  void testPutSanityCheck() {
    var topic = createAndProduceTopic(1).iterator().next();
    try (var admin = Admin.of(SERVICE.bootstrapServers())) {
      var theExecutor = new NoOpExecutor();
      var handler = new BalancerHandler(admin, theExecutor);
      var request = new BalancerHandler.BalancerPostRequest();
      request.topics = Set.of(topic);
      var theProgress = submitPlanGeneration(handler, request);

      // pick a partition and alter its placement
      var theChange = theProgress.plan.changes.stream().findAny().orElseThrow();
      admin
          .moveToBrokers(
              Map.of(TopicPartition.of(theChange.topic, theChange.partition), List.of(0, 1, 2)))
          .toCompletableFuture()
          .join();
      Utils.sleep(Duration.ofSeconds(10));

      // assert
      Assertions.assertInstanceOf(
          IllegalStateException.class,
          Assertions.assertThrows(
                  CompletionException.class,
                  () ->
                      handler
                          .put(httpRequest(Map.of("id", theProgress.id)))
                          .toCompletableFuture()
                          .join(),
                  "The cluster state has changed, prevent the plan from execution")
              .getCause());
    }
  }

  @Test
  @Timeout(value = 60)
  void testLookupRebalanceProgress() {
    createAndProduceTopic(3);
<<<<<<< HEAD
    var costWeights = List.of(costWeight(ReplicaLeaderCost.class.getName(), 1));
    try (var admin = Admin.of(bootstrapServers())) {
=======
    try (var admin = Admin.of(SERVICE.bootstrapServers())) {
>>>>>>> ddfb07af
      var theExecutor =
          new NoOpExecutor() {
            final CountDownLatch latch = new CountDownLatch(1);

            @Override
            public CompletionStage<Void> run(
                Admin admin, ClusterInfo targetAllocation, Duration timeout) {
              return super.run(admin, targetAllocation, Duration.ofSeconds(5))
                  // Use another thread to block this completion to avoid deadlock in
                  // BalancerHandler#put
                  .thenApplyAsync(
                      i -> {
                        Utils.packException(() -> latch.await());
                        return i;
                      });
            }
          };
      var handler = new BalancerHandler(admin, theExecutor);
<<<<<<< HEAD
      var progress = submitPlanGeneration(handler, Map.of(COST_WEIGHT_KEY, costWeights));
=======
      var progress = submitPlanGeneration(handler, new BalancerPostRequest());
>>>>>>> ddfb07af
      Assertions.assertEquals(BalancerHandler.PlanPhase.Searched, progress.phase);

      // not scheduled yet
      Utils.sleep(Duration.ofSeconds(1));
      var progress0 =
          Assertions.assertInstanceOf(
              BalancerHandler.PlanExecutionProgress.class,
              handler.get(Channel.ofTarget(progress.id)).toCompletableFuture().join());
      Assertions.assertEquals(progress.id, progress0.id);
      Assertions.assertEquals(BalancerHandler.PlanPhase.Searched, progress0.phase);
      Assertions.assertNull(progress0.exception);

      // schedule
      var response =
          Assertions.assertInstanceOf(
              BalancerHandler.PutPlanResponse.class,
              handler.put(httpRequest(Map.of("id", progress.id))).toCompletableFuture().join());
      Assertions.assertNotNull(response.id, "The plan should be executed");

      // not done yet
      Utils.sleep(Duration.ofSeconds(1));
      var progress1 =
          Assertions.assertInstanceOf(
              BalancerHandler.PlanExecutionProgress.class,
              handler.get(Channel.ofTarget(response.id)).toCompletableFuture().join());
      Assertions.assertEquals(progress.id, progress1.id);
      Assertions.assertEquals(BalancerHandler.PlanPhase.Executing, progress1.phase);
      Assertions.assertNull(progress1.exception);

      // it is done
      theExecutor.latch.countDown();
      Utils.sleep(Duration.ofSeconds(1));
      var progress2 =
          Assertions.assertInstanceOf(
              BalancerHandler.PlanExecutionProgress.class,
              handler.get(Channel.ofTarget(response.id)).toCompletableFuture().join());
      Assertions.assertEquals(progress.id, progress2.id);
      Assertions.assertEquals(BalancerHandler.PlanPhase.Executed, progress2.phase);
      Assertions.assertNull(progress2.exception);
    }
  }

  @Test
  @Timeout(value = 60)
  void testLookupBadExecutionProgress() {
    createAndProduceTopic(3);
<<<<<<< HEAD
    var costWeights = List.of(costWeight(ReplicaLeaderCost.class.getName(), 1));
    try (var admin = Admin.of(bootstrapServers())) {
=======
    try (var admin = Admin.of(SERVICE.bootstrapServers())) {
>>>>>>> ddfb07af
      var theExecutor =
          new NoOpExecutor() {
            @Override
            public CompletionStage<Void> run(
                Admin admin, ClusterInfo targetAllocation, Duration timeout) {
              return super.run(admin, targetAllocation, Duration.ofSeconds(5))
                  .thenCompose(
                      ignored -> CompletableFuture.failedFuture(new RuntimeException("Boom")));
            }
          };
      var handler = new BalancerHandler(admin, theExecutor);
      var post =
          Assertions.assertInstanceOf(
              BalancerHandler.PostPlanResponse.class,
              handler
                  .post(httpRequest(Map.of(COST_WEIGHT_KEY, defaultDecreasing)))
                  .toCompletableFuture()
                  .join());
      Utils.waitFor(
          () ->
              ((BalancerHandler.PlanExecutionProgress)
                      handler.get(Channel.ofTarget(post.id)).toCompletableFuture().join())
                  .phase.calculated());
      var generated =
          ((BalancerHandler.PlanExecutionProgress)
                      handler.get(Channel.ofTarget(post.id)).toCompletableFuture().join())
                  .phase
              == BalancerHandler.PlanPhase.Searched;
      Assertions.assertTrue(generated, "The plan should be generated");

      var progress0 =
          Assertions.assertInstanceOf(
              BalancerHandler.PlanExecutionProgress.class,
              handler.get(Channel.ofTarget(post.id)).toCompletableFuture().join());
      Assertions.assertEquals(
          BalancerHandler.PlanPhase.Searched, progress0.phase, "The plan is ready");

      // schedule
      var response =
          Assertions.assertInstanceOf(
              BalancerHandler.PutPlanResponse.class,
              handler.put(httpRequest(Map.of("id", post.id))).toCompletableFuture().join());
      Assertions.assertNotNull(response.id, "The plan should be executed");

      // exception
      Utils.sleep(Duration.ofSeconds(1));
      var progress =
          Assertions.assertInstanceOf(
              BalancerHandler.PlanExecutionProgress.class,
              handler.get(Channel.ofTarget(response.id)).toCompletableFuture().join());
      Assertions.assertEquals(post.id, progress.id);
      Assertions.assertNotNull(progress.exception);
      Assertions.assertEquals(BalancerHandler.PlanPhase.Executed, progress.phase);
      Assertions.assertInstanceOf(String.class, progress.exception);
    }
  }

  @Test
  @Timeout(value = 60)
  void testBadLookupRequest() {
    createAndProduceTopic(3);
    try (var admin = Admin.of(SERVICE.bootstrapServers())) {
      var handler = new BalancerHandler(admin, new NoOpExecutor());

      Assertions.assertEquals(
          404, handler.get(Channel.ofTarget("no such plan")).toCompletableFuture().join().code());

      // plan doesn't exists
      Assertions.assertThrows(
          IllegalArgumentException.class,
          () -> handler.put(httpRequest(Map.of("id", "no such plan"))).toCompletableFuture().join(),
          "This plan doesn't exists");
    }
  }

  @Test
  @Timeout(value = 60)
  void testPutIdempotent() {
    var topics = createAndProduceTopic(3);
    try (var admin = Admin.of(SERVICE.bootstrapServers())) {
      var handler = new BalancerHandler(admin, new StraightPlanExecutor());
      var request = new BalancerHandler.BalancerPostRequest();
      request.topics = topics;
      var progress = submitPlanGeneration(handler, request);

      Assertions.assertDoesNotThrow(
          () -> handler.put(httpRequest(Map.of("id", progress.id))).toCompletableFuture().join(),
          "Schedule the rebalance task");

      // Wait until the migration occurred
      try {
        Utils.waitFor(
            () ->
                admin
                    .clusterInfo(Set.copyOf(topics))
                    .toCompletableFuture()
                    .join()
                    .replicaStream()
                    .anyMatch(replica -> replica.isFuture() || !replica.isSync()));
      } catch (Exception ignore) {
      }

      Assertions.assertDoesNotThrow(
          () -> handler.put(httpRequest(Map.of("id", progress.id))).toCompletableFuture().join(),
          "Idempotent behavior");
    }
  }

  @Test
  @Timeout(value = 60)
  void testCustomBalancer() {
    var topics = createAndProduceTopic(3);
    try (var admin = Admin.of(SERVICE.bootstrapServers())) {
      var handler = new BalancerHandler(admin, new StraightPlanExecutor());
      var balancer = SpyBalancer.class.getName();
      var balancerConfig =
          Map.of(
              "key0", "value0",
              "key1", "value1",
              "key2", "value2");

      var newInvoked = new AtomicBoolean(false);
      var offerInvoked = new AtomicBoolean(false);
      SpyBalancer.offerCallbacks.add(() -> offerInvoked.set(true));
      SpyBalancer.newCallbacks.add(
          (algorithmConfig) -> {
            Assertions.assertEquals("value0", algorithmConfig.config().requireString("key0"));
            Assertions.assertEquals("value1", algorithmConfig.config().requireString("key1"));
            Assertions.assertEquals("value2", algorithmConfig.config().requireString("key2"));
            newInvoked.set(true);
          });

      var request = new BalancerHandler.BalancerPostRequest();
      request.balancer = balancer;
      request.balancerConfig = balancerConfig;
      request.topics = topics;

      var progress = submitPlanGeneration(handler, request);

      Assertions.assertEquals(BalancerHandler.PlanPhase.Searched, progress.phase, "Plan is here");
      Assertions.assertTrue(newInvoked.get(), "The customized balancer is created");
      Assertions.assertTrue(offerInvoked.get(), "The customized balancer is used");
    }
  }

  @Test
  void testParsePostRequest() {
    try (var admin = Admin.of(SERVICE.bootstrapServers())) {
      // create a topic to avoid empty cluster
      admin
          .creator()
          .topic(Utils.randomString())
          .numberOfPartitions(3)
          .run()
          .toCompletableFuture()
          .join();
      Utils.sleep(Duration.ofSeconds(2));

      var clusterInfo =
          admin.topicNames(false).thenCompose(admin::clusterInfo).toCompletableFuture().join();
      // no cost weight
      Assertions.assertThrows(
          IllegalArgumentException.class,
          () -> BalancerHandler.parsePostRequestWrapper(new BalancerPostRequest(), clusterInfo),
          "CostWeights must be specified");
      {
        // minimal
        var request = new BalancerPostRequest();
        request.costWeights = List.of(costWeight(DecreasingCost.class.getName(), 1));
        var postRequest = BalancerHandler.parsePostRequestWrapper(request, clusterInfo);
        var config = postRequest.algorithmConfig;
        Assertions.assertTrue(config.config().entrySet().isEmpty());
        Assertions.assertInstanceOf(HasClusterCost.class, config.clusterCostFunction());
        Assertions.assertTrue(config.clusterCostFunction().toString().contains("DecreasingCost"));
        Assertions.assertTrue(config.clusterCostFunction().toString().contains("weight 1"));
        Assertions.assertEquals(TIMEOUT_DEFAULT, postRequest.executionTime.toSeconds());
        Assertions.assertTrue(
            clusterInfo.topics().stream().allMatch(t -> config.topicFilter().test(t)));
      }
      {
        // use custom filter/timeout/balancer config/cost function
        var randomTopic0 = Utils.randomString();
        var randomTopic1 = Utils.randomString();
        var request = new BalancerPostRequest();
        request.timeout = Duration.ofSeconds(32);
        request.topics = Set.of(randomTopic0, randomTopic1);
        request.balancerConfig = Map.of("KEY", "VALUE");
        request.costWeights = List.of(costWeight(DecreasingCost.class.getName(), 1));

        var postRequest = BalancerHandler.parsePostRequestWrapper(request, clusterInfo);
        var config = postRequest.algorithmConfig;
        Assertions.assertEquals(Set.of(Map.entry("KEY", "VALUE")), config.config().entrySet());
        Assertions.assertInstanceOf(HasClusterCost.class, config.clusterCostFunction());
        Assertions.assertEquals(
            1.0, config.clusterCostFunction().clusterCost(clusterInfo, ClusterBean.EMPTY).value());
        Assertions.assertEquals(
            1.0, config.clusterCostFunction().clusterCost(clusterInfo, ClusterBean.EMPTY).value());
        Assertions.assertEquals(
            1.0, config.clusterCostFunction().clusterCost(clusterInfo, ClusterBean.EMPTY).value());
        Assertions.assertEquals(32, postRequest.executionTime.toSeconds());
        Assertions.assertTrue(config.topicFilter().test(randomTopic0));
        Assertions.assertTrue(config.topicFilter().test(randomTopic1));
        Assertions.assertTrue(
            clusterInfo.topics().stream().noneMatch(t -> config.topicFilter().test(t)));
      }
      {
        // malformed content
        var request0 =
            Map.of(
                TOPICS_KEY,
                "",
                TIMEOUT_KEY,
                32,
                BALANCER_CONFIGURATION_KEY,
                Map.of("KEY", "VALUE"),
                COST_WEIGHT_KEY,
                defaultDecreasing);
        var balancerRequest = new BalancerPostRequest();
        Assertions.assertThrows(
            IllegalArgumentException.class,
            () -> BalancerHandler.parsePostRequestWrapper(balancerRequest, clusterInfo),
            "Empty topic filter, nothing to rebalance");

        var balancerRequest3 = new BalancerPostRequest();
        Assertions.assertThrows(
            IllegalArgumentException.class,
            () -> BalancerHandler.parsePostRequestWrapper(balancerRequest3, clusterInfo),
            "Negative timeout");

        var balancerRequest4 = new BalancerPostRequest();
        var costWeight = new CostWeight();
        costWeight.cost = "yes";
        balancerRequest4.costWeights = List.of(costWeight);
        Assertions.assertThrows(
            IllegalArgumentException.class,
            () -> BalancerHandler.parsePostRequestWrapper(balancerRequest4, clusterInfo),
            "Malformed cost weight");
      }
    }
  }

  @Test
  void testTimeout() {
    createAndProduceTopic(5);
    try (var admin = Admin.of(SERVICE.bootstrapServers())) {
      var costFunction = Collections.singleton(costWeight(TimeoutCost.class.getName(), 1));
      var handler =
          new BalancerHandler(admin, (ignore) -> Optional.of(SERVICE.jmxServiceURL().getPort()));
      var channel = httpRequest(Map.of(TIMEOUT_KEY, "10", COST_WEIGHT_KEY, costFunction));
      var post =
          (BalancerHandler.PostPlanResponse) handler.post(channel).toCompletableFuture().join();
      Utils.sleep(Duration.ofSeconds(11));

      var progress =
          (BalancerHandler.PlanExecutionProgress)
              handler.get(Channel.ofTarget(post.id)).toCompletableFuture().join();
      Assertions.assertEquals(BalancerHandler.PlanPhase.Searched, progress.phase);
      Assertions.assertNotNull(
          progress.exception, "The generation timeout and failed with some reason");
    }
  }

  @Test
  void testCostWithFetcher() {
    var topics = createAndProduceTopic(3);
    try (var admin = Admin.of(SERVICE.bootstrapServers())) {
      var invoked = new AtomicBoolean();
      var handler =
          new BalancerHandler(admin, (ignore) -> Optional.of(SERVICE.jmxServiceURL().getPort()));
      FetcherAndCost.callback.set(
          (clusterBean) -> {
            var metrics =
                clusterBean.all().values().stream()
                    .flatMap(Collection::stream)
                    .filter(x -> x instanceof JvmMemory)
                    .collect(Collectors.toUnmodifiableSet());
            if (metrics.size() < 3)
              throw new NoSufficientMetricsException(
                  new FetcherAndCost(null), Duration.ofSeconds(3));
            metrics.forEach(i -> Assertions.assertInstanceOf(JvmMemory.class, i));
            invoked.set(true);
          });
      var fetcherAndCost = List.of(costWeight(FetcherAndCost.class.getName(), 1));

      var request = new BalancerHandler.BalancerPostRequest();
      request.timeout = Duration.ofSeconds(8);
      request.costWeights = fetcherAndCost;
      request.topics = topics;
      var progress = submitPlanGeneration(handler, request);

      Assertions.assertEquals(BalancerHandler.PlanPhase.Searched, progress.phase);
      Assertions.assertTrue(invoked.get());
    }
  }

  @Test
  void testFreshJmxAddress() {
    try (var admin = Admin.of(SERVICE.bootstrapServers())) {
      var noJmx = new BalancerHandler(admin, (id) -> Optional.empty());
      var withJmx = new BalancerHandler(admin, (id) -> Optional.of(5566));
      var partialJmx =
          new BalancerHandler(admin, (id) -> Optional.ofNullable(id != 0 ? 1000 : null));

      Assertions.assertEquals(0, noJmx.freshJmxAddresses().size());
      Assertions.assertEquals(3, withJmx.freshJmxAddresses().size());
      Assertions.assertThrows(IllegalArgumentException.class, partialJmx::freshJmxAddresses);
    }
  }

  @Test
  void testChangeOrder() {
    // arrange
    var sourcePlacement =
        IntStream.range(0, 10)
            .mapToObj(partition -> Map.entry(ThreadLocalRandom.current().nextInt(), partition))
            .sorted(Map.Entry.comparingByKey())
            .map(Map.Entry::getValue)
            .collect(Collectors.toUnmodifiableList());
    var destPlacement =
        IntStream.range(0, 10)
            .mapToObj(partition -> Map.entry(ThreadLocalRandom.current().nextInt(), partition))
            .sorted(Map.Entry.comparingByKey())
            .map(Map.Entry::getValue)
            .collect(Collectors.toUnmodifiableList());
    var base =
        ClusterInfoBuilder.builder()
            .addNode(Set.of(0, 1, 2, 3, 4, 5, 6, 7, 8, 9))
            .addFolders(Map.of(0, Set.of("/folder0", "/folder1", "/folder2")))
            .addFolders(Map.of(1, Set.of("/folder0", "/folder1", "/folder2")))
            .addFolders(Map.of(2, Set.of("/folder0", "/folder1", "/folder2")))
            .addFolders(Map.of(3, Set.of("/folder0", "/folder1", "/folder2")))
            .addFolders(Map.of(4, Set.of("/folder0", "/folder1", "/folder2")))
            .addFolders(Map.of(5, Set.of("/folder0", "/folder1", "/folder2")))
            .addFolders(Map.of(6, Set.of("/folder0", "/folder1", "/folder2")))
            .addFolders(Map.of(7, Set.of("/folder0", "/folder1", "/folder2")))
            .addFolders(Map.of(8, Set.of("/folder0", "/folder1", "/folder2")))
            .addFolders(Map.of(9, Set.of("/folder0", "/folder1", "/folder2")))
            .build();
    var srcIter = sourcePlacement.iterator();
    var srcPrefIter = Stream.iterate(true, (ignore) -> false).iterator();
    var srcDirIter = Stream.generate(() -> "/folder0").iterator();
    var sourceCluster =
        ClusterInfoBuilder.builder(base)
            .addTopic(
                "Pipeline",
                1,
                (short) 10,
                r ->
                    Replica.builder(r)
                        .nodeInfo(base.node(srcIter.next()))
                        .isPreferredLeader(srcPrefIter.next())
                        .path(srcDirIter.next())
                        .build())
            .build();
    var dstIter = destPlacement.iterator();
    var dstPrefIter = Stream.iterate(true, (ignore) -> false).iterator();
    var dstDirIter = Stream.generate(() -> "/folder1").iterator();
    var destCluster =
        ClusterInfoBuilder.builder(base)
            .addTopic(
                "Pipeline",
                1,
                (short) 10,
                r ->
                    Replica.builder(r)
                        .nodeInfo(base.node(dstIter.next()))
                        .isPreferredLeader(dstPrefIter.next())
                        .path(dstDirIter.next())
                        .build())
            .build();

    // act
    var change =
        BalancerHandler.Change.from(
            sourceCluster.replicas("Pipeline"), destCluster.replicas("Pipeline"));

    // assert
    Assertions.assertEquals("Pipeline", change.topic);
    Assertions.assertEquals(0, change.partition);
    Assertions.assertEquals(
        sourcePlacement.get(0), change.before.get(0).brokerId, "First replica is preferred leader");
    Assertions.assertEquals(
        destPlacement.get(0), change.after.get(0).brokerId, "First replica is preferred leader");
    Assertions.assertEquals(
        Set.of(0, 1, 2, 3, 4, 5, 6, 7, 8, 9),
        change.before.stream().map(x -> x.brokerId).collect(Collectors.toUnmodifiableSet()),
        "No node ignored");
    Assertions.assertEquals(
        Set.of(0, 1, 2, 3, 4, 5, 6, 7, 8, 9),
        change.after.stream().map(x -> x.brokerId).collect(Collectors.toUnmodifiableSet()),
        "No node ignored");
    Assertions.assertTrue(
        change.before.stream().map(x -> x.directory).allMatch(x -> x.equals("/folder0")),
        "Correct folder");
    Assertions.assertTrue(
        change.after.stream().map(x -> x.directory).allMatch(x -> x.equals("/folder1")),
        "Correct folder");
    Assertions.assertTrue(change.before.stream().allMatch(x -> x.size.isPresent()), "Has size");
    Assertions.assertTrue(change.after.stream().noneMatch(x -> x.size.isPresent()), "No size");
    Assertions.assertThrows(
        IllegalArgumentException.class,
        () ->
            BalancerHandler.Change.from(
                ClusterInfoBuilder.builder(base)
                    .addTopic("Pipeline", 1, (short) 3)
                    .build()
                    .replicas(),
                ClusterInfoBuilder.builder(base)
                    .addTopic("Pipeline", 5, (short) 3)
                    .build()
                    .replicas()),
        "Should be a replica list");
    Assertions.assertThrows(
        IllegalArgumentException.class,
        () ->
            BalancerHandler.Change.from(
                ClusterInfoBuilder.builder(base)
                    .addTopic("Pipeline", 5, (short) 3)
                    .build()
                    .replicas(),
                ClusterInfoBuilder.builder(base)
                    .addTopic("Pipeline", 1, (short) 3)
                    .build()
                    .replicas()),
        "Should be a replica list");
    Assertions.assertThrows(
        NoSuchElementException.class,
        () -> BalancerHandler.Change.from(sourceCluster.replicas(), Set.of()));
    Assertions.assertThrows(
        NoSuchElementException.class,
        () -> BalancerHandler.Change.from(Set.of(), sourceCluster.replicas()));
    Assertions.assertThrows(
        NoSuchElementException.class, () -> BalancerHandler.Change.from(Set.of(), Set.of()));
  }

  /** Submit the plan and wait until it generated. */
  private BalancerHandler.PlanExecutionProgress submitPlanGeneration(
      BalancerHandler handler, BalancerPostRequest request) {
    if (request.costWeights.isEmpty()) request.costWeights = defaultDecreasing;
    var post =
        (BalancerHandler.PostPlanResponse)
            handler
                .post(Channel.ofRequest(JsonConverter.defaultConverter().toJson(request)))
                .toCompletableFuture()
                .join();
    Utils.waitFor(
        () -> {
          var progress =
              (BalancerHandler.PlanExecutionProgress)
                  handler.get(Channel.ofTarget(post.id)).toCompletableFuture().join();
          Assertions.assertNull(progress.exception, progress.exception);
          return progress.phase.calculated();
        });
    return (BalancerHandler.PlanExecutionProgress)
        handler.get(Channel.ofTarget(post.id)).toCompletableFuture().join();
  }

  private static class NoOpExecutor implements RebalancePlanExecutor {

    private final LongAdder executionCounter = new LongAdder();

    @Override
    public CompletionStage<Void> run(Admin admin, ClusterInfo targetAllocation, Duration timeout) {
      executionCounter.increment();
      return CompletableFuture.completedFuture(null);
    }

    int count() {
      return executionCounter.intValue();
    }
  }

  public static class DecreasingCost implements HasClusterCost {

    private ClusterInfo original;

    public DecreasingCost(Configuration configuration) {}

    private double value0 = 1.0;

    @Override
    public synchronized ClusterCost clusterCost(ClusterInfo clusterInfo, ClusterBean clusterBean) {
      if (original == null) original = clusterInfo;
      if (ClusterInfo.findNonFulfilledAllocation(original, clusterInfo).isEmpty()) return () -> 1;
      double theCost = value0;
      value0 = value0 * 0.998;
      return () -> theCost;
    }
  }

  public static class IncreasingCost implements HasClusterCost {

    private ClusterInfo original;

    public IncreasingCost(Configuration configuration) {}

    private double value0 = 1.0;

    @Override
    public synchronized ClusterCost clusterCost(ClusterInfo clusterInfo, ClusterBean clusterBean) {
      if (original == null) original = clusterInfo;
      if (ClusterInfo.findNonFulfilledAllocation(original, clusterInfo).isEmpty()) return () -> 1;
      double theCost = value0;
      value0 = value0 * 1.002;
      return () -> theCost;
    }
  }

  public static class FetcherAndCost extends DecreasingCost {

    static AtomicReference<Consumer<ClusterBean>> callback = new AtomicReference<>();

    public FetcherAndCost(Configuration configuration) {
      super(configuration);
    }

    @Override
    public Optional<Fetcher> fetcher() {
      return Optional.of((c) -> List.of(HostMetrics.jvmMemory(c)));
    }

    @Override
    public synchronized ClusterCost clusterCost(ClusterInfo clusterInfo, ClusterBean clusterBean) {
      callback.get().accept(clusterBean);
      return super.clusterCost(clusterInfo, clusterBean);
    }
  }

  public static class TimeoutCost implements HasClusterCost {
    @Override
    public ClusterCost clusterCost(ClusterInfo clusterInfo, ClusterBean clusterBean) {
      throw new NoSufficientMetricsException(this, Duration.ofSeconds(10));
    }
  }

  public static class SpyBalancer extends SingleStepBalancer {

    public static List<Consumer<AlgorithmConfig>> newCallbacks =
        Collections.synchronizedList(new ArrayList<>());
    public static List<Runnable> offerCallbacks = Collections.synchronizedList(new ArrayList<>());

    public SpyBalancer(AlgorithmConfig algorithmConfig) {
      super(algorithmConfig);
      newCallbacks.forEach(c -> c.accept(algorithmConfig));
      newCallbacks.clear();
    }

    @Override
    public Plan offer(ClusterInfo currentClusterInfo, Duration timeout) {
      offerCallbacks.forEach(Runnable::run);
      offerCallbacks.clear();
      return super.offer(currentClusterInfo, timeout);
    }
  }

  private static BalancerHandler.CostWeight costWeight(String cost, double weight) {
    var cw = new BalancerHandler.CostWeight();
    cw.cost = cost;
    cw.weight = weight;
    return cw;
  }

  private static Channel httpRequest(Map<String, ?> payload) {
    return Channel.ofRequest(JsonConverter.defaultConverter().toJson(payload));
  }

  @Test
  void testJsonToBalancerPostRequest() {
    var json =
        "{\"balancer\":\"org.astraea.common.balancer.algorithms.GreedyBalancer\", \"topics\":[\"aa\"], \"costWeights\":[{\"cost\":\"aaa\"}]}";
    var request =
        JsonConverter.defaultConverter().fromJson(json, TypeRef.of(BalancerPostRequest.class));
    Assertions.assertEquals(
        "org.astraea.common.balancer.algorithms.GreedyBalancer", request.balancer);
    Assertions.assertNotNull(request.balancerConfig);
    Assertions.assertNotNull(request.timeout);
    Assertions.assertEquals(Set.of("aa"), request.topics);
    Assertions.assertNotNull(request.maxMigratedSize);
    Assertions.assertEquals(1, request.costWeights.size());
    Assertions.assertEquals("aaa", request.costWeights.get(0).cost);
    Assertions.assertEquals(1D, request.costWeights.get(0).weight);

    var noCostRequest =
        JsonConverter.defaultConverter()
            .fromJson(
                "{\"balancer\":\"org.astraea.common.balancer.algorithms.GreedyBalancer\"}",
                TypeRef.of(BalancerPostRequest.class));

    Assertions.assertThrows(IllegalArgumentException.class, noCostRequest::clusterCost);
  }
}<|MERGE_RESOLUTION|>--- conflicted
+++ resolved
@@ -475,12 +475,7 @@
   @Timeout(value = 360)
   void testSubmitRebalancePlanThreadSafe() {
     var topic = Utils.randomString();
-<<<<<<< HEAD
-    var costWeights = List.of(costWeight(ReplicaLeaderCost.class.getName(), 1));
-    try (var admin = Admin.of(bootstrapServers())) {
-=======
-    try (var admin = Admin.of(SERVICE.bootstrapServers())) {
->>>>>>> ddfb07af
+    try (var admin = Admin.of(SERVICE.bootstrapServers())) {
       admin.creator().topic(topic).numberOfPartitions(30).run().toCompletableFuture().join();
       Utils.sleep(Duration.ofSeconds(3));
       admin
@@ -492,11 +487,7 @@
       Utils.sleep(Duration.ofSeconds(3));
       var theExecutor = new NoOpExecutor();
       var handler = new BalancerHandler(admin, theExecutor);
-<<<<<<< HEAD
-      var progress = submitPlanGeneration(handler, Map.of(COST_WEIGHT_KEY, costWeights));
-=======
       var progress = submitPlanGeneration(handler, new BalancerPostRequest());
->>>>>>> ddfb07af
 
       // use many threads to increase the chance to trigger a data race
       final int threadCount = Runtime.getRuntime().availableProcessors() * 3;
@@ -533,12 +524,7 @@
   @Timeout(value = 60)
   void testRebalanceOnePlanAtATime() {
     createAndProduceTopic(3);
-<<<<<<< HEAD
-    var costWeights = List.of(costWeight(ReplicaLeaderCost.class.getName(), 1));
-    try (var admin = Admin.of(bootstrapServers())) {
-=======
-    try (var admin = Admin.of(SERVICE.bootstrapServers())) {
->>>>>>> ddfb07af
+    try (var admin = Admin.of(SERVICE.bootstrapServers())) {
       var theExecutor =
           new NoOpExecutor() {
             @Override
@@ -555,13 +541,8 @@
             }
           };
       var handler = new BalancerHandler(admin, theExecutor);
-<<<<<<< HEAD
-      var plan0 = submitPlanGeneration(handler, Map.of(COST_WEIGHT_KEY, costWeights));
-      var plan1 = submitPlanGeneration(handler, Map.of(COST_WEIGHT_KEY, costWeights));
-=======
       var plan0 = submitPlanGeneration(handler, new BalancerPostRequest());
       var plan1 = submitPlanGeneration(handler, new BalancerPostRequest());
->>>>>>> ddfb07af
 
       Assertions.assertDoesNotThrow(
           () -> handler.put(httpRequest(Map.of("id", plan0.id))).toCompletableFuture().join());
@@ -722,12 +703,7 @@
   @Timeout(value = 60)
   void testLookupRebalanceProgress() {
     createAndProduceTopic(3);
-<<<<<<< HEAD
-    var costWeights = List.of(costWeight(ReplicaLeaderCost.class.getName(), 1));
-    try (var admin = Admin.of(bootstrapServers())) {
-=======
-    try (var admin = Admin.of(SERVICE.bootstrapServers())) {
->>>>>>> ddfb07af
+    try (var admin = Admin.of(SERVICE.bootstrapServers())) {
       var theExecutor =
           new NoOpExecutor() {
             final CountDownLatch latch = new CountDownLatch(1);
@@ -746,11 +722,7 @@
             }
           };
       var handler = new BalancerHandler(admin, theExecutor);
-<<<<<<< HEAD
-      var progress = submitPlanGeneration(handler, Map.of(COST_WEIGHT_KEY, costWeights));
-=======
       var progress = submitPlanGeneration(handler, new BalancerPostRequest());
->>>>>>> ddfb07af
       Assertions.assertEquals(BalancerHandler.PlanPhase.Searched, progress.phase);
 
       // not scheduled yet
@@ -797,12 +769,7 @@
   @Timeout(value = 60)
   void testLookupBadExecutionProgress() {
     createAndProduceTopic(3);
-<<<<<<< HEAD
-    var costWeights = List.of(costWeight(ReplicaLeaderCost.class.getName(), 1));
-    try (var admin = Admin.of(bootstrapServers())) {
-=======
-    try (var admin = Admin.of(SERVICE.bootstrapServers())) {
->>>>>>> ddfb07af
+    try (var admin = Admin.of(SERVICE.bootstrapServers())) {
       var theExecutor =
           new NoOpExecutor() {
             @Override
