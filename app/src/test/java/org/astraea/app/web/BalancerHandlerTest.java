/*
 * Licensed to the Apache Software Foundation (ASF) under one or more
 * contributor license agreements. See the NOTICE file distributed with
 * this work for additional information regarding copyright ownership.
 * The ASF licenses this file to You under the Apache License, Version 2.0
 * (the "License"); you may not use this file except in compliance with
 * the License. You may obtain a copy of the License at
 *
 *    http://www.apache.org/licenses/LICENSE-2.0
 *
 * Unless required by applicable law or agreed to in writing, software
 * distributed under the License is distributed on an "AS IS" BASIS,
 * WITHOUT WARRANTIES OR CONDITIONS OF ANY KIND, either express or implied.
 * See the License for the specific language governing permissions and
 * limitations under the License.
 */
package org.astraea.app.web;

import java.nio.charset.StandardCharsets;
import java.time.Duration;
import java.util.ArrayList;
import java.util.Collections;
import java.util.List;
import java.util.Map;
import java.util.Optional;
import java.util.Set;
import java.util.concurrent.CompletableFuture;
import java.util.concurrent.CompletionException;
import java.util.concurrent.CompletionStage;
import java.util.concurrent.CountDownLatch;
import java.util.concurrent.CyclicBarrier;
import java.util.concurrent.Executors;
import java.util.concurrent.TimeUnit;
import java.util.concurrent.atomic.AtomicBoolean;
import java.util.concurrent.atomic.AtomicReference;
import java.util.concurrent.atomic.LongAdder;
import java.util.function.Consumer;
import java.util.function.Function;
import java.util.stream.Collectors;
import java.util.stream.IntStream;
<<<<<<< HEAD
import org.astraea.app.web.BalancerHandler.BalancerPostRequest;
import org.astraea.app.web.BalancerHandler.CostWeight;
=======
import org.astraea.common.Configuration;
>>>>>>> f43acd67
import org.astraea.common.DataSize;
import org.astraea.common.Utils;
import org.astraea.common.admin.Admin;
import org.astraea.common.admin.ClusterBean;
import org.astraea.common.admin.ClusterInfo;
import org.astraea.common.admin.NodeInfo;
import org.astraea.common.admin.Replica;
import org.astraea.common.admin.TopicPartition;
import org.astraea.common.balancer.Balancer;
import org.astraea.common.balancer.algorithms.AlgorithmConfig;
import org.astraea.common.balancer.algorithms.SingleStepBalancer;
import org.astraea.common.balancer.executor.RebalancePlanExecutor;
import org.astraea.common.balancer.executor.StraightPlanExecutor;
import org.astraea.common.balancer.log.ClusterLogAllocation;
import org.astraea.common.cost.ClusterCost;
import org.astraea.common.cost.HasClusterCost;
import org.astraea.common.cost.HasMoveCost;
import org.astraea.common.cost.MoveCost;
import org.astraea.common.cost.NoSufficientMetricsException;
import org.astraea.common.cost.ReplicaLeaderCost;
import org.astraea.common.cost.ReplicaSizeCost;
<<<<<<< HEAD
import org.astraea.common.json.JsonConverter;
=======
import org.astraea.common.metrics.collector.Fetcher;
import org.astraea.common.metrics.platform.HostMetrics;
import org.astraea.common.metrics.platform.JvmMemory;
>>>>>>> f43acd67
import org.astraea.common.producer.Producer;
import org.astraea.common.producer.Record;
import org.astraea.it.RequireBrokerCluster;
import org.junit.jupiter.api.Assertions;
import org.junit.jupiter.api.Test;
import org.junit.jupiter.api.Timeout;
import org.junit.jupiter.params.ParameterizedTest;
import org.junit.jupiter.params.provider.CsvSource;

public class BalancerHandlerTest extends RequireBrokerCluster {

  static final String TOPICS_KEY = "topics";

  static final String TIMEOUT_KEY = "timeout";
  static final String MAX_MIGRATE_SIZE_KEY = "max-migrated-size";
  static final String MAX_MIGRATE_LEADER_KEY = "max-migrated-leader";
  static final String COST_WEIGHT_KEY = "costWeights";

  static final String BALANCER_IMPLEMENTATION_KEY = "balancer";

  static final String BALANCER_CONFIGURATION_KEY = "balancer-config";

  static final int TIMEOUT_DEFAULT = 3;

  private static final List<BalancerHandler.CostWeight> defaultDecreasing =
      List.of(new BalancerHandler.CostWeight(DecreasingCost.class.getName(), 1));

  @Test
  @Timeout(value = 60)
  void testReport() {
    var topics = createAndProduceTopic(3);
    try (var admin = Admin.of(bootstrapServers())) {
      // make sure all replicas have
      admin
          .clusterInfo(Set.copyOf(topics))
          .toCompletableFuture()
          .join()
          .replicaStream()
          .forEach(r -> Assertions.assertNotEquals(0, r.size()));
      var handler = new BalancerHandler(admin);
      var progress =
          submitPlanGeneration(
<<<<<<< HEAD
                  handler,
                  Map.of(
                      BALANCER_CONFIGURATION_KEY,
                      Map.of("iteration", "3000"),
                      COST_WEIGHT_KEY,
                      defaultDecreasing))
              .report;
      Assertions.assertNotNull(report.id);
=======
              handler,
              Map.of(
                  BalancerHandler.BALANCER_CONFIGURATION_KEY,
                  "{\"iteration\":\"3000\"}",
                  BalancerHandler.COST_WEIGHT_KEY,
                  defaultDecreasing));
      var report = progress.report;
      Assertions.assertNotNull(progress.id);
>>>>>>> f43acd67
      Assertions.assertNotEquals(0, report.changes.size());
      Assertions.assertTrue(report.cost >= report.newCost);
      // "before" should record size
      report.changes.forEach(
          c ->
              c.before.forEach(
                  p -> {
                    // if the topic is generated by this test, it should have data
                    if (topics.contains(c.topic)) Assertions.assertNotEquals(0, p.size);
                    // otherwise, we just check non-null
                    else Assertions.assertNotNull(p.size);
                  }));
      // "after" should NOT record size
      report.changes.stream()
          .flatMap(c -> c.after.stream())
          .forEach(p -> Assertions.assertNull(p.size));
      Assertions.assertTrue(report.cost >= report.newCost);
      var sizeMigration =
          report.migrationCosts.stream().filter(x -> x.function.equals("size")).findFirst().get();
      Assertions.assertTrue(sizeMigration.totalCost >= 0);
      Assertions.assertTrue(sizeMigration.cost.size() > 0);
      Assertions.assertEquals(0, sizeMigration.cost.stream().mapToLong(x -> x.cost).sum());
    }
  }

  @Test
  @Timeout(value = 60)
  void testTopic() {
    var topicNames = createAndProduceTopic(3);
    try (var admin = Admin.of(bootstrapServers())) {
      var handler = new BalancerHandler(admin);
      var report =
          submitPlanGeneration(
                  handler,
                  Map.of(
                      BALANCER_CONFIGURATION_KEY,
                      Map.of("iteration", "30"),
                      TOPICS_KEY,
                      topicNames.get(0),
                      COST_WEIGHT_KEY,
                      defaultDecreasing))
              .report;
      var actual =
          report.changes.stream().map(r -> r.topic).collect(Collectors.toUnmodifiableSet());
      Assertions.assertEquals(1, actual.size());
      Assertions.assertEquals(topicNames.get(0), actual.iterator().next());
      Assertions.assertTrue(report.cost >= report.newCost);
      var sizeMigration =
          report.migrationCosts.stream().filter(x -> x.function.equals("size")).findFirst().get();
      Assertions.assertTrue(sizeMigration.totalCost >= 0);
      Assertions.assertTrue(sizeMigration.cost.size() > 0);
      Assertions.assertEquals(0, sizeMigration.cost.stream().mapToLong(x -> x.cost).sum());
    }
  }

  @Test
  @Timeout(value = 60)
  void testTopics() {
    var topicNames = createAndProduceTopic(5);
    try (var admin = Admin.of(bootstrapServers())) {
      var handler = new BalancerHandler(admin);
      // For all 5 topics, we only allow the first two topics can be altered.
      // We apply this limitation to test if the BalancerHandler.TOPICS_KEY works correctly.
      var allowedTopics = topicNames.subList(0, 2);
      var report =
          submitPlanGeneration(
                  handler,
                  Map.of(
                      BALANCER_CONFIGURATION_KEY,
                      Map.of("iteration", "30"),
                      TOPICS_KEY,
                      String.join(",", allowedTopics),
                      COST_WEIGHT_KEY,
                      defaultDecreasing))
              .report;
      Assertions.assertTrue(
          report.changes.stream().map(x -> x.topic).allMatch(allowedTopics::contains),
          "Only allowed topics been altered");
      Assertions.assertTrue(
          report.cost >= report.newCost,
          "The proposed plan should has better score then the current one");
      var sizeMigration =
          report.migrationCosts.stream().filter(x -> x.function.equals("size")).findFirst().get();
      Assertions.assertTrue(sizeMigration.totalCost >= 0);
      Assertions.assertTrue(sizeMigration.cost.size() > 0);
      Assertions.assertEquals(0, sizeMigration.cost.stream().mapToLong(x -> x.cost).sum());
    }
  }

  private static List<String> createAndProduceTopic(int topicCount) {
    try (var admin = Admin.of(bootstrapServers())) {
      var topics =
          IntStream.range(0, topicCount)
              .mapToObj(ignored -> Utils.randomString(10))
              .collect(Collectors.toUnmodifiableList());
      topics.forEach(
          topic -> {
            admin
                .creator()
                .topic(topic)
                .numberOfPartitions(3)
                .numberOfReplicas((short) 1)
                .run()
                .toCompletableFuture()
                .join();
            Utils.sleep(Duration.ofSeconds(1));
            admin
                .moveToBrokers(
                    admin.topicPartitions(Set.of(topic)).toCompletableFuture().join().stream()
                        .collect(Collectors.toMap(tp -> tp, ignored -> List.of(1))))
                .toCompletableFuture()
                .join();
          });
      Utils.sleep(Duration.ofSeconds(3));
      try (var producer = Producer.of(bootstrapServers())) {
        IntStream.range(0, 30)
            .forEach(
                index ->
                    topics.forEach(
                        topic ->
                            producer.send(
                                Record.builder()
                                    .topic(topic)
                                    .key(String.valueOf(index).getBytes(StandardCharsets.UTF_8))
                                    .build())));
      }
      return topics;
    }
  }

  @Test
  @Timeout(value = 60)
  void testBestPlan() {
    try (var admin = Admin.of(bootstrapServers())) {
      var currentClusterInfo =
          ClusterInfo.of(
              Set.of(NodeInfo.of(10, "host", 22), NodeInfo.of(11, "host", 22)),
              List.of(
                  Replica.builder()
                      .topic("topic")
                      .partition(0)
                      .nodeInfo(NodeInfo.of(10, "host", 22))
                      .lag(0)
                      .size(100)
                      .isLeader(true)
                      .inSync(true)
                      .isFuture(false)
                      .isOffline(false)
                      .isPreferredLeader(true)
                      .path("/tmp/aa")
                      .build()));

      var clusterLogAllocation =
          ClusterLogAllocation.of(
              ClusterInfo.of(
                  List.of(
                      Replica.builder()
                          .topic("topic")
                          .partition(0)
                          .nodeInfo(NodeInfo.of(11, "host", 22))
                          .lag(0)
                          .size(100)
                          .isLeader(true)
                          .inSync(true)
                          .isFuture(false)
                          .isOffline(false)
                          .isPreferredLeader(true)
                          .path("/tmp/aa")
                          .build())));
      HasClusterCost clusterCostFunction =
          (clusterInfo, clusterBean) -> () -> clusterInfo == currentClusterInfo ? 100D : 10D;
      HasMoveCost moveCostFunction =
          (originClusterInfo, newClusterInfo, clusterBean) ->
              MoveCost.builder().totalCost(100).build();

      var balancerHandler = new BalancerHandler(admin);
      var Best =
          Balancer.create(
                  SingleStepBalancer.class,
                  AlgorithmConfig.builder()
                      .clusterCost(clusterCostFunction)
                      .clusterConstraint((before, after) -> after.value() <= before.value())
                      .dataFolders(admin.brokerFolders().toCompletableFuture().join())
                      .moveCost(List.of(moveCostFunction))
                      .movementConstraint(moveCosts -> true)
                      .build())
              .offer(
                  admin
                      .clusterInfo(admin.topicNames(false).toCompletableFuture().join())
                      .toCompletableFuture()
                      .join(),
                  Duration.ofSeconds(3));

      Assertions.assertNotEquals(Optional.empty(), Best);

      // test loop limit
      Assertions.assertThrows(
          Exception.class,
          () ->
              Balancer.create(
                      SingleStepBalancer.class,
                      AlgorithmConfig.builder()
                          .clusterCost(clusterCostFunction)
                          .clusterConstraint((before, after) -> true)
                          .dataFolders(admin.brokerFolders().toCompletableFuture().join())
                          .moveCost(List.of(moveCostFunction))
                          .movementConstraint(moveCosts -> true)
                          .config("iteration", "0")
                          .build())
                  .offer(
                      admin
                          .clusterInfo(admin.topicNames(false).toCompletableFuture().join())
                          .toCompletableFuture()
                          .join(),
                      Duration.ofSeconds(3)));

      // test cluster cost predicate
      Assertions.assertEquals(
          Optional.empty(),
          Balancer.create(
                  SingleStepBalancer.class,
                  AlgorithmConfig.builder()
                      .clusterCost(clusterCostFunction)
                      .clusterConstraint((before, after) -> false)
                      .dataFolders(admin.brokerFolders().toCompletableFuture().join())
                      .moveCost(List.of(moveCostFunction))
                      .movementConstraint(moveCosts -> true)
                      .build())
              .offer(
                  admin
                      .clusterInfo(admin.topicNames(false).toCompletableFuture().join())
                      .toCompletableFuture()
                      .join(),
                  Duration.ofSeconds(3)));

      // test move cost predicate
      Assertions.assertEquals(
          Optional.empty(),
          Balancer.create(
                  SingleStepBalancer.class,
                  AlgorithmConfig.builder()
                      .clusterCost(clusterCostFunction)
                      .clusterConstraint((before, after) -> true)
                      .dataFolders(admin.brokerFolders().toCompletableFuture().join())
                      .moveCost(List.of(moveCostFunction))
                      .movementConstraint(moveCosts -> false)
                      .build())
              .offer(
                  admin
                      .clusterInfo(admin.topicNames(false).toCompletableFuture().join())
                      .toCompletableFuture()
                      .join(),
                  Duration.ofSeconds(3)));
    }
  }

  @CsvSource(value = {"2,100Byte", "2,500Byte", "2,1GB", "5,100Byte", "5,500Byte", "5,1GB"})
  @ParameterizedTest
  void testMoveCost(String leaderLimit, String sizeLimit) {
    createAndProduceTopic(3);
    try (var admin = Admin.of(bootstrapServers())) {
      var handler = new BalancerHandler(admin);
      var report =
          submitPlanGeneration(
                  handler,
                  Map.of(
                      MAX_MIGRATE_LEADER_KEY,
                      leaderLimit,
                      MAX_MIGRATE_SIZE_KEY,
                      sizeLimit,
                      COST_WEIGHT_KEY,
                      defaultDecreasing))
              .report;
      report.migrationCosts.forEach(
          migrationCost -> {
            switch (migrationCost.function) {
              case ReplicaSizeCost.COST_NAME:
                Assertions.assertTrue(
                    migrationCost.totalCost <= new DataSize.Field().convert(sizeLimit).bytes());
                break;
              case ReplicaLeaderCost.COST_NAME:
                Assertions.assertTrue(migrationCost.totalCost <= Integer.parseInt(leaderLimit));
                break;
            }
          });
    }
  }

  @Test
  @Timeout(value = 60)
  void testNoReport() {
    var topic = Utils.randomString(10);
    try (var admin = Admin.of(bootstrapServers())) {
      admin.creator().topic(topic).numberOfPartitions(1).run().toCompletableFuture().join();
      Utils.sleep(Duration.ofSeconds(1));
      var handler = new BalancerHandler(admin);
      var post =
          Assertions.assertInstanceOf(
              BalancerHandler.PostPlanResponse.class,
              handler
                  .post(
                      Channel.ofRequest(
                          JsonConverter.defaultConverter()
                              .toJson(
                                  Map.of(BALANCER_CONFIGURATION_KEY, Map.of("iteration", "0")))))
                  .toCompletableFuture()
                  .join());
      Utils.sleep(Duration.ofSeconds(5));
      var progress =
          Assertions.assertInstanceOf(
              BalancerHandler.PlanExecutionProgress.class,
              handler.get(Channel.ofTarget(post.id)).toCompletableFuture().join());
      Assertions.assertNotNull(post.id);
      Assertions.assertEquals(post.id, progress.id);
      Assertions.assertFalse(progress.generated);
      Assertions.assertNotNull(progress.exception);
    }
  }

  @Test
  @Timeout(value = 60)
  void testPut() {
    // arrange
    createAndProduceTopic(3);
    try (var admin = Admin.of(bootstrapServers())) {
      var theExecutor = new NoOpExecutor();
      var handler = new BalancerHandler(admin, theExecutor);
      var progress =
          submitPlanGeneration(
              handler,
              Map.of(
                  COST_WEIGHT_KEY,
                  defaultDecreasing,
                  BALANCER_CONFIGURATION_KEY,
                  Map.of("iteration", "100")));
      var thePlanId = progress.id;

      // act
      var response =
          Assertions.assertInstanceOf(
              BalancerHandler.PutPlanResponse.class,
              handler
                  .put(
                      Channel.ofRequest(
                          JsonConverter.defaultConverter().toJson(Map.of("id", thePlanId))))
                  .toCompletableFuture()
                  .join());
      Utils.sleep(Duration.ofSeconds(1));

      // assert
      Assertions.assertEquals(Response.ACCEPT.code(), response.code());
      Assertions.assertEquals(thePlanId, response.id);
      Assertions.assertEquals(1, theExecutor.count());
    }
  }

  @Test
  @Timeout(value = 60)
  void testBadPut() {
    createAndProduceTopic(3);
    try (var admin = Admin.of(bootstrapServers())) {
      var handler = new BalancerHandler(admin, new NoOpExecutor());

      // no id offered
      Assertions.assertThrows(
          IllegalArgumentException.class,
          () -> handler.put(Channel.EMPTY).toCompletableFuture().join(),
          "The 'id' field is required");

      // no such plan id
      Assertions.assertThrows(
          IllegalArgumentException.class,
          () ->
              handler
                  .put(
                      Channel.ofRequest(
                          JsonConverter.defaultConverter().toJson(Map.of("id", "no such plan"))))
                  .toCompletableFuture()
                  .join(),
          "The requested plan doesn't exists");
    }
  }

  @Test
  @Timeout(value = 360)
  void testSubmitRebalancePlanThreadSafe() {
    var topic = Utils.randomString();
    try (var admin = Admin.of(bootstrapServers())) {
      admin.creator().topic(topic).numberOfPartitions(30).run().toCompletableFuture().join();
      Utils.sleep(Duration.ofSeconds(3));
      admin
          .moveToBrokers(
              admin.topicPartitions(Set.of(topic)).toCompletableFuture().join().stream()
                  .collect(Collectors.toMap(Function.identity(), ignored -> List.of(1))))
          .toCompletableFuture()
          .join();
      Utils.sleep(Duration.ofSeconds(3));
      var theExecutor = new NoOpExecutor();
      var handler = new BalancerHandler(admin, theExecutor);
      var progress = submitPlanGeneration(handler, Map.of());

      // use many threads to increase the chance to trigger a data race
      final int threadCount = Runtime.getRuntime().availableProcessors() * 3;
      final var executor = Executors.newFixedThreadPool(threadCount);
      final var barrier = new CyclicBarrier(threadCount);

      // launch threads
      IntStream.range(0, threadCount)
          .forEach(
              ignore ->
                  executor.submit(
                      () -> {
                        // the plan
                        final var request =
                            Channel.ofRequest(
                                JsonConverter.defaultConverter().toJson(Map.of("id", progress.id)));
                        // use cyclic barrier to ensure all threads are ready to work
                        Utils.packException(() -> barrier.await());
                        // send the put request
                        handler.put(request).toCompletableFuture().join();
                      }));

      // await work done
      executor.shutdown();
      Assertions.assertTrue(
          Utils.packException(() -> executor.awaitTermination(threadCount * 3L, TimeUnit.SECONDS)));

      // the rebalance task is triggered in async manner, it may take some time to getting schedule
      Utils.sleep(Duration.ofMillis(500));
      // test if the plan has been executed just once
      Assertions.assertEquals(1, theExecutor.count());
    }
  }

  @Test
  @Timeout(value = 60)
  void testRebalanceOnePlanAtATime() {
    createAndProduceTopic(3);
    try (var admin = Admin.of(bootstrapServers())) {
      var theExecutor =
          new NoOpExecutor() {
            @Override
            public CompletionStage<Void> run(
                Admin admin, ClusterInfo<Replica> targetAllocation, Duration timeout) {
              return super.run(admin, targetAllocation, Duration.ofSeconds(5))
                  // Use another thread to block this completion to avoid deadlock in
                  // BalancerHandler#put
                  .thenApplyAsync(
                      i -> {
                        Utils.sleep(Duration.ofSeconds(10));
                        return i;
                      });
            }
          };
      var handler = new BalancerHandler(admin, theExecutor);
      var plan0 = submitPlanGeneration(handler, Map.of());
      var plan1 = submitPlanGeneration(handler, Map.of());

      Assertions.assertDoesNotThrow(
          () ->
              handler
                  .put(
                      Channel.ofRequest(
                          JsonConverter.defaultConverter().toJson(Map.of("id", plan0.id))))
                  .toCompletableFuture()
                  .join());
      Assertions.assertInstanceOf(
          IllegalStateException.class,
          Assertions.assertThrows(
                  CompletionException.class,
                  () ->
                      handler
                          .put(
                              Channel.ofRequest(
                                  JsonConverter.defaultConverter().toJson(Map.of("id", plan1.id))))
                          .toCompletableFuture()
                          .join())
              .getCause());
    }
  }

  @Test
  @Timeout(value = 60)
  void testRebalanceDetectOngoing() {
    try (var admin = Admin.of(bootstrapServers())) {
      var theTopic = Utils.randomString();
      admin.creator().topic(theTopic).numberOfPartitions(1).run().toCompletableFuture().join();
      try (var producer = Producer.of(bootstrapServers())) {
        var dummy = new byte[1024];
        IntStream.range(0, 100000)
            .mapToObj(i -> producer.send(Record.builder().topic(theTopic).value(dummy).build()))
            .collect(Collectors.toUnmodifiableSet())
            .forEach(i -> i.toCompletableFuture().join());
      }

      var handler = new BalancerHandler(admin, new NoOpExecutor());
      var theReport =
          submitPlanGeneration(
              handler,
              Map.of(
                  TOPICS_KEY, theTopic,
                  COST_WEIGHT_KEY, defaultDecreasing));

      // create an ongoing reassignment
      Assertions.assertEquals(
          1,
          admin.clusterInfo(Set.of(theTopic)).toCompletableFuture().join().replicaStream().count());
      admin
          .moveToBrokers(Map.of(TopicPartition.of(theTopic, 0), List.of(0, 1, 2)))
          .toCompletableFuture()
          .join();

      // debounce wait
      for (int i = 0; i < 2; i++) {
        Utils.waitForNonNull(
            () ->
                admin
                    .clusterInfo(Set.of(theTopic))
                    .toCompletableFuture()
                    .join()
                    .replicaStream()
                    .noneMatch(r -> r.isFuture() || r.isRemoving() || r.isAdding()),
            Duration.ofSeconds(10),
            Duration.ofMillis(10));
      }

      Assertions.assertInstanceOf(
          IllegalStateException.class,
          Assertions.assertThrows(
                  CompletionException.class,
                  () ->
                      handler
                          .put(
                              Channel.ofRequest(
                                  JsonConverter.defaultConverter()
                                      .toJson(Map.of("id", theReport.id))))
                          .toCompletableFuture()
                          .join())
              .getCause());
    }
  }

  @Test
  @Timeout(value = 60)
  void testPutSanityCheck() {
    var topic = createAndProduceTopic(1).get(0);
    try (var admin = Admin.of(bootstrapServers())) {
      var theExecutor = new NoOpExecutor();
      var handler = new BalancerHandler(admin, theExecutor);
      var theProgress =
          submitPlanGeneration(
<<<<<<< HEAD
                  handler,
                  Map.of(
                      COST_WEIGHT_KEY, defaultDecreasing,
                      TOPICS_KEY, topic))
              .report;
=======
              handler,
              Map.of(
                  BalancerHandler.COST_WEIGHT_KEY, defaultDecreasing,
                  BalancerHandler.TOPICS_KEY, topic));
>>>>>>> f43acd67

      // pick a partition and alter its placement
      var theChange = theProgress.report.changes.stream().findAny().orElseThrow();
      admin
          .moveToBrokers(
              Map.of(TopicPartition.of(theChange.topic, theChange.partition), List.of(0, 1, 2)))
          .toCompletableFuture()
          .join();
      Utils.sleep(Duration.ofSeconds(10));

      // assert
      Assertions.assertInstanceOf(
          IllegalStateException.class,
          Assertions.assertThrows(
                  CompletionException.class,
                  () ->
                      handler
<<<<<<< HEAD
                          .put(
                              Channel.ofRequest(
                                  JsonConverter.defaultConverter()
                                      .toJson(Map.of("id", theReport.id))))
=======
                          .put(Channel.ofRequest(PostRequest.of(Map.of("id", theProgress.id))))
>>>>>>> f43acd67
                          .toCompletableFuture()
                          .join(),
                  "The cluster state has changed, prevent the plan from execution")
              .getCause());
    }
  }

  @Test
  @Timeout(value = 60)
  void testLookupRebalanceProgress() {
    createAndProduceTopic(3);
    try (var admin = Admin.of(bootstrapServers())) {
      var theExecutor =
          new NoOpExecutor() {
            final CountDownLatch latch = new CountDownLatch(1);

            @Override
            public CompletionStage<Void> run(
                Admin admin, ClusterInfo<Replica> targetAllocation, Duration timeout) {
              return super.run(admin, targetAllocation, Duration.ofSeconds(5))
                  // Use another thread to block this completion to avoid deadlock in
                  // BalancerHandler#put
                  .thenApplyAsync(
                      i -> {
                        System.out.println("before block");
                        Utils.packException(() -> latch.await());
                        System.out.println("after block");
                        return i;
                      });
            }
          };
      var handler = new BalancerHandler(admin, theExecutor);
      var progress = submitPlanGeneration(handler, Map.of());
      Assertions.assertTrue(progress.generated, "The plan should be generated");

      // not scheduled yet
      Utils.sleep(Duration.ofSeconds(1));
      var progress0 =
          Assertions.assertInstanceOf(
              BalancerHandler.PlanExecutionProgress.class,
              handler.get(Channel.ofTarget(progress.id)).toCompletableFuture().join());
      Assertions.assertEquals(progress.id, progress0.id);
      Assertions.assertTrue(progress0.generated);
      Assertions.assertFalse(progress0.scheduled);
      Assertions.assertFalse(progress0.done);
      Assertions.assertNull(progress0.exception);

      // schedule
      var response =
          Assertions.assertInstanceOf(
              BalancerHandler.PutPlanResponse.class,
              handler
                  .put(
                      Channel.ofRequest(
                          JsonConverter.defaultConverter().toJson(Map.of("id", progress.id))))
                  .toCompletableFuture()
                  .join());
      Assertions.assertNotNull(response.id, "The plan should be executed");

      // not done yet
      Utils.sleep(Duration.ofSeconds(1));
      var progress1 =
          Assertions.assertInstanceOf(
              BalancerHandler.PlanExecutionProgress.class,
              handler.get(Channel.ofTarget(response.id)).toCompletableFuture().join());
      Assertions.assertEquals(progress.id, progress1.id);
      Assertions.assertTrue(progress1.generated);
      Assertions.assertTrue(progress1.scheduled);
      Assertions.assertFalse(progress1.done);
      Assertions.assertNull(progress1.exception);

      // it is done
      System.out.println("before countDown");
      theExecutor.latch.countDown();
      System.out.println("after countDown");
      Utils.sleep(Duration.ofSeconds(1));
      var progress2 =
          Assertions.assertInstanceOf(
              BalancerHandler.PlanExecutionProgress.class,
              handler.get(Channel.ofTarget(response.id)).toCompletableFuture().join());
      Assertions.assertEquals(progress.id, progress2.id);
      Assertions.assertTrue(progress2.generated);
      Assertions.assertTrue(progress2.scheduled);
      Assertions.assertTrue(progress2.done);
      Assertions.assertNull(progress2.exception);
    }
  }

  @Test
  @Timeout(value = 60)
  void testLookupBadExecutionProgress() {
    createAndProduceTopic(3);
    try (var admin = Admin.of(bootstrapServers())) {
      var theExecutor =
          new NoOpExecutor() {
            @Override
            public CompletionStage<Void> run(
                Admin admin, ClusterInfo<Replica> targetAllocation, Duration timeout) {
              return super.run(admin, targetAllocation, Duration.ofSeconds(5))
                  .thenCompose(
                      ignored -> CompletableFuture.failedFuture(new RuntimeException("Boom")));
            }
          };
      var handler = new BalancerHandler(admin, theExecutor);

      var post =
          Assertions.assertInstanceOf(
              BalancerHandler.PostPlanResponse.class,
              handler.post(Channel.EMPTY).toCompletableFuture().join());
      Utils.waitFor(
          () ->
              ((BalancerHandler.PlanExecutionProgress)
                      handler.get(Channel.ofTarget(post.id)).toCompletableFuture().join())
                  .generated);
      var generated =
          ((BalancerHandler.PlanExecutionProgress)
                  handler.get(Channel.ofTarget(post.id)).toCompletableFuture().join())
              .generated;
      Assertions.assertTrue(generated, "The plan should be generated");

      // schedule
      var response =
          Assertions.assertInstanceOf(
              BalancerHandler.PutPlanResponse.class,
              handler
                  .put(
                      Channel.ofRequest(
                          JsonConverter.defaultConverter().toJson(Map.of("id", post.id))))
                  .toCompletableFuture()
                  .join());
      Assertions.assertNotNull(response.id, "The plan should be executed");

      // exception
      Utils.sleep(Duration.ofSeconds(1));
      var progress =
          Assertions.assertInstanceOf(
              BalancerHandler.PlanExecutionProgress.class,
              handler.get(Channel.ofTarget(response.id)).toCompletableFuture().join());
      Assertions.assertEquals(post.id, progress.id);
      Assertions.assertTrue(progress.generated);
      Assertions.assertTrue(progress.scheduled);
      Assertions.assertTrue(progress.done);
      Assertions.assertNotNull(progress.exception);
      Assertions.assertInstanceOf(String.class, progress.exception);
    }
  }

  @Test
  @Timeout(value = 60)
  void testBadLookupRequest() {
    createAndProduceTopic(3);
    try (var admin = Admin.of(bootstrapServers())) {
      var handler = new BalancerHandler(admin, new NoOpExecutor());

      Assertions.assertEquals(
          404, handler.get(Channel.ofTarget("no such plan")).toCompletableFuture().join().code());

      // plan doesn't exists
      Assertions.assertThrows(
          IllegalArgumentException.class,
          () ->
              handler
                  .put(
                      Channel.ofRequest(
                          JsonConverter.defaultConverter().toJson(Map.of("id", "no such plan"))))
                  .toCompletableFuture()
                  .join(),
          "This plan doesn't exists");
    }
  }

  @Test
  @Timeout(value = 60)
  void testPutIdempotent() {
    var topics = createAndProduceTopic(3);
    try (var admin = Admin.of(bootstrapServers())) {
      var handler = new BalancerHandler(admin, new StraightPlanExecutor());
      var progress =
          submitPlanGeneration(
              handler,
              Map.of(COST_WEIGHT_KEY, defaultDecreasing, TOPICS_KEY, String.join(",", topics)));

      Assertions.assertDoesNotThrow(
          () ->
              handler
                  .put(
                      Channel.ofRequest(
                          JsonConverter.defaultConverter().toJson(Map.of("id", progress.id))))
                  .toCompletableFuture()
                  .join(),
          "Schedule the rebalance task");

      // Wait until the migration occurred
      try {
        Utils.waitFor(
            () ->
                admin
                    .clusterInfo(Set.copyOf(topics))
                    .toCompletableFuture()
                    .join()
                    .replicaStream()
                    .anyMatch(replica -> replica.isFuture() || !replica.inSync()));
      } catch (Exception ignore) {
      }

      Assertions.assertDoesNotThrow(
          () ->
              handler
                  .put(
                      Channel.ofRequest(
                          JsonConverter.defaultConverter().toJson(Map.of("id", progress.id))))
                  .toCompletableFuture()
                  .join(),
          "Idempotent behavior");
    }
  }

  @Test
  @Timeout(value = 60)
  void testCustomBalancer() {
    var topics = createAndProduceTopic(3);
    try (var admin = Admin.of(bootstrapServers())) {
      var handler = new BalancerHandler(admin, new StraightPlanExecutor());
      var balancer = SpyBalancer.class.getName();
      var balancerConfig =
          Map.of(
              "key0", "value0",
              "key1", "value1",
              "key2", "value2");

      var newInvoked = new AtomicBoolean(false);
      var offerInvoked = new AtomicBoolean(false);
      SpyBalancer.offerCallbacks.add(() -> offerInvoked.set(true));
      SpyBalancer.newCallbacks.add(
          (algorithmConfig) -> {
            Assertions.assertEquals(
                "value0", algorithmConfig.algorithmConfig().requireString("key0"));
            Assertions.assertEquals(
                "value1", algorithmConfig.algorithmConfig().requireString("key1"));
            Assertions.assertEquals(
                "value2", algorithmConfig.algorithmConfig().requireString("key2"));
            newInvoked.set(true);
          });

      var progress =
          submitPlanGeneration(
              handler,
              Map.of(
                  BALANCER_IMPLEMENTATION_KEY,
                  balancer,
                  BALANCER_CONFIGURATION_KEY,
                  balancerConfig,
                  COST_WEIGHT_KEY,
                  defaultDecreasing,
                  TOPICS_KEY,
                  String.join(",", topics)));

      Assertions.assertTrue(progress.generated, "The plan has been generated");
      Assertions.assertTrue(newInvoked.get(), "The customized balancer is created");
      Assertions.assertTrue(offerInvoked.get(), "The customized balancer is used");
    }
  }

  @Test
  void testParsePostRequest() {
    try (Admin admin = Admin.of(bootstrapServers())) {
      var clusterInfo =
          admin.topicNames(false).thenCompose(admin::clusterInfo).toCompletableFuture().join();
      {
        // default
<<<<<<< HEAD
        var postRequest =
            BalancerHandler.parsePostRequest(new BalancerPostRequest(), clusterInfo, Map.of());
        Assertions.assertTrue(postRequest.algorithmConfig.algorithmConfig().entrySet().isEmpty());
        Assertions.assertInstanceOf(
            HasClusterCost.class, postRequest.algorithmConfig.clusterCostFunction());
        Assertions.assertEquals(
            BalancerHandler.DEFAULT_CLUSTER_COST_FUNCTION,
            postRequest.algorithmConfig.clusterCostFunction());
        Assertions.assertEquals(TIMEOUT_DEFAULT, postRequest.executionTime.toSeconds());
=======
        var postRequest = BalancerHandler.parsePostRequest(Channel.EMPTY, clusterInfo, Map.of());
        var config = postRequest.configBuilder.get().build();
        Assertions.assertTrue(config.algorithmConfig().entrySet().isEmpty());
        Assertions.assertInstanceOf(HasClusterCost.class, config.clusterCostFunction());
        Assertions.assertEquals(
            BalancerHandler.DEFAULT_CLUSTER_COST_FUNCTION, config.clusterCostFunction());
        Assertions.assertEquals(
            BalancerHandler.TIMEOUT_DEFAULT, postRequest.executionTime.toSeconds());
>>>>>>> f43acd67
        Assertions.assertTrue(
            clusterInfo.topics().stream().allMatch(t -> config.topicFilter().test(t)));
      }
      {
        // use custom filter/timeout/balancer config/cost function
        var randomTopic0 = Utils.randomString();
        var randomTopic1 = Utils.randomString();
<<<<<<< HEAD
        var request = new BalancerPostRequest();
        request.setTopics(Optional.of(randomTopic0 + "," + randomTopic1));
        request.setTimeout("32");
        request.setBalancerConfig(Map.of("KEY", "VALUE"));
        request.setCostWeights(
            List.of(new BalancerHandler.CostWeight(DecreasingCost.class.getName(), 1)));

        var postRequest = BalancerHandler.parsePostRequest(request, clusterInfo, Map.of());
=======
        var request =
            Map.<String, Object>of(
                BalancerHandler.TOPICS_KEY,
                randomTopic0 + "," + randomTopic1,
                BalancerHandler.TIMEOUT_KEY,
                32,
                BalancerHandler.BALANCER_CONFIGURATION_KEY,
                "{\"KEY\":\"VALUE\"}",
                BalancerHandler.COST_WEIGHT_KEY,
                defaultDecreasing);
        var postRequest =
            BalancerHandler.parsePostRequest(
                Channel.ofRequest(PostRequest.of(request)), clusterInfo, Map.of());
        var config = postRequest.configBuilder.get().build();
>>>>>>> f43acd67
        Assertions.assertEquals(
            Set.of(Map.entry("KEY", "VALUE")), config.algorithmConfig().entrySet());
        Assertions.assertInstanceOf(HasClusterCost.class, config.clusterCostFunction());
        Assertions.assertEquals(
            1.0, config.clusterCostFunction().clusterCost(clusterInfo, ClusterBean.EMPTY).value());
        Assertions.assertEquals(
            1.0, config.clusterCostFunction().clusterCost(clusterInfo, ClusterBean.EMPTY).value());
        Assertions.assertEquals(
            1.0, config.clusterCostFunction().clusterCost(clusterInfo, ClusterBean.EMPTY).value());
        Assertions.assertEquals(32, postRequest.executionTime.toSeconds());
        Assertions.assertTrue(config.topicFilter().test(randomTopic0));
        Assertions.assertTrue(config.topicFilter().test(randomTopic1));
        Assertions.assertTrue(
            clusterInfo.topics().stream().noneMatch(t -> config.topicFilter().test(t)));
      }
      {
        // malformed content
        var request0 =
            Map.<String, Object>of(
                TOPICS_KEY,
                "",
                TIMEOUT_KEY,
                32,
                BALANCER_CONFIGURATION_KEY,
                Map.of("KEY", "VALUE"),
                COST_WEIGHT_KEY,
                defaultDecreasing);
        var balancerRequest = new BalancerPostRequest();
        balancerRequest.setTopics(Optional.of(""));
        Assertions.assertThrows(
            IllegalArgumentException.class,
            () -> BalancerHandler.parsePostRequest(balancerRequest, clusterInfo, Map.of()),
            "Empty topic filter, nothing to rebalance");

        var balancerRequest2 = new BalancerPostRequest();
        balancerRequest2.setTimeout("0");
        Assertions.assertThrows(
            IllegalArgumentException.class,
            () -> BalancerHandler.parsePostRequest(balancerRequest2, clusterInfo, Map.of()),
            "Zero timeout");

        var balancerRequest3 = new BalancerPostRequest();
        balancerRequest3.setTimeout("-5566");
        Assertions.assertThrows(
            IllegalArgumentException.class,
            () -> BalancerHandler.parsePostRequest(balancerRequest3, clusterInfo, Map.of()),
            "Negative timeout");

        var balancerRequest4 = new BalancerPostRequest();
        var costWeight = new CostWeight();
        costWeight.setCost("yes");
        balancerRequest4.setCostWeights(List.of(costWeight));
        Assertions.assertThrows(
            IllegalArgumentException.class,
            () -> BalancerHandler.parsePostRequest(balancerRequest4, clusterInfo, Map.of()),
            "Malformed cost weight");
      }
    }
  }

  @Test
  void testTimeout() {
    createAndProduceTopic(5);
    try (var admin = Admin.of(bootstrapServers())) {
      var costFunction =
          new Gson()
              .toJson(
                  Collections.singleton(
                      new BalancerHandler.CostWeight(TimeoutCost.class.getName(), 1)));
      var handler = new BalancerHandler(admin, (ignore) -> Optional.of(jmxServiceURL().getPort()));
      var channel =
          Channel.ofRequest(
              PostRequest.of(
                  Map.of(
                      BalancerHandler.TIMEOUT_KEY,
                      "10",
                      BalancerHandler.COST_WEIGHT_KEY,
                      costFunction)));
      var post =
          (BalancerHandler.PostPlanResponse) handler.post(channel).toCompletableFuture().join();
      Utils.sleep(Duration.ofSeconds(11));

      var progress =
          (BalancerHandler.PlanExecutionProgress)
              handler.get(Channel.ofTarget(post.id)).toCompletableFuture().join();
      Assertions.assertFalse(progress.generated, "The plan won't generate");
      Assertions.assertNotNull(
          progress.exception, "The generation timeout and failed with some reason");
    }
  }

  @Test
  void testCostWithFetcher() {
    var topics = createAndProduceTopic(3);
    try (var admin = Admin.of(bootstrapServers())) {
      var invoked = new AtomicBoolean();
      var handler = new BalancerHandler(admin, (ignore) -> Optional.of(jmxServiceURL().getPort()));
      FetcherAndCost.callback.set(
          (clusterBean) -> {
            var metrics =
                clusterBean.all().get(0).stream()
                    .filter(x -> x instanceof JvmMemory)
                    .collect(Collectors.toUnmodifiableSet());
            if (metrics.size() < 3)
              throw new NoSufficientMetricsException(
                  new FetcherAndCost(null), Duration.ofSeconds(3));
            metrics.forEach(i -> Assertions.assertInstanceOf(JvmMemory.class, i));
            invoked.set(true);
          });
      var fetcherAndCost =
          new Gson()
              .toJson(
                  Collections.singleton(
                      new BalancerHandler.CostWeight(FetcherAndCost.class.getName(), 1)));

      var progress =
          submitPlanGeneration(
              handler,
              Map.of(
                  BalancerHandler.TIMEOUT_KEY,
                  "8",
                  BalancerHandler.COST_WEIGHT_KEY,
                  fetcherAndCost,
                  BalancerHandler.TOPICS_KEY,
                  String.join(",", topics)));

      Assertions.assertTrue(progress.generated);
      Assertions.assertTrue(invoked.get());
    }
  }

  @Test
  void testFreshJmxAddress() {
    try (var admin = Admin.of(bootstrapServers())) {
      var noJmx = new BalancerHandler(admin, (id) -> Optional.empty());
      var withJmx = new BalancerHandler(admin, (id) -> Optional.of(5566));
      var partialJmx =
          new BalancerHandler(admin, (id) -> Optional.ofNullable(id != 0 ? 1000 : null));

      Assertions.assertEquals(0, noJmx.freshJmxAddresses().size());
      Assertions.assertEquals(3, withJmx.freshJmxAddresses().size());
      Assertions.assertThrows(IllegalArgumentException.class, partialJmx::freshJmxAddresses);
    }
  }

  /** Submit the plan and wait until it generated. */
  private BalancerHandler.PlanExecutionProgress submitPlanGeneration(
      BalancerHandler handler, Map<String, Object> requestBody) {
    var post =
        (BalancerHandler.PostPlanResponse)
            handler
                .post(Channel.ofRequest(JsonConverter.defaultConverter().toJson(requestBody)))
                .toCompletableFuture()
                .join();
    Utils.waitFor(
        () -> {
          var progress =
              (BalancerHandler.PlanExecutionProgress)
                  handler.get(Channel.ofTarget(post.id)).toCompletableFuture().join();
          Assertions.assertNull(progress.exception, progress.exception);
          return progress.generated;
        });
    return (BalancerHandler.PlanExecutionProgress)
        handler.get(Channel.ofTarget(post.id)).toCompletableFuture().join();
  }

  private static class NoOpExecutor implements RebalancePlanExecutor {

    private final LongAdder executionCounter = new LongAdder();

    @Override
    public CompletionStage<Void> run(
        Admin admin, ClusterInfo<Replica> targetAllocation, Duration timeout) {
      executionCounter.increment();
      return CompletableFuture.completedFuture(null);
    }

    int count() {
      return executionCounter.intValue();
    }
  }

  public static class DecreasingCost implements HasClusterCost {

    private ClusterInfo<Replica> original;

    public DecreasingCost(Configuration configuration) {}

    private double value0 = 1.0;

    @Override
    public synchronized ClusterCost clusterCost(
        ClusterInfo<Replica> clusterInfo, ClusterBean clusterBean) {
      if (original == null) original = clusterInfo;
      if (ClusterInfo.findNonFulfilledAllocation(original, clusterInfo).isEmpty()) return () -> 1;
      double theCost = value0;
      value0 = value0 * 0.998;
      return () -> theCost;
    }
  }

  public static class FetcherAndCost extends DecreasingCost {

    static AtomicReference<Consumer<ClusterBean>> callback = new AtomicReference<>();

    public FetcherAndCost(Configuration configuration) {
      super(configuration);
    }

    @Override
    public Optional<Fetcher> fetcher() {
      return Optional.of((c) -> List.of(HostMetrics.jvmMemory(c)));
    }

    @Override
    public synchronized ClusterCost clusterCost(
        ClusterInfo<Replica> clusterInfo, ClusterBean clusterBean) {
      callback.get().accept(clusterBean);
      return super.clusterCost(clusterInfo, clusterBean);
    }
  }

  public static class TimeoutCost implements HasClusterCost {
    @Override
    public ClusterCost clusterCost(ClusterInfo<Replica> clusterInfo, ClusterBean clusterBean) {
      throw new NoSufficientMetricsException(this, Duration.ofSeconds(10));
    }
  }

  public static class SpyBalancer extends SingleStepBalancer {

    public static List<Consumer<AlgorithmConfig>> newCallbacks =
        Collections.synchronizedList(new ArrayList<>());
    public static List<Runnable> offerCallbacks = Collections.synchronizedList(new ArrayList<>());

    public SpyBalancer(AlgorithmConfig algorithmConfig) {
      super(algorithmConfig);
      newCallbacks.forEach(c -> c.accept(algorithmConfig));
      newCallbacks.clear();
    }

    @Override
    public Optional<Plan> offer(ClusterInfo<Replica> currentClusterInfo, Duration timeout) {
      offerCallbacks.forEach(Runnable::run);
      offerCallbacks.clear();
      return super.offer(currentClusterInfo, timeout);
    }
  }
}<|MERGE_RESOLUTION|>--- conflicted
+++ resolved
@@ -38,12 +38,9 @@
 import java.util.function.Function;
 import java.util.stream.Collectors;
 import java.util.stream.IntStream;
-<<<<<<< HEAD
+import org.astraea.common.Configuration;
 import org.astraea.app.web.BalancerHandler.BalancerPostRequest;
 import org.astraea.app.web.BalancerHandler.CostWeight;
-=======
-import org.astraea.common.Configuration;
->>>>>>> f43acd67
 import org.astraea.common.DataSize;
 import org.astraea.common.Utils;
 import org.astraea.common.admin.Admin;
@@ -65,13 +62,10 @@
 import org.astraea.common.cost.NoSufficientMetricsException;
 import org.astraea.common.cost.ReplicaLeaderCost;
 import org.astraea.common.cost.ReplicaSizeCost;
-<<<<<<< HEAD
-import org.astraea.common.json.JsonConverter;
-=======
 import org.astraea.common.metrics.collector.Fetcher;
 import org.astraea.common.metrics.platform.HostMetrics;
 import org.astraea.common.metrics.platform.JvmMemory;
->>>>>>> f43acd67
+import org.astraea.common.json.JsonConverter;
 import org.astraea.common.producer.Producer;
 import org.astraea.common.producer.Record;
 import org.astraea.it.RequireBrokerCluster;
@@ -114,25 +108,14 @@
       var handler = new BalancerHandler(admin);
       var progress =
           submitPlanGeneration(
-<<<<<<< HEAD
-                  handler,
-                  Map.of(
-                      BALANCER_CONFIGURATION_KEY,
-                      Map.of("iteration", "3000"),
-                      COST_WEIGHT_KEY,
-                      defaultDecreasing))
-              .report;
-      Assertions.assertNotNull(report.id);
-=======
               handler,
               Map.of(
-                  BalancerHandler.BALANCER_CONFIGURATION_KEY,
+                  BALANCER_CONFIGURATION_KEY,
                   "{\"iteration\":\"3000\"}",
-                  BalancerHandler.COST_WEIGHT_KEY,
+                  COST_WEIGHT_KEY,
                   defaultDecreasing));
       var report = progress.report;
       Assertions.assertNotNull(progress.id);
->>>>>>> f43acd67
       Assertions.assertNotEquals(0, report.changes.size());
       Assertions.assertTrue(report.cost >= report.newCost);
       // "before" should record size
@@ -684,18 +667,10 @@
       var handler = new BalancerHandler(admin, theExecutor);
       var theProgress =
           submitPlanGeneration(
-<<<<<<< HEAD
-                  handler,
-                  Map.of(
-                      COST_WEIGHT_KEY, defaultDecreasing,
-                      TOPICS_KEY, topic))
-              .report;
-=======
               handler,
               Map.of(
-                  BalancerHandler.COST_WEIGHT_KEY, defaultDecreasing,
-                  BalancerHandler.TOPICS_KEY, topic));
->>>>>>> f43acd67
+                  COST_WEIGHT_KEY, defaultDecreasing,
+                  TOPICS_KEY, topic));
 
       // pick a partition and alter its placement
       var theChange = theProgress.report.changes.stream().findAny().orElseThrow();
@@ -713,14 +688,10 @@
                   CompletionException.class,
                   () ->
                       handler
-<<<<<<< HEAD
                           .put(
                               Channel.ofRequest(
                                   JsonConverter.defaultConverter()
-                                      .toJson(Map.of("id", theReport.id))))
-=======
-                          .put(Channel.ofRequest(PostRequest.of(Map.of("id", theProgress.id))))
->>>>>>> f43acd67
+                                      .toJson(Map.of("id", theProgress.id))))
                           .toCompletableFuture()
                           .join(),
                   "The cluster state has changed, prevent the plan from execution")
@@ -991,26 +962,14 @@
           admin.topicNames(false).thenCompose(admin::clusterInfo).toCompletableFuture().join();
       {
         // default
-<<<<<<< HEAD
-        var postRequest =
-            BalancerHandler.parsePostRequest(new BalancerPostRequest(), clusterInfo, Map.of());
-        Assertions.assertTrue(postRequest.algorithmConfig.algorithmConfig().entrySet().isEmpty());
-        Assertions.assertInstanceOf(
-            HasClusterCost.class, postRequest.algorithmConfig.clusterCostFunction());
-        Assertions.assertEquals(
-            BalancerHandler.DEFAULT_CLUSTER_COST_FUNCTION,
-            postRequest.algorithmConfig.clusterCostFunction());
-        Assertions.assertEquals(TIMEOUT_DEFAULT, postRequest.executionTime.toSeconds());
-=======
         var postRequest = BalancerHandler.parsePostRequest(Channel.EMPTY, clusterInfo, Map.of());
         var config = postRequest.configBuilder.get().build();
         Assertions.assertTrue(config.algorithmConfig().entrySet().isEmpty());
         Assertions.assertInstanceOf(HasClusterCost.class, config.clusterCostFunction());
         Assertions.assertEquals(
-            BalancerHandler.DEFAULT_CLUSTER_COST_FUNCTION, config.clusterCostFunction());
+            DEFAULT_CLUSTER_COST_FUNCTION, config.clusterCostFunction());
         Assertions.assertEquals(
-            BalancerHandler.TIMEOUT_DEFAULT, postRequest.executionTime.toSeconds());
->>>>>>> f43acd67
+            TIMEOUT_DEFAULT, postRequest.executionTime.toSeconds());
         Assertions.assertTrue(
             clusterInfo.topics().stream().allMatch(t -> config.topicFilter().test(t)));
       }
@@ -1018,7 +977,6 @@
         // use custom filter/timeout/balancer config/cost function
         var randomTopic0 = Utils.randomString();
         var randomTopic1 = Utils.randomString();
-<<<<<<< HEAD
         var request = new BalancerPostRequest();
         request.setTopics(Optional.of(randomTopic0 + "," + randomTopic1));
         request.setTimeout("32");
@@ -1026,23 +984,10 @@
         request.setCostWeights(
             List.of(new BalancerHandler.CostWeight(DecreasingCost.class.getName(), 1)));
 
-        var postRequest = BalancerHandler.parsePostRequest(request, clusterInfo, Map.of());
-=======
-        var request =
-            Map.<String, Object>of(
-                BalancerHandler.TOPICS_KEY,
-                randomTopic0 + "," + randomTopic1,
-                BalancerHandler.TIMEOUT_KEY,
-                32,
-                BalancerHandler.BALANCER_CONFIGURATION_KEY,
-                "{\"KEY\":\"VALUE\"}",
-                BalancerHandler.COST_WEIGHT_KEY,
-                defaultDecreasing);
         var postRequest =
             BalancerHandler.parsePostRequest(
-                Channel.ofRequest(PostRequest.of(request)), clusterInfo, Map.of());
+                request, clusterInfo, Map.of());
         var config = postRequest.configBuilder.get().build();
->>>>>>> f43acd67
         Assertions.assertEquals(
             Set.of(Map.entry("KEY", "VALUE")), config.algorithmConfig().entrySet());
         Assertions.assertInstanceOf(HasClusterCost.class, config.clusterCostFunction());
