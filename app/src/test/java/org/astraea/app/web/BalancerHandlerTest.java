/*
 * Licensed to the Apache Software Foundation (ASF) under one or more
 * contributor license agreements. See the NOTICE file distributed with
 * this work for additional information regarding copyright ownership.
 * The ASF licenses this file to You under the Apache License, Version 2.0
 * (the "License"); you may not use this file except in compliance with
 * the License. You may obtain a copy of the License at
 *
 *    http://www.apache.org/licenses/LICENSE-2.0
 *
 * Unless required by applicable law or agreed to in writing, software
 * distributed under the License is distributed on an "AS IS" BASIS,
 * WITHOUT WARRANTIES OR CONDITIONS OF ANY KIND, either express or implied.
 * See the License for the specific language governing permissions and
 * limitations under the License.
 */
package org.astraea.app.web;

import java.nio.charset.StandardCharsets;
import java.time.Duration;
import java.util.List;
import java.util.Map;
import java.util.Optional;
import java.util.Set;
import java.util.stream.Collectors;
import java.util.stream.IntStream;
import org.astraea.common.Utils;
import org.astraea.common.admin.Admin;
import org.astraea.common.admin.ClusterBean;
import org.astraea.common.admin.ClusterInfo;
import org.astraea.common.admin.NodeInfo;
import org.astraea.common.admin.Replica;
import org.astraea.common.balancer.Balancer;
import org.astraea.common.balancer.generator.RebalancePlanGenerator;
import org.astraea.common.balancer.log.ClusterLogAllocation;
import org.astraea.common.cost.ClusterCost;
import org.astraea.common.cost.HasClusterCost;
import org.astraea.common.cost.HasMoveCost;
import org.astraea.common.cost.MoveCost;
import org.astraea.common.cost.ReplicaSizeCost;
import org.astraea.common.producer.Producer;
import org.astraea.it.RequireBrokerCluster;
import org.junit.jupiter.api.Assertions;
import org.junit.jupiter.api.Test;

public class BalancerHandlerTest extends RequireBrokerCluster {

  @Test
  void testReport() {
    createAndProduceTopic(3);
    try (var admin = Admin.of(bootstrapServers())) {
      var handler =
          new BalancerHandler(admin, MultiplicationCost.decreasing(), new ReplicaSizeCost());
      var report =
          Assertions.assertInstanceOf(
              BalancerHandler.Report.class,
<<<<<<< HEAD
              handler.get(Channel.ofQueries(Map.of(BalancerHandler.LOOP_KEY, "3000"))));
=======
              handler.get(Channel.ofQueries(Map.of(BalancerHandler.LIMIT_KEY, "3000"))));
      Assertions.assertNotNull(report.id);
>>>>>>> 6222beb6
      Assertions.assertEquals(3000, report.limit);
      Assertions.assertNotEquals(0, report.changes.size());
      Assertions.assertTrue(report.cost >= report.newCost);
      Assertions.assertEquals(
          handler.clusterCostFunction.getClass().getSimpleName(), report.function);
      // "before" should record size
      report.changes.stream()
          .flatMap(c -> c.before.stream())
          .forEach(p -> Assertions.assertNotEquals(0, p.size));
      // "after" should NOT record size
      report.changes.stream()
          .flatMap(c -> c.after.stream())
          .forEach(p -> Assertions.assertNull(p.size));
      Assertions.assertTrue(report.cost >= report.newCost);
      var sizeMigration =
          report.migrationCosts.stream().filter(x -> x.function.equals("size")).findFirst().get();
      Assertions.assertTrue(sizeMigration.totalCost >= 0);
      Assertions.assertTrue(sizeMigration.cost.size() > 0);
      Assertions.assertEquals(0, sizeMigration.cost.stream().mapToLong(x -> x.cost).sum());
    }
  }

  @Test
  void testTopic() {
    var topicNames = createAndProduceTopic(3);
    try (var admin = Admin.of(bootstrapServers())) {
      var handler =
          new BalancerHandler(admin, MultiplicationCost.decreasing(), new ReplicaSizeCost());
      var report =
          Assertions.assertInstanceOf(
              BalancerHandler.Report.class,
              handler.get(
                  Channel.ofQueries(
                      Map.of(
                          BalancerHandler.LOOP_KEY,
                          "30",
                          BalancerHandler.TOPICS_KEY,
                          topicNames.get(0)))));
      var actual =
          report.changes.stream().map(r -> r.topic).collect(Collectors.toUnmodifiableSet());
      Assertions.assertEquals(1, actual.size());
      Assertions.assertEquals(topicNames.get(0), actual.iterator().next());
      Assertions.assertTrue(report.cost >= report.newCost);
      var sizeMigration =
          report.migrationCosts.stream().filter(x -> x.function.equals("size")).findFirst().get();
      Assertions.assertTrue(sizeMigration.totalCost >= 0);
      Assertions.assertTrue(sizeMigration.cost.size() > 0);
      Assertions.assertEquals(0, sizeMigration.cost.stream().mapToLong(x -> x.cost).sum());
    }
  }

  /** The score will getter better after each call, pretend we find a better plan */
  private static class MultiplicationCost implements HasClusterCost {

    private double value0 = 1.0;
    private final double mul;

    static MultiplicationCost decreasing() {
      return new MultiplicationCost(0.998);
    }

    static MultiplicationCost increasing() {
      return new MultiplicationCost(1.02);
    }

    private MultiplicationCost(double mul) {
      this.mul = mul;
    }

    @Override
    public synchronized ClusterCost clusterCost(
        ClusterInfo<Replica> clusterInfo, ClusterBean clusterBean) {
      double theCost = value0;
      value0 = value0 * mul;
      return () -> theCost;
    }
  }

  @Test
  void testTopics() {
    var topicNames = createAndProduceTopic(3);
    try (var admin = Admin.of(bootstrapServers())) {
      var handler =
          new BalancerHandler(admin, MultiplicationCost.decreasing(), new ReplicaSizeCost());
      var report =
          Assertions.assertInstanceOf(
              BalancerHandler.Report.class,
              handler.get(
                  Channel.ofQueries(
                      Map.of(
                          BalancerHandler.LOOP_KEY,
                          "30",
                          BalancerHandler.TOPICS_KEY,
                          topicNames.get(0) + "," + topicNames.get(1)))));
      var actual =
          report.changes.stream().map(r -> r.topic).collect(Collectors.toUnmodifiableSet());
      Assertions.assertEquals(2, actual.size());
      Assertions.assertTrue(actual.contains(topicNames.get(0)));
      Assertions.assertTrue(actual.contains(topicNames.get(1)));
      Assertions.assertTrue(report.cost >= report.newCost);
      var sizeMigration =
          report.migrationCosts.stream().filter(x -> x.function.equals("size")).findFirst().get();
      Assertions.assertTrue(sizeMigration.totalCost >= 0);
      Assertions.assertTrue(sizeMigration.cost.size() > 0);
      Assertions.assertEquals(0, sizeMigration.cost.stream().mapToLong(x -> x.cost).sum());
    }
  }

  private static List<String> createAndProduceTopic(int topicCount) {
    try (var admin = Admin.of(bootstrapServers())) {
      var topics =
          IntStream.range(0, topicCount)
              .mapToObj(ignored -> Utils.randomString(10))
              .collect(Collectors.toUnmodifiableList());
      topics.forEach(
          topic ->
              admin
                  .creator()
                  .topic(topic)
                  .numberOfPartitions(3)
                  .numberOfReplicas((short) 1)
                  .create());
      Utils.sleep(Duration.ofSeconds(3));
      try (var producer = Producer.of(bootstrapServers())) {
        IntStream.range(0, 30)
            .forEach(
                index ->
                    topics.forEach(
                        topic ->
                            producer
                                .sender()
                                .topic(topic)
                                .key(String.valueOf(index).getBytes(StandardCharsets.UTF_8))
                                .run()));
      }
      return topics;
    }
  }

  @Test
  void testBestPlan() {
    try (var admin = Admin.of(bootstrapServers())) {
      var currentClusterInfo =
          ClusterInfo.of(
              Set.of(NodeInfo.of(10, "host", 22), NodeInfo.of(11, "host", 22)),
              List.of(
                  Replica.of(
                      "topic",
                      0,
                      NodeInfo.of(10, "host", 22),
                      0,
                      100,
                      true,
                      true,
                      false,
                      false,
                      true,
                      "/tmp/aa")));

      var clusterLogAllocation =
          ClusterLogAllocation.of(
              ClusterInfo.of(
                  List.of(
                      Replica.of(
                          "topic",
                          0,
                          NodeInfo.of(11, "host", 22),
                          0,
                          100,
                          true,
                          true,
                          false,
                          false,
                          true,
                          "/tmp/aa"))));
      HasClusterCost clusterCostFunction =
          (clusterInfo, clusterBean) -> () -> clusterInfo == currentClusterInfo ? 100D : 10D;
      HasMoveCost moveCostFunction =
          (originClusterInfo, newClusterInfo, clusterBean) ->
              MoveCost.builder().totalCost(100).build();

      var balancerHandler =
          new BalancerHandler(admin, MultiplicationCost.decreasing(), new ReplicaSizeCost());
      var Best =
          Balancer.builder()
              .planGenerator(RebalancePlanGenerator.random(30))
              .clusterCost(clusterCostFunction)
              .clusterConstraint((before, after) -> after.value() <= before.value())
              .moveCost(moveCostFunction)
              .movementConstraint(moveCost -> true)
              .build()
              .offer(admin.clusterInfo(), ignore -> true, admin.brokerFolders());

      Assertions.assertNotEquals(Optional.empty(), Best);

      // test loop limit
      Assertions.assertThrows(
          IllegalArgumentException.class,
          () ->
              Balancer.builder()
                  .planGenerator(RebalancePlanGenerator.random(30))
                  .clusterCost(clusterCostFunction)
                  .clusterConstraint((before, after) -> true)
                  .moveCost(moveCostFunction)
                  .movementConstraint(moveCost -> true)
                  .limit(0)
                  .build()
                  .offer(admin.clusterInfo(), ignore -> true, admin.brokerFolders()));

      // test cluster cost predicate
      Assertions.assertEquals(
          Optional.empty(),
          Balancer.builder()
              .planGenerator(RebalancePlanGenerator.random(30))
              .clusterCost(clusterCostFunction)
              .clusterConstraint((before, after) -> false)
              .moveCost(moveCostFunction)
              .movementConstraint(moveCost -> true)
              .build()
              .offer(admin.clusterInfo(), ignore -> true, admin.brokerFolders()));

      // test move cost predicate
      Assertions.assertEquals(
          Optional.empty(),
          Balancer.builder()
              .planGenerator(RebalancePlanGenerator.random(30))
              .clusterCost(clusterCostFunction)
              .clusterConstraint((before, after) -> true)
              .moveCost(moveCostFunction)
              .movementConstraint(moveCost -> false)
              .build()
              .offer(admin.clusterInfo(), ignore -> true, admin.brokerFolders()));
    }
  }

  @Test
  void testNoReport() {
    createAndProduceTopic(3);
    try (var admin = Admin.of(bootstrapServers())) {
      Utils.sleep(Duration.ofSeconds(1));
      var handler =
          new BalancerHandler(admin, MultiplicationCost.increasing(), new ReplicaSizeCost());
      var report =
          Assertions.assertInstanceOf(
              BalancerHandler.Report.class,
              handler.get(Channel.ofQueries(Map.of(BalancerHandler.LIMIT_KEY, "10"))));

      Assertions.assertTrue(report.changes.isEmpty());
      Assertions.assertNull(report.id);
    }
  }
}<|MERGE_RESOLUTION|>--- conflicted
+++ resolved
@@ -54,12 +54,8 @@
       var report =
           Assertions.assertInstanceOf(
               BalancerHandler.Report.class,
-<<<<<<< HEAD
               handler.get(Channel.ofQueries(Map.of(BalancerHandler.LOOP_KEY, "3000"))));
-=======
-              handler.get(Channel.ofQueries(Map.of(BalancerHandler.LIMIT_KEY, "3000"))));
       Assertions.assertNotNull(report.id);
->>>>>>> 6222beb6
       Assertions.assertEquals(3000, report.limit);
       Assertions.assertNotEquals(0, report.changes.size());
       Assertions.assertTrue(report.cost >= report.newCost);
