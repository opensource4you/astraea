/*
 * Licensed to the Apache Software Foundation (ASF) under one or more
 * contributor license agreements. See the NOTICE file distributed with
 * this work for additional information regarding copyright ownership.
 * The ASF licenses this file to You under the Apache License, Version 2.0
 * (the "License"); you may not use this file except in compliance with
 * the License. You may obtain a copy of the License at
 *
 *    http://www.apache.org/licenses/LICENSE-2.0
 *
 * Unless required by applicable law or agreed to in writing, software
 * distributed under the License is distributed on an "AS IS" BASIS,
 * WITHOUT WARRANTIES OR CONDITIONS OF ANY KIND, either express or implied.
 * See the License for the specific language governing permissions and
 * limitations under the License.
 */
package org.astraea.app.web;

import java.nio.charset.StandardCharsets;
import java.time.Duration;
import java.util.ArrayList;
import java.util.Collection;
import java.util.Collections;
import java.util.HashMap;
import java.util.List;
import java.util.Map;
import java.util.NoSuchElementException;
import java.util.Optional;
import java.util.Set;
import java.util.concurrent.CompletableFuture;
import java.util.concurrent.CompletionException;
import java.util.concurrent.CompletionStage;
import java.util.concurrent.CountDownLatch;
import java.util.concurrent.CyclicBarrier;
import java.util.concurrent.Executors;
import java.util.concurrent.ThreadLocalRandom;
import java.util.concurrent.TimeUnit;
import java.util.concurrent.atomic.AtomicBoolean;
import java.util.concurrent.atomic.AtomicReference;
import java.util.concurrent.atomic.LongAdder;
import java.util.function.Consumer;
import java.util.function.Function;
import java.util.stream.Collectors;
import java.util.stream.IntStream;
import java.util.stream.Stream;
import org.astraea.app.web.BalancerHandler.BalancerPostRequest;
import org.astraea.app.web.BalancerHandler.CostWeight;
import org.astraea.common.Configuration;
import org.astraea.common.DataSize;
import org.astraea.common.Utils;
import org.astraea.common.admin.Admin;
import org.astraea.common.admin.ClusterBean;
import org.astraea.common.admin.ClusterInfo;
import org.astraea.common.admin.ClusterInfoBuilder;
import org.astraea.common.admin.NodeInfo;
import org.astraea.common.admin.Replica;
import org.astraea.common.admin.TopicPartition;
import org.astraea.common.balancer.Balancer;
import org.astraea.common.balancer.algorithms.AlgorithmConfig;
import org.astraea.common.balancer.algorithms.GreedyBalancer;
import org.astraea.common.balancer.algorithms.SingleStepBalancer;
import org.astraea.common.balancer.executor.RebalancePlanExecutor;
import org.astraea.common.balancer.executor.StraightPlanExecutor;
import org.astraea.common.cost.ClusterCost;
import org.astraea.common.cost.HasClusterCost;
import org.astraea.common.cost.HasMoveCost;
import org.astraea.common.cost.NoSufficientMetricsException;
import org.astraea.common.cost.ReplicaLeaderCost;
import org.astraea.common.json.JsonConverter;
import org.astraea.common.metrics.collector.Fetcher;
import org.astraea.common.metrics.platform.HostMetrics;
import org.astraea.common.metrics.platform.JvmMemory;
import org.astraea.common.producer.Producer;
import org.astraea.common.producer.Record;
import org.astraea.it.RequireBrokerCluster;
import org.junit.jupiter.api.Assertions;
import org.junit.jupiter.api.Test;
import org.junit.jupiter.api.Timeout;
import org.junit.jupiter.params.ParameterizedTest;
import org.junit.jupiter.params.provider.CsvSource;
import org.mockito.Mockito;

public class BalancerHandlerTest extends RequireBrokerCluster {

  static final String TOPICS_KEY = "topics";
  static final String TIMEOUT_KEY = "timeout";
  static final String MAX_MIGRATE_SIZE_KEY = "maxMigratedSize";
  static final String MAX_MIGRATE_LEADER_KEY = "maxMigratedLeader";
  static final String COST_WEIGHT_KEY = "costWeights";
  static final String BALANCER_IMPLEMENTATION_KEY = "balancer";
  static final String BALANCER_CONFIGURATION_KEY = "balancerConfig";
  static final int TIMEOUT_DEFAULT = 3;

  private static final List<BalancerHandler.CostWeight> defaultIncreasing =
      List.of(costWeight(IncreasingCost.class.getName(), 1));
  private static final List<BalancerHandler.CostWeight> defaultDecreasing =
      List.of(costWeight(DecreasingCost.class.getName(), 1));
  private static final Channel defaultPostPlan =
      httpRequest(Map.of(COST_WEIGHT_KEY, defaultDecreasing));

  @Test
  @Timeout(value = 60)
  void testReport() {
    var topics = createAndProduceTopic(3);
    try (var admin = Admin.of(bootstrapServers())) {
      // make sure all replicas have
      admin
          .clusterInfo(Set.copyOf(topics))
          .toCompletableFuture()
          .join()
          .replicaStream()
          .forEach(r -> Assertions.assertNotEquals(0, r.size()));
      var handler = new BalancerHandler(admin);
      var progress =
          submitPlanGeneration(
              handler,
              Map.of(
                  BALANCER_IMPLEMENTATION_KEY,
                  GreedyBalancer.class.getName(),
                  BALANCER_CONFIGURATION_KEY,
                  Map.of("a", "b"),
                  TIMEOUT_KEY,
                  "1234ms",
                  COST_WEIGHT_KEY,
                  defaultDecreasing));
      var report = progress.plan;
      Assertions.assertNotNull(progress.id);
      Assertions.assertEquals(1234, progress.config.timeoutMs);
      Assertions.assertEquals(GreedyBalancer.class.getName(), progress.config.balancer);
      Assertions.assertNotEquals(0, report.changes.size());
      Assertions.assertTrue(report.cost >= report.newCost.get());
      // "before" should record size
      report.changes.forEach(
          c ->
              c.before.forEach(
                  p -> {
                    // if the topic is generated by this test, it should have data
                    if (topics.contains(c.topic)) Assertions.assertNotEquals(0, p.size);
                    // otherwise, we just check non-null
                    else Assertions.assertNotNull(p.size);
                  }));
      // "after" should NOT record size
      report.changes.stream()
          .flatMap(c -> c.after.stream())
          .forEach(p -> Assertions.assertEquals(Optional.empty(), p.size));
      Assertions.assertTrue(report.cost >= report.newCost.get());
      var sizeMigration =
          report.migrationCosts.stream()
              .filter(x -> x.name.equals(BalancerHandler.MOVED_SIZE))
              .findFirst()
              .get();
      Assertions.assertNotEquals(0, sizeMigration.brokerCosts.size());
      sizeMigration.brokerCosts.values().forEach(v -> Assertions.assertNotEquals(0D, v));
    }
  }

  @Test
  @Timeout(value = 60)
  void testTopics() {
    var topicNames = createAndProduceTopic(5);
    try (var admin = Admin.of(bootstrapServers())) {
      var handler = new BalancerHandler(admin);
      // For all 5 topics, we only allow the first two topics can be altered.
      // We apply this limitation to test if the BalancerHandler.TOPICS_KEY works correctly.
      var allowedTopics = topicNames.subList(0, 2);
      var report =
          submitPlanGeneration(
                  handler,
                  Map.of(
                      BALANCER_CONFIGURATION_KEY,
                      Map.of("iteration", "30"),
                      TOPICS_KEY,
                      String.join(",", allowedTopics),
                      COST_WEIGHT_KEY,
                      defaultDecreasing))
              .plan;
      Assertions.assertTrue(
          report.changes.stream().map(x -> x.topic).allMatch(allowedTopics::contains),
          "Only allowed topics been altered");
      Assertions.assertTrue(
          report.cost >= report.newCost.get(),
          "The proposed plan should has better score then the current one");
      var sizeMigration =
          report.migrationCosts.stream()
              .filter(x -> x.name.equals(BalancerHandler.MOVED_SIZE))
              .findFirst()
              .get();
      Assertions.assertNotEquals(0, sizeMigration.brokerCosts.size());
      Assertions.assertNotEquals(
          0,
          sizeMigration.brokerCosts.values().stream().filter(v -> v > 0).count(),
          "report.cost: " + report.cost + " report.newCost.get(): " + report.newCost.get());
    }
  }

  private static List<String> createAndProduceTopic(int topicCount) {
    return createAndProduceTopic(topicCount, 3, (short) 1, true);
  }

  private static List<String> createAndProduceTopic(
      int topicCount, int partitions, short replicas, boolean skewed) {
    try (var admin = Admin.of(bootstrapServers())) {
      var topics =
          IntStream.range(0, topicCount)
              .mapToObj(ignored -> Utils.randomString(10))
              .collect(Collectors.toUnmodifiableList());
      topics.forEach(
          topic -> {
            admin
                .creator()
                .topic(topic)
                .numberOfPartitions(partitions)
                .numberOfReplicas(replicas)
                .run()
                .toCompletableFuture()
                .join();
            if (skewed) {
              Utils.sleep(Duration.ofSeconds(1));
              var placement =
                  brokerIds().stream().limit(replicas).collect(Collectors.toUnmodifiableList());
              admin
                  .moveToBrokers(
                      admin.topicPartitions(Set.of(topic)).toCompletableFuture().join().stream()
                          .collect(Collectors.toMap(tp -> tp, ignored -> placement)))
                  .toCompletableFuture()
                  .join();
            }
          });
      Utils.sleep(Duration.ofSeconds(3));
      try (var producer = Producer.of(bootstrapServers())) {
        IntStream.range(0, 30)
            .forEach(
                index ->
                    topics.forEach(
                        topic ->
                            producer.send(
                                Record.builder()
                                    .topic(topic)
                                    .key(String.valueOf(index).getBytes(StandardCharsets.UTF_8))
                                    .build())));
      }
      return topics;
    }
  }

  @Test
  @Timeout(value = 60)
  void testBestPlan() {
    try (var admin = Admin.of(bootstrapServers())) {
      var currentClusterInfo =
          ClusterInfo.of(
              List.of(NodeInfo.of(10, "host", 22), NodeInfo.of(11, "host", 22)),
              List.of(
                  Replica.builder()
                      .topic("topic")
                      .partition(0)
                      .nodeInfo(NodeInfo.of(10, "host", 22))
                      .lag(0)
                      .size(100)
                      .isLeader(true)
                      .inSync(true)
                      .isFuture(false)
                      .isOffline(false)
                      .isPreferredLeader(true)
                      .path("/tmp/aa")
                      .build()));

      HasClusterCost clusterCostFunction =
          (clusterInfo, clusterBean) -> () -> clusterInfo == currentClusterInfo ? 100D : 10D;
      HasMoveCost moveCostFunction = HasMoveCost.EMPTY;

      var balancerHandler = new BalancerHandler(admin);
      var Best =
          Balancer.create(
                  SingleStepBalancer.class,
                  AlgorithmConfig.builder()
                      .clusterCost(clusterCostFunction)
                      .clusterConstraint((before, after) -> after.value() <= before.value())
                      .moveCost(moveCostFunction)
                      .movementConstraint(moveCosts -> true)
                      .build())
              .offer(
                  admin
                      .clusterInfo(admin.topicNames(false).toCompletableFuture().join())
                      .toCompletableFuture()
                      .join(),
                  Duration.ofSeconds(3));

      Assertions.assertNotEquals(Optional.empty(), Best);

      // test loop limit
      Assertions.assertThrows(
          Exception.class,
          () ->
              Balancer.create(
                      SingleStepBalancer.class,
                      AlgorithmConfig.builder()
                          .clusterCost(clusterCostFunction)
                          .clusterConstraint((before, after) -> true)
                          .moveCost(moveCostFunction)
                          .movementConstraint(moveCosts -> true)
                          .config(Configuration.of(Map.of("iteration", "0")))
                          .build())
                  .offer(
                      admin
                          .clusterInfo(admin.topicNames(false).toCompletableFuture().join())
                          .toCompletableFuture()
                          .join(),
                      Duration.ofSeconds(3)));

      // test cluster cost predicate
      Assertions.assertEquals(
          Optional.empty(),
          Balancer.create(
                  SingleStepBalancer.class,
                  AlgorithmConfig.builder()
                      .clusterCost(clusterCostFunction)
                      .clusterConstraint((before, after) -> false)
                      .moveCost(moveCostFunction)
                      .movementConstraint(moveCosts -> true)
                      .build())
              .offer(
                  admin
                      .clusterInfo(admin.topicNames(false).toCompletableFuture().join())
                      .toCompletableFuture()
                      .join(),
                  Duration.ofSeconds(3))
              .solution());

      // test move cost predicate
      Assertions.assertEquals(
          Optional.empty(),
          Balancer.create(
                  SingleStepBalancer.class,
                  AlgorithmConfig.builder()
                      .clusterCost(clusterCostFunction)
                      .clusterConstraint((before, after) -> true)
                      .moveCost(moveCostFunction)
                      .movementConstraint(moveCosts -> false)
                      .build())
              .offer(
                  admin
                      .clusterInfo(admin.topicNames(false).toCompletableFuture().join())
                      .toCompletableFuture()
                      .join(),
                  Duration.ofSeconds(3))
              .solution());
    }
  }

  @CsvSource(value = {"2,100Byte", "2,500Byte", "2,1GB", "5,100Byte", "5,500Byte", "5,1GB"})
  @ParameterizedTest
  void testMoveCost(String leaderLimit, String sizeLimit) {
    createAndProduceTopic(3);
    try (var admin = Admin.of(bootstrapServers())) {
      var handler = new BalancerHandler(admin);
      var report =
          submitPlanGeneration(
                  handler,
                  Map.of(
                      MAX_MIGRATE_LEADER_KEY,
                      leaderLimit,
                      MAX_MIGRATE_SIZE_KEY,
                      sizeLimit,
                      COST_WEIGHT_KEY,
                      defaultDecreasing))
              .plan;
      report.migrationCosts.forEach(
          migrationCost -> {
            switch (migrationCost.name) {
              case BalancerHandler.MOVED_SIZE:
                Assertions.assertTrue(
                    migrationCost.brokerCosts.values().stream().mapToLong(Double::intValue).sum()
                        <= DataSize.of(sizeLimit).bytes());
                break;
              case BalancerHandler.CHANGED_LEADERS:
                Assertions.assertTrue(
                    migrationCost.brokerCosts.values().stream().mapToLong(Double::byteValue).sum()
                        <= Integer.parseInt(leaderLimit));
                break;
            }
          });
    }
  }

  @Test
  @Timeout(value = 60)
  void testNoReport() {
    var topic = Utils.randomString(10);
    try (var admin = Admin.of(bootstrapServers())) {
      admin.creator().topic(topic).numberOfPartitions(1).run().toCompletableFuture().join();
      Utils.sleep(Duration.ofSeconds(1));
      var handler = new BalancerHandler(admin);
      var post =
          Assertions.assertInstanceOf(
              BalancerHandler.PostPlanResponse.class,
              handler
                  .post(
                      httpRequest(
                          Map.of(
                              COST_WEIGHT_KEY,
                              defaultIncreasing,
                              TIMEOUT_KEY,
                              "996ms",
                              BALANCER_IMPLEMENTATION_KEY,
                              GreedyBalancer.class.getName())))
                  .toCompletableFuture()
                  .join());
      Utils.sleep(Duration.ofSeconds(5));
      var progress =
          Assertions.assertInstanceOf(
              BalancerHandler.PlanExecutionProgress.class,
              handler.get(Channel.ofTarget(post.id)).toCompletableFuture().join());
      Assertions.assertNotNull(post.id);
      Assertions.assertEquals(post.id, progress.id);
      Assertions.assertEquals(996, progress.config.timeoutMs);
      Assertions.assertEquals(GreedyBalancer.class.getName(), progress.config.balancer);
      Assertions.assertEquals(BalancerHandler.PlanPhase.Searched, progress.phase, "search done");
      Assertions.assertNotNull(progress.exception, "hint about no plan found");
      Assertions.assertNotNull(progress.config.function);
      Assertions.assertNull(progress.plan, "no proposal");
      Assertions.assertInstanceOf(
          IllegalStateException.class,
          Assertions.assertThrows(
                  CompletionException.class,
                  () ->
                      handler
                          .put(httpRequest(Map.of("id", progress.id)))
                          .toCompletableFuture()
                          .join())
              .getCause(),
          "Cannot execute a plan with no proposal available");
    }
  }

  @Test
  @Timeout(value = 60)
  void testPut() {
    // arrange
    createAndProduceTopic(3, 10, (short) 2, false);
    try (var admin = Admin.of(bootstrapServers())) {
      var theExecutor = new NoOpExecutor();
      var handler = new BalancerHandler(admin, theExecutor);
      var progress =
          submitPlanGeneration(
              handler,
              Map.of(
                  COST_WEIGHT_KEY,
                  defaultDecreasing,
                  BALANCER_CONFIGURATION_KEY,
                  Map.of("iteration", "100")));
      var thePlanId = progress.id;

      // act
      var response =
          Assertions.assertInstanceOf(
              BalancerHandler.PutPlanResponse.class,
              handler.put(httpRequest(Map.of("id", thePlanId))).toCompletableFuture().join());
      Utils.sleep(Duration.ofSeconds(1));

      // assert
      Assertions.assertEquals(Response.ACCEPT.code(), response.code());
      Assertions.assertEquals(thePlanId, response.id);
      Assertions.assertEquals(1, theExecutor.count());
    }
  }

  @Test
  @Timeout(value = 60)
  void testBadPut() {
    createAndProduceTopic(3);
    try (var admin = Admin.of(bootstrapServers())) {
      var handler = new BalancerHandler(admin, new NoOpExecutor());

      // no id offered
      Assertions.assertThrows(
          IllegalArgumentException.class,
          () -> handler.put(Channel.EMPTY).toCompletableFuture().join(),
          "The 'id' field is required");

      // no such plan id
      Assertions.assertThrows(
          IllegalArgumentException.class,
          () -> handler.put(httpRequest(Map.of("id", "no such plan"))).toCompletableFuture().join(),
          "The requested plan doesn't exists");
    }
  }

  @Test
  @Timeout(value = 360)
  void testSubmitRebalancePlanThreadSafe() {
    var topic = Utils.randomString();
    var costWeights = List.of(costWeight(ReplicaLeaderCost.class.getName(), 1));
    try (var admin = Admin.of(bootstrapServers())) {
      admin.creator().topic(topic).numberOfPartitions(30).run().toCompletableFuture().join();
      Utils.sleep(Duration.ofSeconds(3));
      admin
          .moveToBrokers(
              admin.topicPartitions(Set.of(topic)).toCompletableFuture().join().stream()
                  .collect(Collectors.toMap(Function.identity(), ignored -> List.of(1))))
          .toCompletableFuture()
          .join();
      Utils.sleep(Duration.ofSeconds(3));
      var theExecutor = new NoOpExecutor();
      var handler = new BalancerHandler(admin, theExecutor);
      var progress = submitPlanGeneration(handler, Map.of(COST_WEIGHT_KEY, costWeights));

      // use many threads to increase the chance to trigger a data race
      final int threadCount = Runtime.getRuntime().availableProcessors() * 3;
      final var executor = Executors.newFixedThreadPool(threadCount);
      final var barrier = new CyclicBarrier(threadCount);

      // launch threads
      IntStream.range(0, threadCount)
          .forEach(
              ignore ->
                  executor.submit(
                      () -> {
                        // the plan
                        final var request = httpRequest(Map.of("id", progress.id));
                        // use cyclic barrier to ensure all threads are ready to work
                        Utils.packException(() -> barrier.await());
                        // send the put request
                        handler.put(request).toCompletableFuture().join();
                      }));

      // await work done
      executor.shutdown();
      Assertions.assertTrue(
          Utils.packException(() -> executor.awaitTermination(threadCount * 3L, TimeUnit.SECONDS)));

      // the rebalance task is triggered in async manner, it may take some time to getting schedule
      Utils.sleep(Duration.ofMillis(500));
      // test if the plan has been executed just once
      Assertions.assertEquals(1, theExecutor.count());
    }
  }

  @Test
  @Timeout(value = 60)
  void testRebalanceOnePlanAtATime() {
    createAndProduceTopic(3);
    var costWeights = List.of(costWeight(ReplicaLeaderCost.class.getName(), 1));
    try (var admin = Admin.of(bootstrapServers())) {
      var theExecutor =
          new NoOpExecutor() {
            @Override
            public CompletionStage<Void> run(
                Admin admin, ClusterInfo<Replica> targetAllocation, Duration timeout) {
              return super.run(admin, targetAllocation, Duration.ofSeconds(5))
                  // Use another thread to block this completion to avoid deadlock in
                  // BalancerHandler#put
                  .thenApplyAsync(
                      i -> {
                        Utils.sleep(Duration.ofSeconds(10));
                        return i;
                      });
            }
          };
      var handler = new BalancerHandler(admin, theExecutor);
      var plan0 = submitPlanGeneration(handler, Map.of(COST_WEIGHT_KEY, costWeights));
      var plan1 = submitPlanGeneration(handler, Map.of(COST_WEIGHT_KEY, costWeights));

      Assertions.assertDoesNotThrow(
          () -> handler.put(httpRequest(Map.of("id", plan0.id))).toCompletableFuture().join());
      Assertions.assertInstanceOf(
          IllegalStateException.class,
          Assertions.assertThrows(
                  CompletionException.class,
                  () ->
                      handler.put(httpRequest(Map.of("id", plan1.id))).toCompletableFuture().join())
              .getCause());
    }
  }

  @Test
  @Timeout(value = 60)
  void testRebalanceDetectOngoing() {
    try (var admin = Admin.of(bootstrapServers())) {
      var theTopic = Utils.randomString();
      admin.creator().topic(theTopic).numberOfPartitions(1).run().toCompletableFuture().join();
      try (var producer = Producer.of(bootstrapServers())) {
        var dummy = new byte[1024];
        IntStream.range(0, 100000)
            .mapToObj(i -> producer.send(Record.builder().topic(theTopic).value(dummy).build()))
            .collect(Collectors.toUnmodifiableSet())
            .forEach(i -> i.toCompletableFuture().join());
      }

      var handler = new BalancerHandler(admin, new NoOpExecutor());
      var theReport =
          submitPlanGeneration(
              handler,
              Map.of(
                  TOPICS_KEY, theTopic,
                  COST_WEIGHT_KEY, defaultDecreasing));

      // create an ongoing reassignment
      Assertions.assertEquals(
          1,
          admin.clusterInfo(Set.of(theTopic)).toCompletableFuture().join().replicaStream().count());
      admin
          .moveToBrokers(Map.of(TopicPartition.of(theTopic, 0), List.of(0, 1, 2)))
          .toCompletableFuture()
          .join();

      // debounce wait
      Assertions.assertTrue(
          admin
              .waitCluster(
                  Set.of(theTopic),
                  clusterInfo ->
                      clusterInfo
                          .replicaStream()
                          .noneMatch(r -> r.isFuture() || r.isRemoving() || r.isAdding()),
                  Duration.ofSeconds(10),
                  2)
              .toCompletableFuture()
              .join());

      Assertions.assertInstanceOf(
          IllegalStateException.class,
          Assertions.assertThrows(
                  CompletionException.class,
                  () ->
                      handler
                          .put(httpRequest(Map.of("id", theReport.id)))
                          .toCompletableFuture()
                          .join())
              .getCause());
    }
  }

  @Test
  @Timeout(value = 60)
  void testGenerationDetectOngoing() {
    var base =
        ClusterInfoBuilder.builder()
            .addNode(Set.of(1, 2, 3))
            .addFolders(Map.of(1, Set.of("/f0", "/f1")))
            .addFolders(Map.of(2, Set.of("/f0", "/f1")))
            .addFolders(Map.of(3, Set.of("/f0", "/f1")))
            .addTopic("A", 10, (short) 1)
            .addTopic("B", 10, (short) 1)
            .addTopic("C", 10, (short) 1)
            .build();
    var iter0 = Stream.iterate(true, (i) -> false).iterator();
    var iter1 = Stream.iterate(true, (i) -> false).iterator();
    var iter2 = Stream.iterate(true, (i) -> false).iterator();
    var clusterHasFuture =
        ClusterInfoBuilder.builder(base)
            .mapLog(r -> Replica.builder(r).isFuture(iter0.next()).build())
            .build();
    var clusterHasAdding =
        ClusterInfoBuilder.builder(base)
            .mapLog(r -> Replica.builder(r).isAdding(iter1.next()).build())
            .build();
    var clusterHasRemoving =
        ClusterInfoBuilder.builder(base)
            .mapLog(r -> Replica.builder(r).isRemoving(iter2.next()).build())
            .build();
    try (Admin admin = Mockito.mock(Admin.class)) {
      Mockito.when(admin.topicNames(Mockito.anyBoolean()))
          .thenAnswer((invoke) -> CompletableFuture.completedFuture(Set.of("A", "B", "C")));

      Mockito.when(admin.clusterInfo(Mockito.any()))
          .thenAnswer((invoke) -> CompletableFuture.completedFuture(clusterHasFuture));
      Assertions.assertThrows(
          IllegalStateException.class, () -> new BalancerHandler(admin).post(defaultPostPlan));

      Mockito.when(admin.clusterInfo(Mockito.any()))
          .thenAnswer((invoke) -> CompletableFuture.completedFuture(clusterHasAdding));
      Assertions.assertThrows(
          IllegalStateException.class, () -> new BalancerHandler(admin).post(defaultPostPlan));

      Mockito.when(admin.clusterInfo(Mockito.any()))
          .thenAnswer((invoke) -> CompletableFuture.completedFuture(clusterHasRemoving));
      Assertions.assertThrows(
          IllegalStateException.class, () -> new BalancerHandler(admin).post(defaultPostPlan));

      Mockito.when(admin.clusterInfo(Mockito.any()))
          .thenAnswer((invoke) -> CompletableFuture.completedFuture(base));
      Assertions.assertDoesNotThrow(() -> new BalancerHandler(admin).post(defaultPostPlan));
    }
  }

  @Test
  @Timeout(value = 60)
  void testPutSanityCheck() {
    var topic = createAndProduceTopic(1).get(0);
    try (var admin = Admin.of(bootstrapServers())) {
      var theExecutor = new NoOpExecutor();
      var handler = new BalancerHandler(admin, theExecutor);
      var theProgress =
          submitPlanGeneration(
              handler,
              Map.of(
                  COST_WEIGHT_KEY, defaultDecreasing,
                  TOPICS_KEY, topic));

      // pick a partition and alter its placement
      var theChange = theProgress.plan.changes.stream().findAny().orElseThrow();
      admin
          .moveToBrokers(
              Map.of(TopicPartition.of(theChange.topic, theChange.partition), List.of(0, 1, 2)))
          .toCompletableFuture()
          .join();
      Utils.sleep(Duration.ofSeconds(10));

      // assert
      Assertions.assertInstanceOf(
          IllegalStateException.class,
          Assertions.assertThrows(
                  CompletionException.class,
                  () ->
                      handler
                          .put(httpRequest(Map.of("id", theProgress.id)))
                          .toCompletableFuture()
                          .join(),
                  "The cluster state has changed, prevent the plan from execution")
              .getCause());
    }
  }

  @Test
  @Timeout(value = 60)
  void testLookupRebalanceProgress() {
    createAndProduceTopic(3);
    var costWeights = List.of(costWeight(ReplicaLeaderCost.class.getName(), 1));
    try (var admin = Admin.of(bootstrapServers())) {
      var theExecutor =
          new NoOpExecutor() {
            final CountDownLatch latch = new CountDownLatch(1);

            @Override
            public CompletionStage<Void> run(
                Admin admin, ClusterInfo<Replica> targetAllocation, Duration timeout) {
              return super.run(admin, targetAllocation, Duration.ofSeconds(5))
                  // Use another thread to block this completion to avoid deadlock in
                  // BalancerHandler#put
                  .thenApplyAsync(
                      i -> {
                        Utils.packException(() -> latch.await());
                        return i;
                      });
            }
          };
      var handler = new BalancerHandler(admin, theExecutor);
      var progress = submitPlanGeneration(handler, Map.of(COST_WEIGHT_KEY, costWeights));
      Assertions.assertEquals(BalancerHandler.PlanPhase.Searched, progress.phase);

      // not scheduled yet
      Utils.sleep(Duration.ofSeconds(1));
      var progress0 =
          Assertions.assertInstanceOf(
              BalancerHandler.PlanExecutionProgress.class,
              handler.get(Channel.ofTarget(progress.id)).toCompletableFuture().join());
      Assertions.assertEquals(progress.id, progress0.id);
      Assertions.assertEquals(BalancerHandler.PlanPhase.Searched, progress0.phase);
      Assertions.assertNull(progress0.exception);

      // schedule
      var response =
          Assertions.assertInstanceOf(
              BalancerHandler.PutPlanResponse.class,
              handler.put(httpRequest(Map.of("id", progress.id))).toCompletableFuture().join());
      Assertions.assertNotNull(response.id, "The plan should be executed");

      // not done yet
      Utils.sleep(Duration.ofSeconds(1));
      var progress1 =
          Assertions.assertInstanceOf(
              BalancerHandler.PlanExecutionProgress.class,
              handler.get(Channel.ofTarget(response.id)).toCompletableFuture().join());
      Assertions.assertEquals(progress.id, progress1.id);
      Assertions.assertEquals(BalancerHandler.PlanPhase.Executing, progress1.phase);
      Assertions.assertNull(progress1.exception);

      // it is done
      theExecutor.latch.countDown();
      Utils.sleep(Duration.ofSeconds(1));
      var progress2 =
          Assertions.assertInstanceOf(
              BalancerHandler.PlanExecutionProgress.class,
              handler.get(Channel.ofTarget(response.id)).toCompletableFuture().join());
      Assertions.assertEquals(progress.id, progress2.id);
      Assertions.assertEquals(BalancerHandler.PlanPhase.Executed, progress2.phase);
      Assertions.assertNull(progress2.exception);
    }
  }

  @Test
  @Timeout(value = 60)
  void testLookupBadExecutionProgress() {
    createAndProduceTopic(3);
    var costWeights = List.of(costWeight(ReplicaLeaderCost.class.getName(), 1));
    try (var admin = Admin.of(bootstrapServers())) {
      var theExecutor =
          new NoOpExecutor() {
            @Override
            public CompletionStage<Void> run(
                Admin admin, ClusterInfo<Replica> targetAllocation, Duration timeout) {
              return super.run(admin, targetAllocation, Duration.ofSeconds(5))
                  .thenCompose(
                      ignored -> CompletableFuture.failedFuture(new RuntimeException("Boom")));
            }
          };
      var handler = new BalancerHandler(admin, theExecutor);
      var post =
          Assertions.assertInstanceOf(
              BalancerHandler.PostPlanResponse.class,
              handler
<<<<<<< HEAD
                  .post(
                      Channel.ofRequest(
                          JsonConverter.defaultConverter()
                              .toJson(Map.of(COST_WEIGHT_KEY, costWeights))))
=======
                  .post(httpRequest(Map.of(COST_WEIGHT_KEY, defaultDecreasing)))
>>>>>>> cb53f067
                  .toCompletableFuture()
                  .join());
      Utils.waitFor(
          () ->
              ((BalancerHandler.PlanExecutionProgress)
                      handler.get(Channel.ofTarget(post.id)).toCompletableFuture().join())
                  .phase.calculated());
      var generated =
          ((BalancerHandler.PlanExecutionProgress)
                      handler.get(Channel.ofTarget(post.id)).toCompletableFuture().join())
                  .phase
              == BalancerHandler.PlanPhase.Searched;
      Assertions.assertTrue(generated, "The plan should be generated");

      var progress0 =
          Assertions.assertInstanceOf(
              BalancerHandler.PlanExecutionProgress.class,
              handler.get(Channel.ofTarget(post.id)).toCompletableFuture().join());
      Assertions.assertEquals(
          BalancerHandler.PlanPhase.Searched, progress0.phase, "The plan is ready");

      // schedule
      var response =
          Assertions.assertInstanceOf(
              BalancerHandler.PutPlanResponse.class,
              handler.put(httpRequest(Map.of("id", post.id))).toCompletableFuture().join());
      Assertions.assertNotNull(response.id, "The plan should be executed");

      // exception
      Utils.sleep(Duration.ofSeconds(1));
      var progress =
          Assertions.assertInstanceOf(
              BalancerHandler.PlanExecutionProgress.class,
              handler.get(Channel.ofTarget(response.id)).toCompletableFuture().join());
      Assertions.assertEquals(post.id, progress.id);
      Assertions.assertNotNull(progress.exception);
      Assertions.assertEquals(BalancerHandler.PlanPhase.Executed, progress.phase);
      Assertions.assertInstanceOf(String.class, progress.exception);
    }
  }

  @Test
  @Timeout(value = 60)
  void testBadLookupRequest() {
    createAndProduceTopic(3);
    try (var admin = Admin.of(bootstrapServers())) {
      var handler = new BalancerHandler(admin, new NoOpExecutor());

      Assertions.assertEquals(
          404, handler.get(Channel.ofTarget("no such plan")).toCompletableFuture().join().code());

      // plan doesn't exists
      Assertions.assertThrows(
          IllegalArgumentException.class,
          () -> handler.put(httpRequest(Map.of("id", "no such plan"))).toCompletableFuture().join(),
          "This plan doesn't exists");
    }
  }

  @Test
  @Timeout(value = 60)
  void testPutIdempotent() {
    var topics = createAndProduceTopic(3);
    try (var admin = Admin.of(bootstrapServers())) {
      var handler = new BalancerHandler(admin, new StraightPlanExecutor());
      var progress =
          submitPlanGeneration(
              handler,
              Map.of(COST_WEIGHT_KEY, defaultDecreasing, TOPICS_KEY, String.join(",", topics)));

      Assertions.assertDoesNotThrow(
          () -> handler.put(httpRequest(Map.of("id", progress.id))).toCompletableFuture().join(),
          "Schedule the rebalance task");

      // Wait until the migration occurred
      try {
        Utils.waitFor(
            () ->
                admin
                    .clusterInfo(Set.copyOf(topics))
                    .toCompletableFuture()
                    .join()
                    .replicaStream()
                    .anyMatch(replica -> replica.isFuture() || !replica.inSync()));
      } catch (Exception ignore) {
      }

      Assertions.assertDoesNotThrow(
          () -> handler.put(httpRequest(Map.of("id", progress.id))).toCompletableFuture().join(),
          "Idempotent behavior");
    }
  }

  @Test
  @Timeout(value = 60)
  void testCustomBalancer() {
    var topics = createAndProduceTopic(3);
    try (var admin = Admin.of(bootstrapServers())) {
      var handler = new BalancerHandler(admin, new StraightPlanExecutor());
      var balancer = SpyBalancer.class.getName();
      var balancerConfig =
          Map.of(
              "key0", "value0",
              "key1", "value1",
              "key2", "value2");

      var newInvoked = new AtomicBoolean(false);
      var offerInvoked = new AtomicBoolean(false);
      SpyBalancer.offerCallbacks.add(() -> offerInvoked.set(true));
      SpyBalancer.newCallbacks.add(
          (algorithmConfig) -> {
            Assertions.assertEquals("value0", algorithmConfig.config().requireString("key0"));
            Assertions.assertEquals("value1", algorithmConfig.config().requireString("key1"));
            Assertions.assertEquals("value2", algorithmConfig.config().requireString("key2"));
            newInvoked.set(true);
          });

      var progress =
          submitPlanGeneration(
              handler,
              Map.of(
                  BALANCER_IMPLEMENTATION_KEY,
                  balancer,
                  BALANCER_CONFIGURATION_KEY,
                  balancerConfig,
                  COST_WEIGHT_KEY,
                  defaultDecreasing,
                  TOPICS_KEY,
                  String.join(",", topics)));

      Assertions.assertEquals(BalancerHandler.PlanPhase.Searched, progress.phase, "Plan is here");
      Assertions.assertTrue(newInvoked.get(), "The customized balancer is created");
      Assertions.assertTrue(offerInvoked.get(), "The customized balancer is used");
    }
  }

  @Test
  void testParsePostRequest() {
    try (Admin admin = Admin.of(bootstrapServers())) {
      var clusterInfo =
          admin.topicNames(false).thenCompose(admin::clusterInfo).toCompletableFuture().join();
      {
        // no cost weight
        Assertions.assertThrows(
            IllegalArgumentException.class,
            () -> BalancerHandler.parsePostRequestWrapper(new BalancerPostRequest(), clusterInfo),
            "CostWeights must be specified");
      }
      {
        // minimal
        var request = new BalancerPostRequest();
        request.costWeights = List.of(costWeight(DecreasingCost.class.getName(), 1));
        var postRequest = BalancerHandler.parsePostRequestWrapper(request, clusterInfo);
        var config = postRequest.algorithmConfig;
        Assertions.assertTrue(config.config().entrySet().isEmpty());
        Assertions.assertInstanceOf(HasClusterCost.class, config.clusterCostFunction());
        Assertions.assertTrue(config.clusterCostFunction().toString().contains("DecreasingCost"));
        Assertions.assertTrue(config.clusterCostFunction().toString().contains("weight 1"));
        Assertions.assertEquals(TIMEOUT_DEFAULT, postRequest.executionTime.toSeconds());
        Assertions.assertTrue(
            clusterInfo.topics().stream().allMatch(t -> config.topicFilter().test(t)));
      }
      {
        // use custom filter/timeout/balancer config/cost function
        var randomTopic0 = Utils.randomString();
        var randomTopic1 = Utils.randomString();
        var request = new BalancerPostRequest();
        request.topics = Optional.of(randomTopic0 + "," + randomTopic1);
        request.timeout = "32";
        request.balancerConfig = Map.of("KEY", "VALUE");
        request.costWeights = List.of(costWeight(DecreasingCost.class.getName(), 1));

        var postRequest = BalancerHandler.parsePostRequestWrapper(request, clusterInfo);
        var config = postRequest.algorithmConfig;
        Assertions.assertEquals(Set.of(Map.entry("KEY", "VALUE")), config.config().entrySet());
        Assertions.assertInstanceOf(HasClusterCost.class, config.clusterCostFunction());
        Assertions.assertEquals(
            1.0, config.clusterCostFunction().clusterCost(clusterInfo, ClusterBean.EMPTY).value());
        Assertions.assertEquals(
            1.0, config.clusterCostFunction().clusterCost(clusterInfo, ClusterBean.EMPTY).value());
        Assertions.assertEquals(
            1.0, config.clusterCostFunction().clusterCost(clusterInfo, ClusterBean.EMPTY).value());
        Assertions.assertEquals(32, postRequest.executionTime.toSeconds());
        Assertions.assertTrue(config.topicFilter().test(randomTopic0));
        Assertions.assertTrue(config.topicFilter().test(randomTopic1));
        Assertions.assertTrue(
            clusterInfo.topics().stream().noneMatch(t -> config.topicFilter().test(t)));
      }
      {
        // malformed content
        var request0 =
            Map.of(
                TOPICS_KEY,
                "",
                TIMEOUT_KEY,
                32,
                BALANCER_CONFIGURATION_KEY,
                Map.of("KEY", "VALUE"),
                COST_WEIGHT_KEY,
                defaultDecreasing);
        var balancerRequest = new BalancerPostRequest();
        balancerRequest.topics = Optional.of("");
        Assertions.assertThrows(
            IllegalArgumentException.class,
            () -> BalancerHandler.parsePostRequestWrapper(balancerRequest, clusterInfo),
            "Empty topic filter, nothing to rebalance");

        var balancerRequest3 = new BalancerPostRequest();
        balancerRequest3.timeout = "-5566";
        Assertions.assertThrows(
            IllegalArgumentException.class,
            () -> BalancerHandler.parsePostRequestWrapper(balancerRequest3, clusterInfo),
            "Negative timeout");

        var balancerRequest4 = new BalancerPostRequest();
        var costWeight = new CostWeight();
        costWeight.cost = Optional.of("yes");
        balancerRequest4.costWeights = List.of(costWeight);
        Assertions.assertThrows(
            IllegalArgumentException.class,
            () -> BalancerHandler.parsePostRequestWrapper(balancerRequest4, clusterInfo),
            "Malformed cost weight");
      }
    }
  }

  @Test
  void testTimeout() {
    createAndProduceTopic(5);
    try (var admin = Admin.of(bootstrapServers())) {
      var costFunction = Collections.singleton(costWeight(TimeoutCost.class.getName(), 1));
      var handler = new BalancerHandler(admin, (ignore) -> Optional.of(jmxServiceURL().getPort()));
      var channel = httpRequest(Map.of(TIMEOUT_KEY, "10", COST_WEIGHT_KEY, costFunction));
      var post =
          (BalancerHandler.PostPlanResponse) handler.post(channel).toCompletableFuture().join();
      Utils.sleep(Duration.ofSeconds(11));

      var progress =
          (BalancerHandler.PlanExecutionProgress)
              handler.get(Channel.ofTarget(post.id)).toCompletableFuture().join();
      Assertions.assertEquals(BalancerHandler.PlanPhase.Searched, progress.phase);
      Assertions.assertNotNull(
          progress.exception, "The generation timeout and failed with some reason");
    }
  }

  @Test
  void testCostWithFetcher() {
    var topics = createAndProduceTopic(3);
    try (var admin = Admin.of(bootstrapServers())) {
      var invoked = new AtomicBoolean();
      var handler = new BalancerHandler(admin, (ignore) -> Optional.of(jmxServiceURL().getPort()));
      FetcherAndCost.callback.set(
          (clusterBean) -> {
            var metrics =
                clusterBean.all().values().stream()
                    .flatMap(Collection::stream)
                    .filter(x -> x instanceof JvmMemory)
                    .collect(Collectors.toUnmodifiableSet());
            if (metrics.size() < 3)
              throw new NoSufficientMetricsException(
                  new FetcherAndCost(null), Duration.ofSeconds(3));
            metrics.forEach(i -> Assertions.assertInstanceOf(JvmMemory.class, i));
            invoked.set(true);
          });
      var fetcherAndCost = Collections.singleton(costWeight(FetcherAndCost.class.getName(), 1));

      var progress =
          submitPlanGeneration(
              handler,
              Map.of(
                  TIMEOUT_KEY,
                  "8",
                  COST_WEIGHT_KEY,
                  fetcherAndCost,
                  TOPICS_KEY,
                  String.join(",", topics)));

      Assertions.assertEquals(BalancerHandler.PlanPhase.Searched, progress.phase);
      Assertions.assertTrue(invoked.get());
    }
  }

  @Test
  void testFreshJmxAddress() {
    try (var admin = Admin.of(bootstrapServers())) {
      var noJmx = new BalancerHandler(admin, (id) -> Optional.empty());
      var withJmx = new BalancerHandler(admin, (id) -> Optional.of(5566));
      var partialJmx =
          new BalancerHandler(admin, (id) -> Optional.ofNullable(id != 0 ? 1000 : null));

      Assertions.assertEquals(0, noJmx.freshJmxAddresses().size());
      Assertions.assertEquals(3, withJmx.freshJmxAddresses().size());
      Assertions.assertThrows(IllegalArgumentException.class, partialJmx::freshJmxAddresses);
    }
  }

  @Test
  void testChangeOrder() {
    // arrange
    var sourcePlacement =
        IntStream.range(0, 10)
            .mapToObj(partition -> Map.entry(ThreadLocalRandom.current().nextInt(), partition))
            .sorted(Map.Entry.comparingByKey())
            .map(Map.Entry::getValue)
            .collect(Collectors.toUnmodifiableList());
    var destPlacement =
        IntStream.range(0, 10)
            .mapToObj(partition -> Map.entry(ThreadLocalRandom.current().nextInt(), partition))
            .sorted(Map.Entry.comparingByKey())
            .map(Map.Entry::getValue)
            .collect(Collectors.toUnmodifiableList());
    var base =
        ClusterInfoBuilder.builder()
            .addNode(Set.of(0, 1, 2, 3, 4, 5, 6, 7, 8, 9))
            .addFolders(Map.of(0, Set.of("/folder0", "/folder1", "/folder2")))
            .addFolders(Map.of(1, Set.of("/folder0", "/folder1", "/folder2")))
            .addFolders(Map.of(2, Set.of("/folder0", "/folder1", "/folder2")))
            .addFolders(Map.of(3, Set.of("/folder0", "/folder1", "/folder2")))
            .addFolders(Map.of(4, Set.of("/folder0", "/folder1", "/folder2")))
            .addFolders(Map.of(5, Set.of("/folder0", "/folder1", "/folder2")))
            .addFolders(Map.of(6, Set.of("/folder0", "/folder1", "/folder2")))
            .addFolders(Map.of(7, Set.of("/folder0", "/folder1", "/folder2")))
            .addFolders(Map.of(8, Set.of("/folder0", "/folder1", "/folder2")))
            .addFolders(Map.of(9, Set.of("/folder0", "/folder1", "/folder2")))
            .build();
    var srcIter = sourcePlacement.iterator();
    var srcPrefIter = Stream.iterate(true, (ignore) -> false).iterator();
    var srcDirIter = Stream.generate(() -> "/folder0").iterator();
    var sourceCluster =
        ClusterInfoBuilder.builder(base)
            .addTopic(
                "Pipeline",
                1,
                (short) 10,
                r ->
                    Replica.builder(r)
                        .nodeInfo(base.node(srcIter.next()))
                        .isPreferredLeader(srcPrefIter.next())
                        .path(srcDirIter.next())
                        .build())
            .build();
    var dstIter = destPlacement.iterator();
    var dstPrefIter = Stream.iterate(true, (ignore) -> false).iterator();
    var dstDirIter = Stream.generate(() -> "/folder1").iterator();
    var destCluster =
        ClusterInfoBuilder.builder(base)
            .addTopic(
                "Pipeline",
                1,
                (short) 10,
                r ->
                    Replica.builder(r)
                        .nodeInfo(base.node(dstIter.next()))
                        .isPreferredLeader(dstPrefIter.next())
                        .path(dstDirIter.next())
                        .build())
            .build();

    // act
    var change =
        BalancerHandler.Change.from(
            sourceCluster.replicas("Pipeline"), destCluster.replicas("Pipeline"));

    // assert
    Assertions.assertEquals("Pipeline", change.topic);
    Assertions.assertEquals(0, change.partition);
    Assertions.assertEquals(
        sourcePlacement.get(0), change.before.get(0).brokerId, "First replica is preferred leader");
    Assertions.assertEquals(
        destPlacement.get(0), change.after.get(0).brokerId, "First replica is preferred leader");
    Assertions.assertEquals(
        Set.of(0, 1, 2, 3, 4, 5, 6, 7, 8, 9),
        change.before.stream().map(x -> x.brokerId).collect(Collectors.toUnmodifiableSet()),
        "No node ignored");
    Assertions.assertEquals(
        Set.of(0, 1, 2, 3, 4, 5, 6, 7, 8, 9),
        change.after.stream().map(x -> x.brokerId).collect(Collectors.toUnmodifiableSet()),
        "No node ignored");
    Assertions.assertTrue(
        change.before.stream().map(x -> x.directory).allMatch(x -> x.equals("/folder0")),
        "Correct folder");
    Assertions.assertTrue(
        change.after.stream().map(x -> x.directory).allMatch(x -> x.equals("/folder1")),
        "Correct folder");
    Assertions.assertTrue(change.before.stream().allMatch(x -> x.size.isPresent()), "Has size");
    Assertions.assertTrue(change.after.stream().noneMatch(x -> x.size.isPresent()), "No size");
    Assertions.assertThrows(
        IllegalArgumentException.class,
        () ->
            BalancerHandler.Change.from(
                ClusterInfoBuilder.builder(base)
                    .addTopic("Pipeline", 1, (short) 3)
                    .build()
                    .replicas(),
                ClusterInfoBuilder.builder(base)
                    .addTopic("Pipeline", 5, (short) 3)
                    .build()
                    .replicas()),
        "Should be a replica list");
    Assertions.assertThrows(
        IllegalArgumentException.class,
        () ->
            BalancerHandler.Change.from(
                ClusterInfoBuilder.builder(base)
                    .addTopic("Pipeline", 5, (short) 3)
                    .build()
                    .replicas(),
                ClusterInfoBuilder.builder(base)
                    .addTopic("Pipeline", 1, (short) 3)
                    .build()
                    .replicas()),
        "Should be a replica list");
    Assertions.assertThrows(
        NoSuchElementException.class,
        () -> BalancerHandler.Change.from(sourceCluster.replicas(), Set.of()));
    Assertions.assertThrows(
        NoSuchElementException.class,
        () -> BalancerHandler.Change.from(Set.of(), sourceCluster.replicas()));
    Assertions.assertThrows(
        NoSuchElementException.class, () -> BalancerHandler.Change.from(Set.of(), Set.of()));
  }

  /** Submit the plan and wait until it generated. */
  private BalancerHandler.PlanExecutionProgress submitPlanGeneration(
      BalancerHandler handler, Map<String, Object> requestBody) {
    if (!requestBody.containsKey(COST_WEIGHT_KEY)) {
      requestBody = new HashMap<>(requestBody);
      requestBody.put(COST_WEIGHT_KEY, defaultDecreasing);
    }
    var post =
        (BalancerHandler.PostPlanResponse)
            handler.post(httpRequest(requestBody)).toCompletableFuture().join();
    Utils.waitFor(
        () -> {
          var progress =
              (BalancerHandler.PlanExecutionProgress)
                  handler.get(Channel.ofTarget(post.id)).toCompletableFuture().join();
          Assertions.assertNull(progress.exception, progress.exception);
          return progress.phase.calculated();
        });
    return (BalancerHandler.PlanExecutionProgress)
        handler.get(Channel.ofTarget(post.id)).toCompletableFuture().join();
  }

  private static class NoOpExecutor implements RebalancePlanExecutor {

    private final LongAdder executionCounter = new LongAdder();

    @Override
    public CompletionStage<Void> run(
        Admin admin, ClusterInfo<Replica> targetAllocation, Duration timeout) {
      executionCounter.increment();
      return CompletableFuture.completedFuture(null);
    }

    int count() {
      return executionCounter.intValue();
    }
  }

  public static class DecreasingCost implements HasClusterCost {

    private ClusterInfo<Replica> original;

    public DecreasingCost(Configuration configuration) {}

    private double value0 = 1.0;

    @Override
    public synchronized ClusterCost clusterCost(
        ClusterInfo<Replica> clusterInfo, ClusterBean clusterBean) {
      if (original == null) original = clusterInfo;
      if (ClusterInfo.findNonFulfilledAllocation(original, clusterInfo).isEmpty()) return () -> 1;
      double theCost = value0;
      value0 = value0 * 0.998;
      return () -> theCost;
    }
  }

  public static class IncreasingCost implements HasClusterCost {

    private ClusterInfo<Replica> original;

    public IncreasingCost(Configuration configuration) {}

    private double value0 = 1.0;

    @Override
    public synchronized ClusterCost clusterCost(
        ClusterInfo<Replica> clusterInfo, ClusterBean clusterBean) {
      if (original == null) original = clusterInfo;
      if (ClusterInfo.findNonFulfilledAllocation(original, clusterInfo).isEmpty()) return () -> 1;
      double theCost = value0;
      value0 = value0 * 1.002;
      return () -> theCost;
    }
  }

  public static class FetcherAndCost extends DecreasingCost {

    static AtomicReference<Consumer<ClusterBean>> callback = new AtomicReference<>();

    public FetcherAndCost(Configuration configuration) {
      super(configuration);
    }

    @Override
    public Optional<Fetcher> fetcher() {
      return Optional.of((c) -> List.of(HostMetrics.jvmMemory(c)));
    }

    @Override
    public synchronized ClusterCost clusterCost(
        ClusterInfo<Replica> clusterInfo, ClusterBean clusterBean) {
      callback.get().accept(clusterBean);
      return super.clusterCost(clusterInfo, clusterBean);
    }
  }

  public static class TimeoutCost implements HasClusterCost {
    @Override
    public ClusterCost clusterCost(ClusterInfo<Replica> clusterInfo, ClusterBean clusterBean) {
      throw new NoSufficientMetricsException(this, Duration.ofSeconds(10));
    }
  }

  public static class SpyBalancer extends SingleStepBalancer {

    public static List<Consumer<AlgorithmConfig>> newCallbacks =
        Collections.synchronizedList(new ArrayList<>());
    public static List<Runnable> offerCallbacks = Collections.synchronizedList(new ArrayList<>());

    public SpyBalancer(AlgorithmConfig algorithmConfig) {
      super(algorithmConfig);
      newCallbacks.forEach(c -> c.accept(algorithmConfig));
      newCallbacks.clear();
    }

    @Override
    public Plan offer(ClusterInfo<Replica> currentClusterInfo, Duration timeout) {
      offerCallbacks.forEach(Runnable::run);
      offerCallbacks.clear();
      return super.offer(currentClusterInfo, timeout);
    }
  }

  private static BalancerHandler.CostWeight costWeight(String cost, double weight) {
    var cw = new BalancerHandler.CostWeight();
    cw.cost = Optional.of(cost);
    cw.weight = Optional.of(weight);
    return cw;
  }

  private static Channel httpRequest(Map<String, ?> payload) {
    return Channel.ofRequest(JsonConverter.defaultConverter().toJson(payload));
  }
}<|MERGE_RESOLUTION|>--- conflicted
+++ resolved
@@ -810,14 +810,7 @@
           Assertions.assertInstanceOf(
               BalancerHandler.PostPlanResponse.class,
               handler
-<<<<<<< HEAD
-                  .post(
-                      Channel.ofRequest(
-                          JsonConverter.defaultConverter()
-                              .toJson(Map.of(COST_WEIGHT_KEY, costWeights))))
-=======
                   .post(httpRequest(Map.of(COST_WEIGHT_KEY, defaultDecreasing)))
->>>>>>> cb53f067
                   .toCompletableFuture()
                   .join());
       Utils.waitFor(
