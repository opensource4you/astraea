/*
 * Licensed to the Apache Software Foundation (ASF) under one or more
 * contributor license agreements. See the NOTICE file distributed with
 * this work for additional information regarding copyright ownership.
 * The ASF licenses this file to You under the Apache License, Version 2.0
 * (the "License"); you may not use this file except in compliance with
 * the License. You may obtain a copy of the License at
 *
 *    http://www.apache.org/licenses/LICENSE-2.0
 *
 * Unless required by applicable law or agreed to in writing, software
 * distributed under the License is distributed on an "AS IS" BASIS,
 * WITHOUT WARRANTIES OR CONDITIONS OF ANY KIND, either express or implied.
 * See the License for the specific language governing permissions and
 * limitations under the License.
 */
package org.astraea.app.web;

import java.nio.charset.StandardCharsets;
import java.time.Duration;
import java.util.List;
import java.util.Map;
import java.util.Optional;
import java.util.Set;
import java.util.concurrent.CompletionStage;
import java.util.concurrent.CountDownLatch;
import java.util.concurrent.CyclicBarrier;
import java.util.concurrent.ExecutionException;
import java.util.concurrent.Executors;
import java.util.concurrent.TimeUnit;
import java.util.concurrent.atomic.LongAdder;
import java.util.stream.Collectors;
import java.util.stream.IntStream;
import org.astraea.common.Utils;
import org.astraea.common.admin.Admin;
import org.astraea.common.admin.AsyncAdmin;
import org.astraea.common.admin.ClusterInfo;
import org.astraea.common.admin.NodeInfo;
import org.astraea.common.admin.Replica;
import org.astraea.common.balancer.Balancer;
import org.astraea.common.balancer.algorithms.AlgorithmConfig;
import org.astraea.common.balancer.algorithms.SingleStepBalancer;
import org.astraea.common.balancer.executor.RebalancePlanExecutor;
import org.astraea.common.balancer.executor.StraightPlanExecutor;
import org.astraea.common.balancer.log.ClusterLogAllocation;
import org.astraea.common.cost.HasClusterCost;
import org.astraea.common.cost.HasMoveCost;
import org.astraea.common.cost.MoveCost;
import org.astraea.common.cost.ReplicaSizeCost;
import org.astraea.common.producer.Producer;
import org.astraea.it.RequireBrokerCluster;
import org.junit.jupiter.api.Assertions;
import org.junit.jupiter.api.RepeatedTest;
import org.junit.jupiter.api.Test;

public class BalancerHandlerTest extends RequireBrokerCluster {

  @Test
  void testReport() throws ExecutionException, InterruptedException {
    createAndProduceTopic(3);
    try (var admin = Admin.of(bootstrapServers())) {
      var handler = new BalancerHandler(admin, new ReplicaSizeCost());
      var report =
          submitPlanGeneration(handler, Channel.ofQueries(Map.of(BalancerHandler.LOOP_KEY, "3000")))
              .report;
      Assertions.assertNotNull(report.id);
      Assertions.assertEquals(3000, report.limit);
      Assertions.assertNotEquals(0, report.changes.size());
      Assertions.assertTrue(report.cost >= report.newCost);
      // "before" should record size
      report.changes.stream()
          .flatMap(c -> c.before.stream())
          .forEach(p -> Assertions.assertNotEquals(0, p.size));
      // "after" should NOT record size
      report.changes.stream()
          .flatMap(c -> c.after.stream())
          .forEach(p -> Assertions.assertNull(p.size));
      Assertions.assertTrue(report.cost >= report.newCost);
      var sizeMigration =
          report.migrationCosts.stream().filter(x -> x.function.equals("size")).findFirst().get();
      Assertions.assertTrue(sizeMigration.totalCost >= 0);
      Assertions.assertTrue(sizeMigration.cost.size() > 0);
      Assertions.assertEquals(0, sizeMigration.cost.stream().mapToLong(x -> x.cost).sum());
    }
  }

  @Test
  void testTopic() throws ExecutionException, InterruptedException {
    var topicNames = createAndProduceTopic(3);
    try (var admin = Admin.of(bootstrapServers())) {
      var handler = new BalancerHandler(admin, new ReplicaSizeCost());
      var report =
          submitPlanGeneration(
                  handler,
                  Channel.ofQueries(
                      Map.of(
                          BalancerHandler.LOOP_KEY,
                          "30",
                          BalancerHandler.TOPICS_KEY,
                          topicNames.get(0))))
              .report;
      var actual =
          report.changes.stream().map(r -> r.topic).collect(Collectors.toUnmodifiableSet());
      Assertions.assertEquals(1, actual.size());
      Assertions.assertEquals(topicNames.get(0), actual.iterator().next());
      Assertions.assertTrue(report.cost >= report.newCost);
      var sizeMigration =
          report.migrationCosts.stream().filter(x -> x.function.equals("size")).findFirst().get();
      Assertions.assertTrue(sizeMigration.totalCost >= 0);
      Assertions.assertTrue(sizeMigration.cost.size() > 0);
      Assertions.assertEquals(0, sizeMigration.cost.stream().mapToLong(x -> x.cost).sum());
    }
  }

  @Test
  void testTopics() throws ExecutionException, InterruptedException {
    var topicNames = createAndProduceTopic(3);
    try (var admin = Admin.of(bootstrapServers())) {
      var handler = new BalancerHandler(admin, new ReplicaSizeCost());
      var report =
          submitPlanGeneration(
                  handler,
                  Channel.ofQueries(
                      Map.of(
                          BalancerHandler.LOOP_KEY,
                          "30",
                          BalancerHandler.TOPICS_KEY,
                          topicNames.get(0) + "," + topicNames.get(1))))
              .report;
      var actual =
          report.changes.stream().map(r -> r.topic).collect(Collectors.toUnmodifiableSet());
      Assertions.assertEquals(2, actual.size());
      Assertions.assertTrue(actual.contains(topicNames.get(0)));
      Assertions.assertTrue(actual.contains(topicNames.get(1)));
      Assertions.assertTrue(report.cost >= report.newCost);
      var sizeMigration =
          report.migrationCosts.stream().filter(x -> x.function.equals("size")).findFirst().get();
      Assertions.assertTrue(sizeMigration.totalCost >= 0);
      Assertions.assertTrue(sizeMigration.cost.size() > 0);
      Assertions.assertEquals(0, sizeMigration.cost.stream().mapToLong(x -> x.cost).sum());
    }
  }

  private static List<String> createAndProduceTopic(int topicCount) {
    try (var admin = Admin.of(bootstrapServers())) {
      var topics =
          IntStream.range(0, topicCount)
              .mapToObj(ignored -> Utils.randomString(10))
              .collect(Collectors.toUnmodifiableList());
      topics.forEach(
          topic -> {
            admin
                .creator()
                .topic(topic)
                .numberOfPartitions(3)
                .numberOfReplicas((short) 1)
                .run()
                .toCompletableFuture()
                .join();
            Utils.sleep(Duration.ofSeconds(1));
            admin.migrator().topic(topic).moveTo(List.of(1));
          });
      Utils.sleep(Duration.ofSeconds(3));
      try (var producer = Producer.of(bootstrapServers())) {
        IntStream.range(0, 30)
            .forEach(
                index ->
                    topics.forEach(
                        topic ->
                            producer
                                .sender()
                                .topic(topic)
                                .key(String.valueOf(index).getBytes(StandardCharsets.UTF_8))
                                .run()));
      }
      return topics;
    }
  }

  @Test
  void testBestPlan() {
    try (var admin = Admin.of(bootstrapServers())) {
      var currentClusterInfo =
          ClusterInfo.of(
              Set.of(NodeInfo.of(10, "host", 22), NodeInfo.of(11, "host", 22)),
              List.of(
                  Replica.of(
                      "topic",
                      0,
                      NodeInfo.of(10, "host", 22),
                      0,
                      100,
                      true,
                      true,
                      false,
                      false,
                      true,
                      "/tmp/aa")));

      var clusterLogAllocation =
          ClusterLogAllocation.of(
              ClusterInfo.of(
                  List.of(
                      Replica.of(
                          "topic",
                          0,
                          NodeInfo.of(11, "host", 22),
                          0,
                          100,
                          true,
                          true,
                          false,
                          false,
                          true,
                          "/tmp/aa"))));
      HasClusterCost clusterCostFunction =
          (clusterInfo, clusterBean) -> () -> clusterInfo == currentClusterInfo ? 100D : 10D;
      HasMoveCost moveCostFunction =
          (originClusterInfo, newClusterInfo, clusterBean) ->
              MoveCost.builder().totalCost(100).build();

      var balancerHandler = new BalancerHandler(admin, new ReplicaSizeCost());
      var Best =
          Balancer.create(
                  SingleStepBalancer.class,
                  AlgorithmConfig.builder()
                      .clusterCost(clusterCostFunction)
                      .clusterConstraint((before, after) -> after.value() <= before.value())
                      .moveCost(List.of(moveCostFunction))
                      .movementConstraint(moveCosts -> true)
                      .build())
              .offer(admin.clusterInfo(), admin.brokerFolders());

      Assertions.assertNotEquals(Optional.empty(), Best);

      // test loop limit
      Assertions.assertThrows(
          IllegalArgumentException.class,
          () ->
              Balancer.create(
                      SingleStepBalancer.class,
                      AlgorithmConfig.builder()
                          .clusterCost(clusterCostFunction)
                          .clusterConstraint((before, after) -> true)
                          .moveCost(List.of(moveCostFunction))
                          .movementConstraint(moveCosts -> true)
                          .limit(0)
                          .build())
                  .offer(admin.clusterInfo(), admin.brokerFolders()));

      // test cluster cost predicate
      Assertions.assertEquals(
          Optional.empty(),
          Balancer.create(
                  SingleStepBalancer.class,
                  AlgorithmConfig.builder()
                      .clusterCost(clusterCostFunction)
                      .clusterConstraint((before, after) -> false)
                      .moveCost(List.of(moveCostFunction))
                      .movementConstraint(moveCosts -> true)
                      .build())
              .offer(admin.clusterInfo(), admin.brokerFolders()));

      // test move cost predicate
      Assertions.assertEquals(
          Optional.empty(),
          Balancer.create(
                  SingleStepBalancer.class,
                  AlgorithmConfig.builder()
                      .clusterCost(clusterCostFunction)
                      .clusterConstraint((before, after) -> true)
                      .moveCost(List.of(moveCostFunction))
                      .movementConstraint(moveCosts -> false)
                      .build())
              .offer(admin.clusterInfo(), admin.brokerFolders()));
    }
  }

  @Test
  void testNoReport() throws ExecutionException, InterruptedException {
    var topic = Utils.randomString(10);
    try (var admin = Admin.of(bootstrapServers())) {
      admin.creator().topic(topic).numberOfPartitions(1).run().toCompletableFuture().join();
      Utils.sleep(Duration.ofSeconds(1));
      var handler = new BalancerHandler(admin, new ReplicaSizeCost());
      var post =
          Assertions.assertInstanceOf(
              BalancerHandler.PostPlanResponse.class,
              handler
                  .post(Channel.ofQueries(Map.of(BalancerHandler.LOOP_KEY, "0")))
                  .toCompletableFuture()
                  .get());
      Utils.sleep(Duration.ofSeconds(5));
      var progress =
          Assertions.assertInstanceOf(
              BalancerHandler.PlanExecutionProgress.class,
              handler.get(Channel.ofTarget(post.id)).toCompletableFuture().get());
      Assertions.assertNotNull(post.id);
      Assertions.assertEquals(post.id, progress.id);
      Assertions.assertFalse(progress.generated);
      Assertions.assertNotNull(progress.exception);
    }
  }

  @Test
  void testPut() throws ExecutionException, InterruptedException {
    // arrange
    createAndProduceTopic(3);
    try (var admin = Admin.of(bootstrapServers())) {
      var theExecutor = new NoOpExecutor();
      var handler =
          new BalancerHandler(
<<<<<<< HEAD
              admin, MultiplicationCost.decreasing(), new ReplicaSizeCost(), theExecutor);
=======
              admin, new ReplicaSizeCost(), RebalancePlanGenerator.random(30), theExecutor);
>>>>>>> abf5ae80
      var progress =
          submitPlanGeneration(handler, Channel.ofQueries(Map.of(BalancerHandler.LOOP_KEY, "100")));
      var thePlanId = progress.id;

      // act
      var response =
          Assertions.assertInstanceOf(
              BalancerHandler.PutPlanResponse.class,
              handler
                  .put(Channel.ofRequest(PostRequest.of(Map.of("id", thePlanId))))
                  .toCompletableFuture()
                  .get());
      Utils.sleep(Duration.ofSeconds(1));

      // assert
      Assertions.assertEquals(Response.ACCEPT.code(), response.code());
      Assertions.assertEquals(thePlanId, response.id);
      Assertions.assertEquals(1, theExecutor.count());
    }
  }

  @Test
  void testBadPut() {
    createAndProduceTopic(3);
    try (var admin = Admin.of(bootstrapServers())) {
      var handler =
          new BalancerHandler(
<<<<<<< HEAD
              admin, MultiplicationCost.decreasing(), new ReplicaSizeCost(), new NoOpExecutor());
=======
              admin, new ReplicaSizeCost(), RebalancePlanGenerator.random(30), new NoOpExecutor());
>>>>>>> abf5ae80

      // no id offered
      Assertions.assertThrows(
          IllegalArgumentException.class,
          () -> handler.put(Channel.EMPTY).toCompletableFuture().get(),
          "The 'id' field is required");

      // no such plan id
      Assertions.assertThrows(
          IllegalArgumentException.class,
          () ->
              handler
                  .put(Channel.ofRequest(PostRequest.of(Map.of("id", "no such plan"))))
                  .toCompletableFuture()
                  .get(),
          "The requested plan doesn't exists");
    }
  }

  @RepeatedTest(value = 10)
  void testSubmitRebalancePlanThreadSafe() throws ExecutionException, InterruptedException {
    try (var admin = Admin.of(bootstrapServers())) {
      var theExecutor = new NoOpExecutor();
      var handler =
          new BalancerHandler(
<<<<<<< HEAD
              admin, MultiplicationCost.decreasing(), new ReplicaSizeCost(), theExecutor);
=======
              admin, new ReplicaSizeCost(), RebalancePlanGenerator.random(30), theExecutor);
>>>>>>> abf5ae80
      var progress = submitPlanGeneration(handler, Channel.EMPTY);

      // use many threads to increase the chance to trigger a data race
      final int threadCount = Runtime.getRuntime().availableProcessors() * 3;
      final var executor = Executors.newFixedThreadPool(threadCount);
      final var barrier = new CyclicBarrier(threadCount);

      // launch threads
      IntStream.range(0, threadCount)
          .forEach(
              ignore ->
                  executor.submit(
                      () -> {
                        // the plan
                        final var request =
                            Channel.ofRequest(PostRequest.of(Map.of("id", progress.id)));
                        // use cyclic barrier to ensure all threads are ready to work
                        Utils.packException(() -> barrier.await());
                        // send the put request
                        Utils.packException(() -> handler.put(request).toCompletableFuture().get());
                      }));

      // await work done
      executor.shutdown();
      Assertions.assertTrue(
          Utils.packException(() -> executor.awaitTermination(3, TimeUnit.SECONDS)));

      // the rebalance task is triggered in async manner, it may take some time to getting schedule
      Utils.sleep(Duration.ofMillis(500));
      // test if the plan has been executed just once
      Assertions.assertEquals(1, theExecutor.count());
    }
  }

  @Test
  void testRebalanceOnePlanAtATime() throws ExecutionException, InterruptedException {
    createAndProduceTopic(3);
    try (var admin = Admin.of(bootstrapServers())) {
      var theExecutor =
          new NoOpExecutor() {
            @Override
            public CompletionStage<Void> run(
                AsyncAdmin admin, ClusterLogAllocation targetAllocation) {
              super.run(admin, targetAllocation);
              Utils.sleep(Duration.ofSeconds(10));
              return null;
            }
          };
      var handler =
          new BalancerHandler(
<<<<<<< HEAD
              admin, MultiplicationCost.decreasing(), new ReplicaSizeCost(), theExecutor);
=======
              admin, new ReplicaSizeCost(), RebalancePlanGenerator.random(30), theExecutor);
>>>>>>> abf5ae80
      var plan0 = submitPlanGeneration(handler, Channel.EMPTY);
      var plan1 = submitPlanGeneration(handler, Channel.EMPTY);

      Assertions.assertDoesNotThrow(
          () ->
              handler
                  .put(Channel.ofRequest(PostRequest.of(Map.of("id", plan0.id))))
                  .toCompletableFuture()
                  .get());
      Assertions.assertThrows(
          IllegalStateException.class,
          () ->
              handler
                  .put(Channel.ofRequest(PostRequest.of(Map.of("id", plan1.id))))
                  .toCompletableFuture()
                  .get());
    }
  }

  @Test
  void testRebalanceDetectOngoing() throws ExecutionException, InterruptedException {
    try (var admin = Admin.of(bootstrapServers())) {
      var theTopic = Utils.randomString();
      admin.creator().topic(theTopic).numberOfPartitions(1).run().toCompletableFuture().join();
      try (var producer = Producer.of(bootstrapServers())) {
        var dummy = new byte[1024];
        IntStream.range(0, 100000)
            .mapToObj(i -> producer.sender().topic(theTopic).value(dummy).run())
            .collect(Collectors.toUnmodifiableSet())
            .forEach(i -> i.toCompletableFuture().join());
      }

      var handler =
          new BalancerHandler(
<<<<<<< HEAD
              admin, MultiplicationCost.decreasing(), new ReplicaSizeCost(), new NoOpExecutor());
=======
              admin, new ReplicaSizeCost(), RebalancePlanGenerator.random(30), new NoOpExecutor());
>>>>>>> abf5ae80
      var theReport =
          submitPlanGeneration(
              handler, Channel.ofQueries(Map.of(BalancerHandler.TOPICS_KEY, theTopic)));

      // create an ongoing reassignment
      Assertions.assertEquals(1, admin.replicas(Set.of(theTopic)).size());
      admin.migrator().partition(theTopic, 0).moveTo(List.of(0, 1, 2));

      // debounce wait
      for (int i = 0; i < 2; i++) {
        Utils.waitForNonNull(
            () -> !admin.addingReplicas(Set.of(theTopic)).isEmpty(),
            Duration.ofSeconds(10),
            Duration.ofMillis(10));
      }

      Assertions.assertThrows(
          IllegalStateException.class,
          () ->
              handler
                  .put(Channel.ofRequest(PostRequest.of(Map.of("id", theReport.id))))
                  .toCompletableFuture()
                  .get());
    }
  }

  @Test
  void testPutSanityCheck() throws ExecutionException, InterruptedException {
    var topic = createAndProduceTopic(1).get(0);
    try (var admin = Admin.of(bootstrapServers())) {
      var theExecutor = new NoOpExecutor();
      var handler =
          new BalancerHandler(
<<<<<<< HEAD
              admin, MultiplicationCost.decreasing(), new ReplicaSizeCost(), theExecutor);
=======
              admin, new ReplicaSizeCost(), RebalancePlanGenerator.random(30), theExecutor);
>>>>>>> abf5ae80
      var theReport =
          submitPlanGeneration(
                  handler, Channel.ofQueries(Map.of(BalancerHandler.TOPICS_KEY, topic)))
              .report;

      // pick a partition and alter its placement
      var theChange = theReport.changes.stream().findAny().orElseThrow();
      admin.migrator().partition(theChange.topic, theChange.partition).moveTo(List.of(0, 1, 2));
      Utils.sleep(Duration.ofSeconds(10));

      // assert
      Assertions.assertThrows(
          IllegalStateException.class,
          () ->
              handler
                  .put(Channel.ofRequest(PostRequest.of(Map.of("id", theReport.id))))
                  .toCompletableFuture()
                  .get(),
          "The cluster state has changed, prevent the plan from execution");
    }
  }

  @Test
  void testLookupRebalanceProgress() throws ExecutionException, InterruptedException {
    createAndProduceTopic(3);
    try (var admin = Admin.of(bootstrapServers())) {
      var theExecutor =
          new NoOpExecutor() {
            final CountDownLatch latch = new CountDownLatch(1);

            @Override
            public CompletionStage<Void> run(
                AsyncAdmin admin, ClusterLogAllocation targetAllocation) {
              super.run(admin, targetAllocation);
              Utils.packException(() -> latch.await());
              return null;
            }
          };
      var handler =
          new BalancerHandler(
<<<<<<< HEAD
              admin, MultiplicationCost.decreasing(), new ReplicaSizeCost(), theExecutor);
=======
              admin, new ReplicaSizeCost(), RebalancePlanGenerator.random(30), theExecutor);
>>>>>>> abf5ae80
      var progress = submitPlanGeneration(handler, Channel.EMPTY);
      Assertions.assertTrue(progress.generated, "The plan should be generated");

      // not scheduled yet
      Utils.sleep(Duration.ofSeconds(1));
      var progress0 =
          Assertions.assertInstanceOf(
              BalancerHandler.PlanExecutionProgress.class,
              handler.get(Channel.ofTarget(progress.id)).toCompletableFuture().get());
      Assertions.assertEquals(progress.id, progress0.id);
      Assertions.assertTrue(progress0.generated);
      Assertions.assertFalse(progress0.scheduled);
      Assertions.assertFalse(progress0.done);
      Assertions.assertNull(progress0.exception);

      // schedule
      var response =
          Assertions.assertInstanceOf(
              BalancerHandler.PutPlanResponse.class,
              handler
                  .put(Channel.ofRequest(PostRequest.of(Map.of("id", progress.id))))
                  .toCompletableFuture()
                  .get());
      Assertions.assertNotNull(response.id, "The plan should be executed");

      // not done yet
      Utils.sleep(Duration.ofSeconds(1));
      var progress1 =
          Assertions.assertInstanceOf(
              BalancerHandler.PlanExecutionProgress.class,
              handler.get(Channel.ofTarget(response.id)).toCompletableFuture().get());
      Assertions.assertEquals(progress.id, progress1.id);
      Assertions.assertTrue(progress1.generated);
      Assertions.assertTrue(progress1.scheduled);
      Assertions.assertFalse(progress1.done);
      Assertions.assertNull(progress1.exception);

      // it is done
      theExecutor.latch.countDown();
      Utils.sleep(Duration.ofMillis(500));
      var progress2 =
          Assertions.assertInstanceOf(
              BalancerHandler.PlanExecutionProgress.class,
              handler.get(Channel.ofTarget(response.id)).toCompletableFuture().get());
      Assertions.assertEquals(progress.id, progress2.id);
      Assertions.assertTrue(progress2.generated);
      Assertions.assertTrue(progress2.scheduled);
      Assertions.assertTrue(progress2.done);
      Assertions.assertNull(progress2.exception);
    }
  }

  @Test
  void testLookupBadExecutionProgress() throws ExecutionException, InterruptedException {
    createAndProduceTopic(3);
    try (var admin = Admin.of(bootstrapServers())) {
      var theExecutor =
          new NoOpExecutor() {
            @Override
            public CompletionStage<Void> run(
                AsyncAdmin admin, ClusterLogAllocation targetAllocation) {
              super.run(admin, targetAllocation);
              throw new RuntimeException("Boom");
            }
          };
      var handler =
          new BalancerHandler(
<<<<<<< HEAD
              admin, MultiplicationCost.decreasing(), new ReplicaSizeCost(), theExecutor);
=======
              admin, new ReplicaSizeCost(), RebalancePlanGenerator.random(30), theExecutor);
>>>>>>> abf5ae80
      var post =
          Assertions.assertInstanceOf(
              BalancerHandler.PostPlanResponse.class,
              handler.post(Channel.EMPTY).toCompletableFuture().get());
      Utils.waitFor(
          () ->
              Utils.packException(
                      () ->
                          (BalancerHandler.PlanExecutionProgress)
                              handler.get(Channel.ofTarget(post.id)).toCompletableFuture().get())
                  .generated);
      var generated =
          ((BalancerHandler.PlanExecutionProgress)
                  handler.get(Channel.ofTarget(post.id)).toCompletableFuture().get())
              .generated;
      Assertions.assertTrue(generated, "The plan should be generated");

      // schedule
      var response =
          Assertions.assertInstanceOf(
              BalancerHandler.PutPlanResponse.class,
              handler
                  .put(Channel.ofRequest(PostRequest.of(Map.of("id", post.id))))
                  .toCompletableFuture()
                  .get());
      Assertions.assertNotNull(response.id, "The plan should be executed");

      // exception
      Utils.sleep(Duration.ofSeconds(1));
      var progress =
          Assertions.assertInstanceOf(
              BalancerHandler.PlanExecutionProgress.class,
              handler.get(Channel.ofTarget(response.id)).toCompletableFuture().get());
      Assertions.assertEquals(post.id, progress.id);
      Assertions.assertTrue(progress.generated);
      Assertions.assertTrue(progress.scheduled);
      Assertions.assertTrue(progress.done);
      Assertions.assertNotNull(progress.exception);
      Assertions.assertInstanceOf(String.class, progress.exception);
    }
  }

  @Test
  void testBadLookupRequest() throws ExecutionException, InterruptedException {
    createAndProduceTopic(3);
    try (var admin = Admin.of(bootstrapServers())) {
      var handler =
          new BalancerHandler(
<<<<<<< HEAD
              admin, MultiplicationCost.decreasing(), new ReplicaSizeCost(), new NoOpExecutor());
=======
              admin, new ReplicaSizeCost(), RebalancePlanGenerator.random(30), new NoOpExecutor());
>>>>>>> abf5ae80

      Assertions.assertEquals(
          404, handler.get(Channel.ofTarget("no such plan")).toCompletableFuture().get().code());

      // plan doesn't exists
      Assertions.assertThrows(
          IllegalArgumentException.class,
          () ->
              handler
                  .put(Channel.ofRequest(PostRequest.of(Map.of("id", "no such plan"))))
                  .toCompletableFuture()
                  .get(),
          "This plan doesn't exists");
    }
  }

  @Test
  void testPutIdempotent() throws ExecutionException, InterruptedException {
    var topics = createAndProduceTopic(3);
    try (var admin = Admin.of(bootstrapServers())) {
      var handler =
          new BalancerHandler(
              admin,
              new ReplicaSizeCost(),
              new StraightPlanExecutor());
      var progress =
          submitPlanGeneration(
              handler,
              Channel.ofQueries(Map.of(BalancerHandler.TOPICS_KEY, String.join(",", topics))));

      Assertions.assertDoesNotThrow(
          () ->
              handler
                  .put(Channel.ofRequest(PostRequest.of(Map.of("id", progress.id))))
                  .toCompletableFuture()
                  .get(),
          "Schedule the rebalance task");

      // Wait until the migration occurred
      try {
        Utils.waitFor(
            () ->
                admin.replicas(Set.copyOf(topics)).stream()
                    .anyMatch(replica -> replica.isFuture() || !replica.inSync()));
      } catch (Exception ignore) {
      }

      Assertions.assertDoesNotThrow(
          () ->
              handler
                  .put(Channel.ofRequest(PostRequest.of(Map.of("id", progress.id))))
                  .toCompletableFuture()
                  .get(),
          "Idempotent behavior");
    }
  }

  /** Submit the plan and wait until it generated. */
  private BalancerHandler.PlanExecutionProgress submitPlanGeneration(
      BalancerHandler handler, Channel channel) throws ExecutionException, InterruptedException {
    var post = (BalancerHandler.PostPlanResponse) handler.post(channel).toCompletableFuture().get();
    Utils.waitFor(
        () -> {
          var progress =
              Utils.packException(
                  () ->
                      (BalancerHandler.PlanExecutionProgress)
                          handler.get(Channel.ofTarget(post.id)).toCompletableFuture().get());
          Assertions.assertNull(progress.exception, progress.exception);
          return progress.generated;
        });
    return (BalancerHandler.PlanExecutionProgress)
        handler.get(Channel.ofTarget(post.id)).toCompletableFuture().get();
  }

  private static class NoOpExecutor implements RebalancePlanExecutor {

    private final LongAdder executionCounter = new LongAdder();

    @Override
    public CompletionStage<Void> run(AsyncAdmin admin, ClusterLogAllocation targetAllocation) {
      executionCounter.increment();
      return null;
    }

    int count() {
      return executionCounter.intValue();
    }
  }
}<|MERGE_RESOLUTION|>--- conflicted
+++ resolved
@@ -308,13 +308,7 @@
     createAndProduceTopic(3);
     try (var admin = Admin.of(bootstrapServers())) {
       var theExecutor = new NoOpExecutor();
-      var handler =
-          new BalancerHandler(
-<<<<<<< HEAD
-              admin, MultiplicationCost.decreasing(), new ReplicaSizeCost(), theExecutor);
-=======
-              admin, new ReplicaSizeCost(), RebalancePlanGenerator.random(30), theExecutor);
->>>>>>> abf5ae80
+      var handler = new BalancerHandler(admin, new ReplicaSizeCost(), theExecutor);
       var progress =
           submitPlanGeneration(handler, Channel.ofQueries(Map.of(BalancerHandler.LOOP_KEY, "100")));
       var thePlanId = progress.id;
@@ -340,13 +334,7 @@
   void testBadPut() {
     createAndProduceTopic(3);
     try (var admin = Admin.of(bootstrapServers())) {
-      var handler =
-          new BalancerHandler(
-<<<<<<< HEAD
-              admin, MultiplicationCost.decreasing(), new ReplicaSizeCost(), new NoOpExecutor());
-=======
-              admin, new ReplicaSizeCost(), RebalancePlanGenerator.random(30), new NoOpExecutor());
->>>>>>> abf5ae80
+      var handler = new BalancerHandler(admin, new ReplicaSizeCost(), new NoOpExecutor());
 
       // no id offered
       Assertions.assertThrows(
@@ -370,13 +358,7 @@
   void testSubmitRebalancePlanThreadSafe() throws ExecutionException, InterruptedException {
     try (var admin = Admin.of(bootstrapServers())) {
       var theExecutor = new NoOpExecutor();
-      var handler =
-          new BalancerHandler(
-<<<<<<< HEAD
-              admin, MultiplicationCost.decreasing(), new ReplicaSizeCost(), theExecutor);
-=======
-              admin, new ReplicaSizeCost(), RebalancePlanGenerator.random(30), theExecutor);
->>>>>>> abf5ae80
+      var handler = new BalancerHandler(admin, new ReplicaSizeCost(), theExecutor);
       var progress = submitPlanGeneration(handler, Channel.EMPTY);
 
       // use many threads to increase the chance to trigger a data race
@@ -425,13 +407,7 @@
               return null;
             }
           };
-      var handler =
-          new BalancerHandler(
-<<<<<<< HEAD
-              admin, MultiplicationCost.decreasing(), new ReplicaSizeCost(), theExecutor);
-=======
-              admin, new ReplicaSizeCost(), RebalancePlanGenerator.random(30), theExecutor);
->>>>>>> abf5ae80
+      var handler = new BalancerHandler(admin, new ReplicaSizeCost(), theExecutor);
       var plan0 = submitPlanGeneration(handler, Channel.EMPTY);
       var plan1 = submitPlanGeneration(handler, Channel.EMPTY);
 
@@ -464,13 +440,7 @@
             .forEach(i -> i.toCompletableFuture().join());
       }
 
-      var handler =
-          new BalancerHandler(
-<<<<<<< HEAD
-              admin, MultiplicationCost.decreasing(), new ReplicaSizeCost(), new NoOpExecutor());
-=======
-              admin, new ReplicaSizeCost(), RebalancePlanGenerator.random(30), new NoOpExecutor());
->>>>>>> abf5ae80
+      var handler = new BalancerHandler(admin, new ReplicaSizeCost(), new NoOpExecutor());
       var theReport =
           submitPlanGeneration(
               handler, Channel.ofQueries(Map.of(BalancerHandler.TOPICS_KEY, theTopic)));
@@ -502,13 +472,7 @@
     var topic = createAndProduceTopic(1).get(0);
     try (var admin = Admin.of(bootstrapServers())) {
       var theExecutor = new NoOpExecutor();
-      var handler =
-          new BalancerHandler(
-<<<<<<< HEAD
-              admin, MultiplicationCost.decreasing(), new ReplicaSizeCost(), theExecutor);
-=======
-              admin, new ReplicaSizeCost(), RebalancePlanGenerator.random(30), theExecutor);
->>>>>>> abf5ae80
+      var handler = new BalancerHandler(admin, new ReplicaSizeCost(), theExecutor);
       var theReport =
           submitPlanGeneration(
                   handler, Channel.ofQueries(Map.of(BalancerHandler.TOPICS_KEY, topic)))
@@ -547,13 +511,7 @@
               return null;
             }
           };
-      var handler =
-          new BalancerHandler(
-<<<<<<< HEAD
-              admin, MultiplicationCost.decreasing(), new ReplicaSizeCost(), theExecutor);
-=======
-              admin, new ReplicaSizeCost(), RebalancePlanGenerator.random(30), theExecutor);
->>>>>>> abf5ae80
+      var handler = new BalancerHandler(admin, new ReplicaSizeCost(), theExecutor);
       var progress = submitPlanGeneration(handler, Channel.EMPTY);
       Assertions.assertTrue(progress.generated, "The plan should be generated");
 
@@ -619,13 +577,7 @@
               throw new RuntimeException("Boom");
             }
           };
-      var handler =
-          new BalancerHandler(
-<<<<<<< HEAD
-              admin, MultiplicationCost.decreasing(), new ReplicaSizeCost(), theExecutor);
-=======
-              admin, new ReplicaSizeCost(), RebalancePlanGenerator.random(30), theExecutor);
->>>>>>> abf5ae80
+      var handler = new BalancerHandler(admin, new ReplicaSizeCost(), theExecutor);
       var post =
           Assertions.assertInstanceOf(
               BalancerHandler.PostPlanResponse.class,
@@ -672,13 +624,7 @@
   void testBadLookupRequest() throws ExecutionException, InterruptedException {
     createAndProduceTopic(3);
     try (var admin = Admin.of(bootstrapServers())) {
-      var handler =
-          new BalancerHandler(
-<<<<<<< HEAD
-              admin, MultiplicationCost.decreasing(), new ReplicaSizeCost(), new NoOpExecutor());
-=======
-              admin, new ReplicaSizeCost(), RebalancePlanGenerator.random(30), new NoOpExecutor());
->>>>>>> abf5ae80
+      var handler = new BalancerHandler(admin, new ReplicaSizeCost(), new NoOpExecutor());
 
       Assertions.assertEquals(
           404, handler.get(Channel.ofTarget("no such plan")).toCompletableFuture().get().code());
@@ -699,11 +645,7 @@
   void testPutIdempotent() throws ExecutionException, InterruptedException {
     var topics = createAndProduceTopic(3);
     try (var admin = Admin.of(bootstrapServers())) {
-      var handler =
-          new BalancerHandler(
-              admin,
-              new ReplicaSizeCost(),
-              new StraightPlanExecutor());
+      var handler = new BalancerHandler(admin, new ReplicaSizeCost(), new StraightPlanExecutor());
       var progress =
           submitPlanGeneration(
               handler,
