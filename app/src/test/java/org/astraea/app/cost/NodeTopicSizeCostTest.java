--- conflicted
+++ resolved
@@ -55,11 +55,7 @@
     when(clusterInfo.topics()).thenReturn(Set.of("t"));
     when(clusterInfo.availableReplicas("t"))
         .thenReturn(List.of(ReplicaInfo.of("t", 10, NodeInfo.of(0, "0", 0), true, false, false)));
-<<<<<<< HEAD
-    var result = cost.partitionCost(clusterInfo, ClusterBean.of(Map.of(1, List.of(meter))));
-=======
     var result = cost.partitionCost(clusterInfo, ClusterBean.of(Map.of(0, List.of(meter))));
->>>>>>> 270a058e
     Assertions.assertEquals(1, result.value(0).size());
     Assertions.assertEquals(777, result.value(0).entrySet().iterator().next().getValue());
   }
