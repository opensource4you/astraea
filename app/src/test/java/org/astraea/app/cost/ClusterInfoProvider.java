/*
 * Licensed to the Apache Software Foundation (ASF) under one or more
 * contributor license agreements. See the NOTICE file distributed with
 * this work for additional information regarding copyright ownership.
 * The ASF licenses this file to You under the Apache License, Version 2.0
 * (the "License"); you may not use this file except in compliance with
 * the License. You may obtain a copy of the License at
 *
 *    http://www.apache.org/licenses/LICENSE-2.0
 *
 * Unless required by applicable law or agreed to in writing, software
 * distributed under the License is distributed on an "AS IS" BASIS,
 * WITHOUT WARRANTIES OR CONDITIONS OF ANY KIND, either express or implied.
 * See the License for the specific language governing permissions and
 * limitations under the License.
 */
package org.astraea.app.cost;

import java.util.List;
import java.util.Random;
import java.util.Set;
import java.util.function.Function;
import java.util.stream.Collectors;
import java.util.stream.IntStream;
<<<<<<< HEAD
import org.astraea.app.admin.BeansGetter;
=======
import org.astraea.app.admin.ClusterBean;
>>>>>>> a831f7e8
import org.astraea.app.admin.TopicPartition;

public class ClusterInfoProvider {

  public static ClusterInfo fakeClusterInfo(
      int nodeCount, int topicCount, int partitionCount, int replicaCount) {
    final var random = new Random();
    random.setSeed(0);

    return fakeClusterInfo(
        nodeCount,
        topicCount,
        partitionCount,
        replicaCount,
        (partition) ->
            IntStream.range(0, partition)
                .mapToObj(
                    (ignore) -> {
                      final var suffix =
                          IntStream.range(0, 5)
                              .map(i -> random.nextInt(26))
                              .map(i -> 'a' + i)
                              .mapToObj(i -> String.valueOf((char) i))
                              .collect(Collectors.joining());
                      return "fake-topic-" + suffix;
                    })
                .collect(Collectors.toUnmodifiableSet()));
  }

  public static ClusterInfo fakeClusterInfo(
      int nodeCount,
      int topicCount,
      int partitionCount,
      int replicaCount,
      Function<Integer, Set<String>> topicNameGenerator) {
    final var nodes =
        IntStream.range(0, nodeCount)
            .mapToObj(nodeId -> NodeInfo.of(nodeId, "host" + nodeId, 9092))
            .collect(Collectors.toUnmodifiableList());
    final var dataDirCount = 3;
    final var dataDirectories =
        IntStream.range(0, dataDirCount)
            .mapToObj(i -> "/tmp/data-directory-" + i)
            .collect(Collectors.toUnmodifiableSet());
    final var dataDirectoryList = List.copyOf(dataDirectories);
    final var topics = topicNameGenerator.apply(topicCount);
    final var replicas =
        topics.stream()
            .flatMap(
                topic ->
                    IntStream.range(0, partitionCount)
                        .mapToObj(p -> TopicPartition.of(topic, Integer.toString(p))))
            .flatMap(
                tp ->
                    IntStream.range(0, replicaCount)
                        .mapToObj(
                            r ->
                                ReplicaInfo.of(
                                    tp.topic(),
                                    tp.partition(),
                                    nodes.get(r),
                                    r == 0,
                                    true,
                                    false,
                                    dataDirectoryList.get(
                                        tp.partition() % dataDirectories.size()))))
            .collect(Collectors.groupingBy(ReplicaInfo::topic));

    return new ClusterInfo() {
      @Override
      public List<NodeInfo> nodes() {
        return nodes;
      }

      @Override
      public Set<String> dataDirectories(int brokerId) {
        return dataDirectories;
      }

      @Override
      public List<ReplicaInfo> availableReplicaLeaders(String topic) {
        return replicas(topic).stream()
            .filter(ReplicaInfo::isLeader)
            .collect(Collectors.toUnmodifiableList());
      }

      @Override
      public List<ReplicaInfo> availableReplicas(String topic) {
        return replicas(topic);
      }

      @Override
      public Set<String> topics() {
        return topics;
      }

      @Override
      public List<ReplicaInfo> replicas(String topic) {
        return replicas.get(topic);
      }

      @Override
<<<<<<< HEAD
      public BeansGetter beans() {
=======
      public ClusterBean clusterBean() {
>>>>>>> a831f7e8
        throw new UnsupportedOperationException();
      }
    };
  }
}<|MERGE_RESOLUTION|>--- conflicted
+++ resolved
@@ -22,11 +22,7 @@
 import java.util.function.Function;
 import java.util.stream.Collectors;
 import java.util.stream.IntStream;
-<<<<<<< HEAD
-import org.astraea.app.admin.BeansGetter;
-=======
 import org.astraea.app.admin.ClusterBean;
->>>>>>> a831f7e8
 import org.astraea.app.admin.TopicPartition;
 
 public class ClusterInfoProvider {
@@ -129,11 +125,7 @@
       }
 
       @Override
-<<<<<<< HEAD
-      public BeansGetter beans() {
-=======
       public ClusterBean clusterBean() {
->>>>>>> a831f7e8
         throw new UnsupportedOperationException();
       }
     };
