--- conflicted
+++ resolved
@@ -158,13 +158,14 @@
   }
 
   @Test
-<<<<<<< HEAD
   void testTransactionSet() {
     var argument = new Performance.Argument();
     Assertions.assertFalse(argument.transaction());
     argument.transactionSize = 3;
     Assertions.assertTrue(argument.transaction());
-=======
+  }
+
+  @Test
   void testArgument() {
     String[] arguments1 = {
       "--bootstrap.servers",
@@ -258,6 +259,5 @@
     Assertions.assertThrows(
         ParameterException.class,
         () -> org.astraea.argument.Argument.parse(new Performance.Argument(), arguments13));
->>>>>>> c0647e5c
   }
 }