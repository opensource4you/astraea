--- conflicted
+++ resolved
@@ -158,7 +158,6 @@
   }
 
   @Test
-<<<<<<< HEAD
   void testRealThroughput() throws InterruptedException {
     Map<String, Object> prop = Map.of(ProducerConfig.COMPRESSION_TYPE_CONFIG, "lz4");
     Metrics producerMetrics = new Metrics();
@@ -168,7 +167,7 @@
     param.recordSize = DataUnit.KiB.of(100);
     param.fixedSize = true;
     param.consumers = 0;
-    try (ThreadPool.Executor executor =
+    try (Executor executor =
         Performance.producerExecutor(
             Producer.builder().brokers(bootstrapServers()).configs(prop).build(),
             new Performance.Argument(),
@@ -184,7 +183,9 @@
       Assertions.assertEquals(0, producerMetrics.currentRealBytes());
       Assertions.assertEquals(0, producerMetrics.clearAndGetCurrentBytes());
     }
-=======
+  }
+
+  @Test
   void testArgument() {
     String[] arguments1 = {
       "--bootstrap.servers",
@@ -278,6 +279,5 @@
     Assertions.assertThrows(
         ParameterException.class,
         () -> org.astraea.argument.Argument.parse(new Performance.Argument(), arguments13));
->>>>>>> 99a49124
   }
 }