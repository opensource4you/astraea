package org.astraea.performance.latency;

import java.util.concurrent.Executors;
import java.util.concurrent.TimeUnit;
import java.util.concurrent.atomic.AtomicBoolean;
import java.util.concurrent.atomic.AtomicInteger;
import org.junit.jupiter.api.Assertions;
import org.junit.jupiter.api.Test;

class CloseableThreadTest {

  @Test
  void testExecuteAndCleanup() throws InterruptedException {
    var executeCount = new AtomicInteger();
    var cleanupCount = new AtomicInteger();
    var thread =
        new CloseableThread() {

          @Override
          void execute() {
            executeCount.incrementAndGet();
          }

          @Override
          void cleanup() {
            cleanupCount.incrementAndGet();
          }
        };

    var service = Executors.newSingleThreadExecutor();
    service.execute(thread);

    TimeUnit.SECONDS.sleep(1);

    thread.close();
    service.shutdown();
    Assertions.assertTrue(service.awaitTermination(10, TimeUnit.SECONDS));

    Assertions.assertTrue(executeCount.get() > 0);
    Assertions.assertEquals(1, cleanupCount.get());
  }

  @Test
<<<<<<< HEAD
  void testThrowException() throws InterruptedException {
    var exceptionThrow = new AtomicBoolean(false);
    var thread =
        new CloseableThread() {
          @Override
          void execute() {
            try {
              close();
            } catch (RuntimeException re) {
              exceptionThrow.set(true);
            }
=======
  void testExecuteOnce() throws InterruptedException {
    var executeCount = new AtomicInteger();
    var thread =
        new CloseableThread(true) {
          @Override
          void execute() {
            executeCount.incrementAndGet();
>>>>>>> 4b1591e3
          }
        };

    var service = Executors.newSingleThreadExecutor();
    service.execute(thread);
<<<<<<< HEAD
    Thread.sleep(1);
    thread.close();
    service.shutdown();

    Assertions.assertTrue(service.awaitTermination(10, TimeUnit.SECONDS));
    Assertions.assertTrue(exceptionThrow.get());
=======
    service.shutdown();

    Assertions.assertTrue(service.awaitTermination(10, TimeUnit.SECONDS));

    Assertions.assertEquals(1, executeCount.get());
>>>>>>> 4b1591e3
  }
}<|MERGE_RESOLUTION|>--- conflicted
+++ resolved
@@ -41,7 +41,6 @@
   }
 
   @Test
-<<<<<<< HEAD
   void testThrowException() throws InterruptedException {
     var exceptionThrow = new AtomicBoolean(false);
     var thread =
@@ -53,7 +52,20 @@
             } catch (RuntimeException re) {
               exceptionThrow.set(true);
             }
-=======
+          }
+        };
+
+    var service = Executors.newSingleThreadExecutor();
+    service.execute(thread);
+    Thread.sleep(1);
+    thread.close();
+    service.shutdown();
+
+    Assertions.assertTrue(service.awaitTermination(10, TimeUnit.SECONDS));
+    Assertions.assertTrue(exceptionThrow.get());
+  }
+
+  @Test
   void testExecuteOnce() throws InterruptedException {
     var executeCount = new AtomicInteger();
     var thread =
@@ -61,25 +73,15 @@
           @Override
           void execute() {
             executeCount.incrementAndGet();
->>>>>>> 4b1591e3
           }
         };
 
     var service = Executors.newSingleThreadExecutor();
     service.execute(thread);
-<<<<<<< HEAD
-    Thread.sleep(1);
-    thread.close();
-    service.shutdown();
-
-    Assertions.assertTrue(service.awaitTermination(10, TimeUnit.SECONDS));
-    Assertions.assertTrue(exceptionThrow.get());
-=======
     service.shutdown();
 
     Assertions.assertTrue(service.awaitTermination(10, TimeUnit.SECONDS));
 
     Assertions.assertEquals(1, executeCount.get());
->>>>>>> 4b1591e3
   }
 }